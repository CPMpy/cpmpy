--- conflicted
+++ resolved
@@ -1312,11 +1312,7 @@
         iv = cp.intvar(0,10, shape=3)
         SOLVERNAMES = [name for name, solver in cp.SolverLookup.base_solvers() if solver.supported()]
         for name in SOLVERNAMES:
-<<<<<<< HEAD
-            if name in ("pysat", "pysdd", "pindakaas"): continue
-=======
-            if name in ("pysdd",): continue
->>>>>>> 177686f0
+            if name in ("pysdd", "pindakaas"): continue
             self.assertTrue(cp.Model([cp.GlobalCardinalityCount(iv, [1,4], [1,1])]).solve(solver=name))
             # test closed version
             self.assertFalse(cp.Model(cp.GlobalCardinalityCount(iv, [1,4], [0,0], closed=True)).solve(solver=name))
@@ -1337,11 +1333,8 @@
         iv = cp.intvar(0,10, shape=3, name="x")
 
         for name, cls in cp.SolverLookup.base_solvers():
-<<<<<<< HEAD
-            # The decomposition of this global introduces (as of yet) unsupported integer variables for PySAT
-            if name in ("pysat","pindakaas"): continue
-=======
->>>>>>> 177686f0
+            # The decomposition of this global introduces (as of yet) unsupported integer variables for Pindakaas
+            if name == "pindakaas": continue
             if cls.supported() is False:
                 continue
             try:
