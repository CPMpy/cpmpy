import unittest

from numpy import ndarray

import cpmpy as cp
from cpmpy.expressions.globalconstraints import GlobalConstraint
class TestGlobal(unittest.TestCase):
    def test_alldifferent(self):
        """Test all different constraint with a set of
        unit cases.
        """
        lb = 1
        start = 2
        nTests = 10
        for i in range(start, start + nTests):
            # construct the model vars = lb..i
            vars = cp.intvar(lb, i, i)

            # CONSTRAINTS
            constraint = [ cp.AllDifferent(vars) ]

            # MODEL Transformation to default solver specification
            model = cp.Model(constraint)

            # SOLVE
            if True:
                _ = model.solve()
                vals = [x.value() for x in vars]

                # ensure all different values
                self.assertEqual(len(vals),len(set(vals)), msg=f"solver does provide solution validating given constraints.")
    
    def test_alldifferent2(self):
        # test known input/outputs
        tuples = [
                  ((1,2,3), True),
                  ((1,2,1), False),
                  ((0,1,2), True),
                  ((2,0,3), True),
                  ((2,0,2), False),
                  ((0,0,2), False),
                 ]
        iv = cp.intvar(0,4, shape=3)
        c = cp.AllDifferent(iv)
        for (vals, oracle) in tuples:
            ret = cp.Model(c, iv == vals).solve()
            assert (ret == oracle), f"Mismatch solve for {vals,oracle}"
            # don't try this at home, forcibly overwrite variable values (so even when ret=false)
            for (var,val) in zip(iv,vals):
                var._value = val
            assert (c.value() == oracle), f"Wrong value function for {vals,oracle}"
    
    def test_alldifferent_except0(self):
        # test known input/outputs
        tuples = [
                  ((1,2,3), True),
                  ((1,2,1), False),
                  ((0,1,2), True),
                  ((2,0,3), True),
                  ((2,0,2), False),
                  ((0,0,2), True),
                 ]
        iv = cp.intvar(0,4, shape=3)
        c = cp.AllDifferentExcept0(iv)
        for (vals, oracle) in tuples:
            ret = cp.Model(c, iv == vals).solve()
            assert (ret == oracle), f"Mismatch solve for {vals,oracle}"
            # don't try this at home, forcibly overwrite variable values (so even when ret=false)
            for (var,val) in zip(iv,vals):
                var._value = val
            assert (c.value() == oracle), f"Wrong value function for {vals,oracle}"


    def test_not_alldifferent(self):
        # from fuzztester of Ruben Kindt, #143
        pos = cp.intvar(lb=0, ub=5, shape=3, name="positions")
        m = cp.Model()
        m += ~cp.AllDifferent(pos)
        self.assertTrue(m.solve("ortools"))
        self.assertFalse(cp.AllDifferent(pos).value())

    def test_circuit(self):
        """
        Circuit constraint unit tests the hamiltonian circuit on a
        successor array. For example, if

            arr = [3, 0, 5, 4, 2, 1]

        then

            arr[0] = 3

        means that there is a directed edge from 0 -> 3.
        """
        x = cp.intvar(0, 5, 6)
        constraints = [cp.Circuit(x)]
        model = cp.Model(constraints)

        self.assertTrue(model.solve())
        self.assertTrue(cp.Circuit(x).value())

        constraints = [cp.Circuit(x).decompose()]
        model = cp.Model(constraints)
        self.assertTrue(model.solve())
        self.assertTrue(cp.Circuit(x).value())

<<<<<<< HEAD

    def test_table(self):
        iv = cp.intvar(-8,8,3)
=======
    def test_table(self):
        iv = cp.intvar(-8,8,3)

        constraints = [cp.Table([iv[0], iv[1], iv[2]], [ (5, 2, 2)])]
        model = cp.Model(constraints)
        self.assertTrue(model.solve())

        model = cp.Model(constraints[0].decompose())
        self.assertTrue(model.solve())

>>>>>>> 943267f5
        constraints = [cp.Table(iv, [[10, 8, 2], [5, 2, 2]])]
        model = cp.Model(constraints)
        self.assertTrue(model.solve())

        model = cp.Model(constraints[0].decompose())
        self.assertTrue(model.solve())

        self.assertTrue(cp.Table(iv, [[10, 8, 2], [5, 2, 2]]).value())
        self.assertFalse(cp.Table(iv, [[10, 8, 2], [5, 3, 2]]).value())

        constraints = [cp.Table(iv, [[10, 8, 2], [5, 9, 2]])]
        model = cp.Model(constraints)
        self.assertFalse(model.solve())

        constraints = [cp.Table(iv, [[10, 8, 2], [5, 9, 2]])]
        model = cp.Model(constraints[0].decompose())
        self.assertFalse(model.solve())

    def test_minimum(self):
        iv = cp.intvar(-8, 8, 3)
        constraints = [cp.Minimum(iv) + 9 == 8]
        model = cp.Model(constraints)
        self.assertTrue(model.solve())
        self.assertEqual(str(min(iv.value())), '-1')

        model = cp.Model(cp.Minimum(iv).decompose_comparison('==', 4))
        self.assertTrue(model.solve())
        self.assertEqual(str(min(iv.value())), '4')

<<<<<<< HEAD

=======
>>>>>>> 943267f5
    def test_maximum(self):
        iv = cp.intvar(-8, 8, 3)
        constraints = [cp.Maximum(iv) + 9 <= 8]
        model = cp.Model(constraints)
        self.assertTrue(model.solve())
        self.assertTrue(max(iv.value()) <= -1)

        model = cp.Model(cp.Maximum(iv).decompose_comparison('!=', 4))
        self.assertTrue(model.solve())
        self.assertNotEqual(str(max(iv.value())), '4')
<<<<<<< HEAD

    def test_element(self):
        iv = cp.intvar(-8, 8, 3)
        idx = cp.intvar(-8, 8)
        constraints = [cp.Element(iv,idx) == 8]
        model = cp.Model(constraints)
        self.assertTrue(model.solve())
        self.assertTrue(iv.value()[idx.value()] == 8)
        self.assertTrue(cp.Element(iv,idx).value() == 8)


    def test_Xor(self):
        bv = cp.boolvar(5)
        self.assertTrue(cp.Model(cp.Xor(bv)).solve())
        self.assertTrue(cp.Xor(bv).value())
=======
>>>>>>> 943267f5

    def test_minimax_python(self):
        from cpmpy import min,max
        iv = cp.intvar(1,9, 10)
        self.assertIsInstance(min(iv), GlobalConstraint) 
        self.assertIsInstance(max(iv), GlobalConstraint) 

    def test_minimax_cpm(self):
        iv = cp.intvar(1,9, 10)
        mi = cp.min(iv)
        ma = cp.max(iv)
        self.assertIsInstance(mi, GlobalConstraint) 
        self.assertIsInstance(ma, GlobalConstraint)
        
        def solve_return(model):
            model.solve()
            return model.objective_value()
        self.assertEqual( solve_return(cp.Model([], minimize=mi)), 1)
        self.assertEqual( solve_return(cp.Model([], minimize=ma)), 1)
        self.assertEqual( solve_return(cp.Model([], maximize=mi)), 9)
        self.assertEqual( solve_return(cp.Model([], maximize=ma)), 9)

    def test_cumulative_deepcopy(self):
        import numpy
        m = cp.Model()
        start = cp.intvar(0, 10, 4, "start")
        duration = numpy.array([1, 2, 2, 1])
        end = start + duration
        demand = numpy.array([1, 1, 1, 1])
        capacity = 2
        m += cp.AllDifferent(start)
        m += cp.Cumulative(start, duration, end, demand, capacity)
        m2 = m.deepcopy()  # should not throw an exception
        self.assertEqual(repr(m), repr(m2))  # should be True

    def test_cumulative_single_demand(self):
        import numpy
        m = cp.Model()
        start = cp.intvar(0, 10, 4, "start")
        duration = numpy.array([1, 2, 2, 1])
        end = start + duration
        demand = 1
        capacity = 1
        m += cp.Cumulative(start, duration, end, demand, capacity)
        self.assertTrue(m.solve())

    def test_cumulative_no_np(self):
        start = cp.intvar(0, 10, 4, "start")
        duration = (1, 2, 2, 1) # smt weird such as a tuple
        end = [cp.intvar(0,20, name=f"end[{i}]") for i in range(4)] # force smt weird
        demand = 1
        capacity = 1
        cons = cp.Cumulative(start, duration, end, demand, capacity)
        self.assertTrue(cp.Model(cons).solve())
        self.assertTrue(cons.value())
        # also test decomposition
        self.assertTrue(cp.Model(cons.decompose()).solve())
        self.assertTrue(cons.value())

    def test_global_cardinality_count(self):
        iv = cp.intvar(-8, 8, shape=3)
        gcc = cp.intvar(0, 10, shape=iv[0].ub + 1)
        self.assertTrue(cp.Model([cp.GlobalCardinalityCount(iv, gcc), iv == [5,5,4]]).solve())
        self.assertEqual( str(gcc.value()), '[0 0 0 0 1 2 0 0 0]')
        self.assertTrue(cp.GlobalCardinalityCount(iv, gcc).value())

        self.assertTrue(cp.Model([cp.GlobalCardinalityCount(iv, gcc).decompose(), iv == [5, 5, 4]]).solve())
        self.assertEqual(str(gcc.value()), '[0 0 0 0 1 2 0 0 0]')
        self.assertTrue(cp.GlobalCardinalityCount(iv, gcc).value())
    def test_not_global_cardinality_count(self):
        iv = cp.intvar(-8, 8, shape=3)
        gcc = cp.intvar(0, 10, shape=iv[0].ub + 1)
        self.assertTrue(cp.Model([~cp.GlobalCardinalityCount(iv, gcc), iv == [5, 5, 4]]).solve())
        self.assertNotEqual(str(gcc.value()), '[0 0 0 0 1 2 0 0 0]')
        self.assertFalse(cp.GlobalCardinalityCount(iv, gcc).value())

        self.assertFalse(cp.Model([~cp.GlobalCardinalityCount(iv, gcc), iv == [5, 5, 4],
                                   gcc == [0, 0, 0, 0, 1, 2, 0, 0, 0]]).solve())

    def test_count(self):
        iv = cp.intvar(-8, 8, shape=3)
        self.assertTrue(cp.Model([iv[0] == 0, iv[1] != 1, iv[2] != 2, cp.Count(iv, 0) == 3]).solve())
        self.assertEqual(str(iv.value()),'[0 0 0]')
        x = cp.intvar(-8,8)
        y = cp.intvar(0,5)
        self.assertTrue(cp.Model(cp.Count(iv, x) == y).solve())
        self.assertEqual(str(cp.Count(iv, x).value()), str(y.value()))

        self.assertTrue(cp.Model(cp.Count(iv, x) != y).solve())
        self.assertTrue(cp.Model(cp.Count(iv, x) >= y).solve())
        self.assertTrue(cp.Model(cp.Count(iv, x) <= y).solve())
        self.assertTrue(cp.Model(cp.Count(iv, x) < y).solve())
        self.assertTrue(cp.Model(cp.Count(iv, x) > y).solve())
    def test_alldifferentexcept0(self):
        iv = cp.intvar(-8, 8, shape=3)
        self.assertTrue(cp.Model([cp.AllDifferentExcept0(iv)]).solve())
        self.assertTrue(cp.AllDifferentExcept0(iv).value())
        self.assertTrue(cp.Model([cp.AllDifferentExcept0(iv), iv == [0,0,1]]).solve())
        self.assertTrue(cp.AllDifferentExcept0(iv).value())

    def test_not_alldifferentexcept0(self):
        iv = cp.intvar(-8, 8, shape=3)
        self.assertTrue(cp.Model([~cp.AllDifferentExcept0(iv)]).solve())
        self.assertFalse(cp.AllDifferentExcept0(iv).value())
        self.assertFalse(cp.Model([~cp.AllDifferentExcept0(iv), iv == [0, 0, 1]]).solve())<|MERGE_RESOLUTION|>--- conflicted
+++ resolved
@@ -1,9 +1,7 @@
 import unittest
-
-from numpy import ndarray
-
 import cpmpy as cp
 from cpmpy.expressions.globalconstraints import GlobalConstraint
+
 class TestGlobal(unittest.TestCase):
     def test_alldifferent(self):
         """Test all different constraint with a set of
@@ -104,13 +102,8 @@
         self.assertTrue(model.solve())
         self.assertTrue(cp.Circuit(x).value())
 
-<<<<<<< HEAD
-
     def test_table(self):
         iv = cp.intvar(-8,8,3)
-=======
-    def test_table(self):
-        iv = cp.intvar(-8,8,3)
 
         constraints = [cp.Table([iv[0], iv[1], iv[2]], [ (5, 2, 2)])]
         model = cp.Model(constraints)
@@ -119,7 +112,6 @@
         model = cp.Model(constraints[0].decompose())
         self.assertTrue(model.solve())
 
->>>>>>> 943267f5
         constraints = [cp.Table(iv, [[10, 8, 2], [5, 2, 2]])]
         model = cp.Model(constraints)
         self.assertTrue(model.solve())
@@ -149,10 +141,6 @@
         self.assertTrue(model.solve())
         self.assertEqual(str(min(iv.value())), '4')
 
-<<<<<<< HEAD
-
-=======
->>>>>>> 943267f5
     def test_maximum(self):
         iv = cp.intvar(-8, 8, 3)
         constraints = [cp.Maximum(iv) + 9 <= 8]
@@ -163,24 +151,20 @@
         model = cp.Model(cp.Maximum(iv).decompose_comparison('!=', 4))
         self.assertTrue(model.solve())
         self.assertNotEqual(str(max(iv.value())), '4')
-<<<<<<< HEAD
 
     def test_element(self):
         iv = cp.intvar(-8, 8, 3)
         idx = cp.intvar(-8, 8)
-        constraints = [cp.Element(iv,idx) == 8]
+        constraints = [cp.Element(iv, idx) == 8]
         model = cp.Model(constraints)
         self.assertTrue(model.solve())
         self.assertTrue(iv.value()[idx.value()] == 8)
-        self.assertTrue(cp.Element(iv,idx).value() == 8)
-
+        self.assertTrue(cp.Element(iv, idx).value() == 8)
 
     def test_Xor(self):
         bv = cp.boolvar(5)
         self.assertTrue(cp.Model(cp.Xor(bv)).solve())
         self.assertTrue(cp.Xor(bv).value())
-=======
->>>>>>> 943267f5
 
     def test_minimax_python(self):
         from cpmpy import min,max
