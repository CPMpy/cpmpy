--- conflicted
+++ resolved
@@ -1,6 +1,7 @@
 import unittest
 import cpmpy as cp
 from cpmpy.expressions.globalconstraints import GlobalConstraint
+
 class TestGlobal(unittest.TestCase):
     def test_alldifferent(self):
         """Test all different constraint with a set of
@@ -26,7 +27,7 @@
 
                 # ensure all different values
                 self.assertEqual(len(vals),len(set(vals)), msg=f"solver does provide solution validating given constraints.")
-
+    
     def test_alldifferent2(self):
         # test known input/outputs
         tuples = [
@@ -47,8 +48,6 @@
                 var._value = val
             assert (c.value() == oracle), f"Wrong value function for {vals,oracle}"
 
-<<<<<<< HEAD
-=======
     def test_not_alldifferent(self):
         # from fuzztester of Ruben Kindt, #143
         pos = cp.intvar(lb=0, ub=5, shape=3, name="positions")
@@ -57,7 +56,6 @@
         self.assertTrue(m.solve("ortools"))
         self.assertFalse(cp.AllDifferent(pos).value())
 
->>>>>>> 8eddb2e8
     def test_alldifferent_except0(self):
         # test known input/outputs
         tuples = [
@@ -117,7 +115,6 @@
         self.assertTrue(model.solve())
         self.assertTrue(cp.Circuit(x).value())
 
-<<<<<<< HEAD
     def test_not_circuit(self):
         x = cp.intvar(0, 5, 6)
         constraints = [~cp.Circuit(x), x == [1,2,3,4,5,0]]
@@ -135,9 +132,6 @@
 
         self.assertEqual(str(total), str(nbModels + nbNotModels))
 
-    def test_table(self):
-        iv = cp.intvar(-8,8,3)
-=======
     def test_inverse(self):
         # Arrays
         fwd = cp.intvar(0, 9, shape=10)
@@ -174,7 +168,6 @@
         model = cp.Model(constraints[0].decompose())
         self.assertTrue(model.solve())
 
->>>>>>> 8eddb2e8
         constraints = [cp.Table(iv, [[10, 8, 2], [5, 2, 2]])]
         model = cp.Model(constraints)
         self.assertTrue(model.solve())
@@ -204,10 +197,6 @@
         self.assertTrue(model.solve())
         self.assertEqual(str(min(iv.value())), '4')
 
-<<<<<<< HEAD
-
-=======
->>>>>>> 8eddb2e8
     def test_maximum(self):
         iv = cp.intvar(-8, 8, 3)
         constraints = [cp.Maximum(iv) + 9 <= 8]
@@ -228,8 +217,7 @@
         self.assertTrue(iv.value()[idx.value()] == 8)
         self.assertTrue(cp.Element(iv,idx).value() == 8)
 
-<<<<<<< HEAD
-    def test_Xor(self):
+    def test_xor(self):
         bv = cp.boolvar(5)
         self.assertTrue(cp.Model(cp.Xor(bv)).solve())
         self.assertTrue(cp.Xor(bv).value())
@@ -242,12 +230,6 @@
         nbModels = cp.Model(cp.Xor(bv)).solveAll(display=lambda: self.assertTrue(cp.Xor(bv).value()))
         total = cp.Model(bv == bv).solveAll()
         self.assertEqual(str(total), str(nbModels + nbNotModels))
-=======
-    def test_xor(self):
-        bv = cp.boolvar(5)
-        self.assertTrue(cp.Model(cp.Xor(bv)).solve())
-        self.assertTrue(cp.Xor(bv).value())
->>>>>>> 8eddb2e8
 
     def test_minimax_python(self):
         from cpmpy import min,max
@@ -307,8 +289,6 @@
         self.assertTrue(cp.Model(cons.decompose()).solve())
         self.assertTrue(cons.value())
 
-<<<<<<< HEAD
-=======
     def test_ite(self):
         x = cp.intvar(0, 5, shape=3, name="x")
         iter = cp.IfThenElse(x[0] > 2, x[1] > x[2], x[1] == x[2])
@@ -327,7 +307,6 @@
         constraints = [iter, x == [1, 3, 2]]
         self.assertFalse(cp.Model(constraints).solve())
 
->>>>>>> 8eddb2e8
     def test_global_cardinality_count(self):
         iv = cp.intvar(-8, 8, shape=3)
         gcc = cp.intvar(0, 10, shape=iv[0].ub + 1)
@@ -338,12 +317,19 @@
         self.assertTrue(cp.Model([cp.GlobalCardinalityCount(iv, gcc).decompose(), iv == [5, 5, 4]]).solve())
         self.assertEqual(str(gcc.value()), '[0 0 0 0 1 2 0 0 0]')
         self.assertTrue(cp.GlobalCardinalityCount(iv, gcc).value())
-<<<<<<< HEAD
-=======
 
         self.assertTrue(cp.GlobalCardinalityCount([iv[0],iv[2],iv[1]], gcc).value())
 
->>>>>>> 8eddb2e8
+    def test_not_global_cardinality_count(self):
+        iv = cp.intvar(-8, 8, shape=3)
+        gcc = cp.intvar(0, 10, shape=iv[0].ub + 1)
+        self.assertTrue(cp.Model([~cp.GlobalCardinalityCount(iv, gcc), iv == [5, 5, 4]]).solve())
+        self.assertNotEqual(str(gcc.value()), '[0 0 0 0 1 2 0 0 0]')
+        self.assertFalse(cp.GlobalCardinalityCount(iv, gcc).value())
+
+        self.assertFalse(cp.Model([~cp.GlobalCardinalityCount(iv, gcc), iv == [5, 5, 4],
+                                   gcc == [0, 0, 0, 0, 1, 2, 0, 0, 0]]).solve())
+
     def test_not_global_cardinality_count(self):
         iv = cp.intvar(-8, 8, shape=3)
         gcc = cp.intvar(0, 10, shape=iv[0].ub + 1)
@@ -368,20 +354,6 @@
         self.assertTrue(cp.Model(cp.Count(iv, x) <= y).solve())
         self.assertTrue(cp.Model(cp.Count(iv, x) < y).solve())
         self.assertTrue(cp.Model(cp.Count(iv, x) > y).solve())
-<<<<<<< HEAD
-    def test_alldifferentexcept0(self):
-        iv = cp.intvar(-8, 8, shape=3)
-        self.assertTrue(cp.Model([cp.AllDifferentExcept0(iv)]).solve())
-        self.assertTrue(cp.AllDifferentExcept0(iv).value())
-        self.assertTrue(cp.Model([cp.AllDifferentExcept0(iv), iv == [0,0,1]]).solve())
-        self.assertTrue(cp.AllDifferentExcept0(iv).value())
-
-    def test_not_alldifferentexcept0(self):
-        iv = cp.intvar(-8, 8, shape=3)
-        self.assertTrue(cp.Model([~cp.AllDifferentExcept0(iv)]).solve())
-        self.assertFalse(cp.AllDifferentExcept0(iv).value())
-        self.assertFalse(cp.Model([~cp.AllDifferentExcept0(iv), iv == [0, 0, 1]]).solve())
-=======
 
         self.assertTrue(cp.Model(cp.Count([iv[0],iv[2],iv[1]], x) > y).solve())
 
@@ -436,5 +408,4 @@
     def test_bounds_xor(self):
         # just one case of a Boolean global constraint
         expr = cp.Xor(cp.boolvar(3))
-        self.assertEquals(expr.get_bounds(),(0,1))
->>>>>>> 8eddb2e8
+        self.assertEquals(expr.get_bounds(),(0,1))