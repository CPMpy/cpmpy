--- conflicted
+++ resolved
@@ -55,11 +55,7 @@
         assumption = [lit_cpmvar[1]]
 
         # offset for additional stuff done by cpmpy after solving
-<<<<<<< HEAD
-        time_limit, time_offset = 1, 0.6
-=======
         time_limit, grace_time_limit = 1, 1.0
->>>>>>> 428dca3e
 
         tstart_solving = time.time()
         s.solve(assumptions=assumption, time_limit=time_limit)
