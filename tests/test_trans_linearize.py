--- conflicted
+++ resolved
@@ -117,58 +117,6 @@
         self.assertTrue(all(cons_vals))
         # self.assertEqual(str(linearize_constraint(cons)), "[(a) -> (sum([1, -1, -6] * [x, y, BV4]) <= -1), (a) -> (sum([1, -1, -6] * [x, y, BV4]) >= -5)]")
 
-<<<<<<< HEAD
-
-    # def test_linearize_modulo(self): -> Modulo is now a global constraint
-    #
-    #     x, z = cp.intvar(-2,2, shape=2, name=["x","z"])
-    #     y = cp.intvar(1,5, name="y")
-    #     vars = [x,y,z]
-    #
-    #     constraint = [x % y  == z]
-    #     lin_cons = linearize_constraint(constraint, supported={'sum', 'wsum', 'mul'})
-    #
-    #     all_sols = set()
-    #     lin_all_sols = set()
-    #     count = cp.Model(constraint).solveAll(solver="ortools", display=lambda: all_sols.add(tuple(argvals(vars))))
-    #     lin_count = cp.Model(lin_cons).solveAll(solver="ortools", display=lambda: lin_all_sols.add(tuple(argvals(vars))))
-    #
-    #     self.assertSetEqual(all_sols, lin_all_sols) # same on decision vars
-    #     self.assertEqual(count,lin_count) # same on all vars
-
-    # def test_linearize_division(self): -> div is a global function now
-    #     x, z = cp.intvar(-2, 2, shape=2, name=["x", "z"])
-    #     y = cp.intvar(1, 5, name="y")
-    #     vars = [x, y, z]
-    #
-    #     constraint = [x // y == z]
-    #     lin_cons = linearize_constraint(constraint, supported={'sum', 'wsum', 'mul'})
-    #
-    #     all_sols = set()
-    #     lin_all_sols = set()
-    #     count = cp.Model(constraint).solveAll(solver="ortools", display=lambda: all_sols.add(tuple(argvals(vars))))
-    #     lin_count = cp.Model(lin_cons).solveAll(solver="ortools",
-    #                                             display=lambda: lin_all_sols.add(tuple(argvals(vars))))
-    #
-    #     self.assertSetEqual(all_sols, lin_all_sols)  # same on decision vars
-    #     self.assertEqual(count, lin_count)  # same on all vars
-
-    # def test_abs(self): -> abs is a global function now
-    #
-    #     pos = cp.intvar(0,5,name="pos")
-    #     neg = cp.intvar(-5,0,name="neg")
-    #     x = cp.intvar(-5,5,name="x")
-    #     y = cp.intvar(-5,5)
-    #
-    #     for lhs in (pos,neg,x):
-    #         cons = cp.Abs(lhs) == y
-    #         cnt = cp.Model(cons).solveAll()
-    #         lcnt = cp.Model(linearize_constraint([cons])).solveAll(display=self.assertTrue(cons.value()))
-    #         self.assertEqual(cnt, lcnt)
-
-
-=======
->>>>>>> 3cd983ea
     def test_alldiff(self):
         # alldiff has a specialized linearization
 
@@ -309,10 +257,10 @@
         """Test the decompose_mul_linear function directly"""
         from cpmpy.expressions.core import Operator
         from cpmpy.solvers import CPM_ortools
-        
+
         supported = {"sum", "wsum", "->"}
         csemap = {}
-        
+
         # Test case 1: const * iv
         iv = cp.intvar(0, 10, name="iv")
         mul = 3*iv
@@ -321,7 +269,7 @@
         self.assertEqual(len(cons), 0)
         # check model count consistency
         self.assertEqual(cp.Model(mul > 0).solveAll(), cp.Model(expr > 0, cons).solveAll())
-        
+
         # Test case 2: b1 * b2
         b1 = cp.boolvar(name="b1")
         b2 = cp.boolvar(name="b2")
@@ -331,7 +279,7 @@
         self.assertEqual(str(cons), "[(BV3) -> ((b1) + (b2) >= 2), (~BV3) -> ((~b1) + (~b2) >= 1)]")
         # check model count consistency
         self.assertEqual(cp.Model(mul > 0).solveAll(), cp.Model(expr > 0, cons).solveAll())
-        
+
         # Test case 3: b * i
         b = cp.boolvar(name="b")
         i = cp.intvar(1, 5, name="i")
@@ -341,14 +289,14 @@
         self.assertEqual(str(cons), "[(b) -> (sum([1, -1] * [IV6, i]) == 0), (~b) -> (sum([IV6]) == 0)]")
         # check model count consistency
         self.assertEqual(cp.Model(mul > 0).solveAll(), cp.Model(expr > 0, cons).solveAll())
-        
+
         # Test case 3b: Common subexpression elimination
         mul_bis = Operator("mul", [b, i])
         expr_bis, cons_bis = decompose_mul_linear(mul_bis, supported=supported, csemap=csemap)
         # Should return the same expression from csemap
         self.assertEqual(expr_bis, expr)
         self.assertEqual(len(cons_bis), 0)  # No new constraints needed
-        
+
         # Test case 4: i1 * i2 (int * int)
         i1 = cp.intvar(0, 3, name="i1")  # smaller domain (should be encoded)
         i2 = cp.intvar(1, 2, name="i2")  # larger domain
