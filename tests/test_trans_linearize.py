--- conflicted
+++ resolved
@@ -3,12 +3,8 @@
 import cpmpy as cp
 from cpmpy.expressions import boolvar, intvar
 from cpmpy.expressions.core import Operator
-<<<<<<< HEAD
+from cpmpy.expressions.utils import argvals
 from cpmpy.transformations.linearize import linearize_constraint, canonical_comparison, only_positive_coefficients, only_positive_bv
-=======
-from cpmpy.expressions.utils import argvals
-from cpmpy.transformations.linearize import linearize_constraint, canonical_comparison, only_positive_coefficients
->>>>>>> 1157722f
 from cpmpy.expressions.variables import _IntVarImpl, _BoolVarImpl
 
 
@@ -187,12 +183,9 @@
 
 
         lin_mod = linearize_constraint([x % 2 <= 0], supported={"mul", "sum", "wsum"})
-<<<<<<< HEAD
         self.assertEqual(str(lin_mod), '[IV7 <= 0, sum([2, -1] * [IV8, IV9]) == 0, boolval(True), sum([1, 1, -1] * [IV9, IV7, x]) == 0]')
-=======
         self.assertTrue(cp.Model(lin_mod).solve())
         self.assertIn(x.value(), {2, 4}) # can never be < 0
->>>>>>> 1157722f
 
         lin_mod = linearize_constraint([x % 2 == 1], supported={"mul", "sum", "wsum"})
         self.assertTrue(cp.Model(lin_mod).solve())
@@ -428,7 +421,6 @@
     def test_only_positive_coefficients_pb_and_int(self):
         a, b, c, x, y = [cp.boolvar(name=n) for n in "abc"] + [cp.intvar(0, 3, name=n) for n in "xy"]
         only_pos = only_positive_coefficients([Operator("wsum",[[1,1,-1,1,-1],[a,b,c,x,y]]) > 0])
-<<<<<<< HEAD
         self.assertEqual(str([Operator("wsum",[[1,1,1,1,-1],[a,b,~c,x,y]]) > 1]), str(only_pos))
 
     def test_only_positive_bv_implied_by_literal(self):
@@ -437,7 +429,4 @@
 
     def test_only_positive_bv_implied_by_negated_literal(self):
         p = cp.boolvar(name="p")
-        self.assertEqual(str([p <= 0]), str(only_positive_bv(linearize_constraint([~p]))))
-=======
-        self.assertEqual(str([Operator("wsum",[[1,1,1,1,-1],[a,b,~c,x,y]]) > 1]), str(only_pos))
->>>>>>> 1157722f
+        self.assertEqual(str([p <= 0]), str(only_positive_bv(linearize_constraint([~p]))))