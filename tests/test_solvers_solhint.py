--- conflicted
+++ resolved
@@ -36,11 +36,7 @@
         else:
             args = {}
 
-<<<<<<< HEAD
-        slv.solution_hint([a,b], [True, False]) # set hint
-=======
         slv.solution_hint([a,b], [True, False]) # check hints are used
->>>>>>> 21f87531
         assert slv.solve(**args)
         assert a.value() == True
         assert b.value() == False
