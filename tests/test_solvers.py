--- conflicted
+++ resolved
@@ -1205,11 +1205,7 @@
     model = cp.Model(cp.intvar(0, 10, shape=3) >= 1) # just to have some constraints
     try:
         model.minimize(expr)
-<<<<<<< HEAD
-        assert model.solve(solver=solver)
-=======
         assert model.solve(solver=solver, time_limit=3)
->>>>>>> 8189e358
         assert expr.value() < expr.get_bounds()[1] # bounds are not always tight, but should be smaller than ub for sure
         model.maximize(expr)
         assert model.solve(solver=solver)
