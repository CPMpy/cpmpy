import unittest
import tempfile
import pytest
import numpy as np
import cpmpy as cp
from cpmpy.expressions.core import Operator
from cpmpy.expressions.utils import argvals

from cpmpy.solvers.pysat import CPM_pysat
from cpmpy.solvers.solver_interface import ExitStatus
from cpmpy.solvers.z3 import CPM_z3
from cpmpy.solvers.minizinc import CPM_minizinc
from cpmpy.solvers.gurobi import CPM_gurobi
from cpmpy.solvers.exact import CPM_exact
from cpmpy.solvers.choco import CPM_choco
from cpmpy import SolverLookup
from cpmpy.exceptions import MinizincNameException, NotSupportedError

class TestSolvers(unittest.TestCase):

    # should move this test elsewhere later
    def test_tsp(self):
        N = 6
        np.random.seed(0)
        b = np.random.randint(1,100, size=(N,N))
        distance_matrix= ((b + b.T)/2).astype(int)
        x = cp.intvar(0, 1, shape=distance_matrix.shape) 
        constraint  = []
        constraint  += [sum(x[i,:])==1 for i in range(N)]
        constraint  += [sum(x[:,i])==1 for i in range(N)]
        constraint += [sum(x[i,i] for i in range(N))==0]

        # sum over all elements in 2D matrix
        objective = (x*distance_matrix).sum()

        model = cp.Model(constraint, minimize=objective)
        self.assertTrue(model.solve())
        self.assertEqual(model.objective_value(), 214)
        self.assertEqual(x.value().tolist(),
        [[0, 0, 0, 0, 0, 1],
         [0, 0, 1, 0, 0, 0],
         [0, 1, 0, 0, 0, 0],
         [0, 0, 0, 0, 1, 0],
         [0, 0, 0, 1, 0, 0],
         [1, 0, 0, 0, 0, 0]])

    def test_ortools(self):
        b = cp.boolvar()
        x = cp.intvar(1,13, shape=3)

        # reifiability (automatic handling in case of !=)
        # TODO, side-effect that his work...
        #self.assertTrue( cp.Model(b.implies((x[0]*x[1]) == x[2])).solve() )
        #self.assertTrue( cp.Model(b.implies((x[0]*x[1]) != x[2])).solve() )
        #self.assertTrue( cp.Model(((x[0]*x[1]) == x[2]).implies(b)).solve() )
        #self.assertTrue( cp.Model(((x[0]*x[1]) != x[2]).implies(b)).solve() )
        #self.assertTrue( cp.Model(((x[0]*x[1]) == x[2]) == b).solve() )
        #self.assertTrue( cp.Model(((x[0]*x[1]) != x[2]) == b).solve() )
        
        # table
        t = cp.Table([x[0],x[1]], [[2,6],[7,3]])

        m = cp.Model(t, minimize=x[0])
        self.assertTrue(m.solve())
        self.assertEqual( m.objective_value(), 2 )

        m = cp.Model(t, maximize=x[0])
        self.assertTrue(m.solve())
        self.assertEqual( m.objective_value(), 7 )

        # modulo
        self.assertTrue( cp.Model([ x[0] == x[1] % x[2] ]).solve() )

    def test_ortools_inverse(self):
        from cpmpy.solvers.ortools import CPM_ortools

        fwd = cp.intvar(0, 9, shape=10)
        rev = cp.intvar(0, 9, shape=10)

        # Fixed value for `fwd`
        fixed_fwd = [9, 4, 7, 2, 1, 3, 8, 6, 0, 5]
        # Inverse of the above
        expected_inverse = [8, 4, 3, 5, 1, 9, 7, 2, 6, 0]

        model = cp.Model(cp.Inverse(fwd, rev), fwd == fixed_fwd)

        solver = CPM_ortools(model)
        self.assertTrue(solver.solve())
        self.assertEqual(list(rev.value()), expected_inverse)


    def test_ortools_direct_solver(self):
        """
        Test direct solver access.

        If any of these tests break, update docs/advanced_solver_features.md accordingly
        """
        from cpmpy.solvers.ortools import CPM_ortools
        from ortools.sat.python import cp_model as ort

        # standard use
        x = cp.intvar(0,3, shape=2)
        m = cp.Model([x[0] > x[1]])
        self.assertTrue(m.solve())
        self.assertGreater(*x.value())


        # direct use
        o = CPM_ortools()
        o += x[0] > x[1]
        self.assertTrue(o.solve())
        o.minimize(x[0])
        o.solve()
        self.assertEqual(x[0].value(), 1)
        o.maximize(x[1])
        o.solve()
        self.assertEqual(x[1].value(), 2)


        # TODO: these tests our outdated, there are more
        # direct ways of setting params/sol enum now
        # advanced solver params
        x = cp.intvar(0,3, shape=2)
        m = cp.Model([x[0] > x[1]])
        s = CPM_ortools(m)
        s.ort_solver.parameters.linearization_level = 2 # more linearisation heuristics
        s.ort_solver.parameters.num_search_workers = 8 # nr of concurrent threads
        self.assertTrue(s.solve())
        self.assertGreater(*x.value())


        # all solution counting
        class ORT_solcount(ort.CpSolverSolutionCallback):
            def __init__(self):
                super().__init__()
                self.solcount = 0

            def on_solution_callback(self):
                self.solcount += 1
        cb = ORT_solcount()

        x = cp.intvar(0,3, shape=2)
        m = cp.Model([x[0] > x[1]])
        s = CPM_ortools(m)
        s.ort_solver.parameters.enumerate_all_solutions=True
        cpm_status = s.solve(solution_callback=cb)
        self.assertGreater(x[0], x[1])
        self.assertEqual(cb.solcount, 6)


        # all solution counting with printing
        # (not actually testing the printing)
        class ORT_myprint(ort.CpSolverSolutionCallback):
            def __init__(self, varmap, x):
                super().__init__()
                self.solcount = 0
                self.varmap = varmap
                self.x = x

            def on_solution_callback(self):
                # populate values before printing
                for cpm_var in self.x:
                    cpm_var._value = self.Value(self.varmap[cpm_var])
        
                self.solcount += 1
                print("x:",self.x.value())
        cb = ORT_myprint(s._varmap, x)

        x = cp.intvar(0,3, shape=2)
        m = cp.Model([x[0] > x[1]])
        s = CPM_ortools(m)
        s.ort_solver.parameters.enumerate_all_solutions=True
        cpm_status = s.solve(solution_callback=cb)
        self.assertGreater(x[0], x[1])
        self.assertEqual(cb.solcount, 6)


        # intermediate solutions
        m_opt = cp.Model([x[0] > x[1]], maximize=sum(x))
        s = CPM_ortools(m_opt)
        cpm_status = s.solve(solution_callback=cb)
        self.assertEqual(s.objective_value(), 5.0)

        self.assertGreater(x[0], x[1])


        # manually enumerating solutions
        x = cp.intvar(0,3, shape=2)
        m = cp.Model([x[0] > x[1]])
        s = CPM_ortools(m)
        solcount = 0
        while(s.solve()):
            solcount += 1
            # add blocking clause, to CPMpy solver directly
            s += [ cp.any(x != x.value()) ]
        self.assertEqual(solcount, 6)

        # native all solutions
        s = CPM_ortools(m)
        n = s.solveAll()
        self.assertEqual(n, 6)

        n = s.solveAll(display=x)
        self.assertEqual(n, 6)

        n = s.solveAll(cp_model_probing_level=0)
        self.assertEqual(n, 6)

        # assumptions
        bv = cp.boolvar(shape=3)
        iv = cp.intvar(0,9, shape=3)
        # circular 'bigger then', UNSAT
        m = cp.Model([
            bv[0].implies(iv[0] > iv[1]),
            bv[1].implies(iv[1] > iv[2]),
            bv[2].implies(iv[2] > iv[0])
        ])
        s = CPM_ortools(m)
        self.assertFalse(s.solve(assumptions=bv))
        self.assertTrue(len(s.get_core()) > 0)

    # this test fails on OR-tools version <9.6
    def test_ortools_version(self):

        a,b,c,d = [cp.intvar(0,3, name=n) for n in "abcd"]
        p,q,r,s = [cp.intvar(0,3, name=n) for n in "pqrs"]

        bv1, bv2, bv3 = [cp.boolvar(name=f"bv{i}") for i in range(1,4)]

        model = cp.Model()

        model += b != 1
        model += b != 2

        model += c != 0
        model += c != 3

        model += d != 0

        model += p != 2
        model += p != 3

        model += q != 1

        model += r != 1

        model += s != 2

        model += cp.AllDifferent([a,b,c,d])
        model += cp.AllDifferent([p,q,r,s])

        model += bv1.implies(a == 0)
        model += bv2.implies(r == 0)
        model += bv3.implies(a == 2)
        model += (~bv1).implies(p == 0)

        model += bv2 | bv3

        self.assertTrue(model.solve(solver="ortools")) # this is a bug in ortools version 9.5, upgrade to version >=9.6 using pip install --upgrade ortools

    def test_ortools_real_coeff(self):

        m = cp.Model()
        # this works in OR-Tools
        x,y,z = cp.boolvar(shape=3, name=tuple("xyz"))
        m.maximize(0.3 * x + 0.5 * y + 0.6 * z)
        assert m.solve()
        assert m.objective_value() == 1.4
        # this does not
        m += 0.7 * x + 0.8 * y >= 1
        self.assertRaises(TypeError, m.solve)

    @pytest.mark.skipif(not CPM_pysat.supported(),
                        reason="PySAT not installed")
    def test_pysat(self):

        # Construct the model.
        (mayo, ketchup, curry, andalouse, samurai) = cp.boolvar(5)

        Nora = mayo | ketchup
        Leander = ~samurai | mayo
        Benjamin = ~andalouse | ~curry | ~samurai
        Behrouz = ketchup | curry | andalouse
        Guy = ~ketchup | curry | andalouse
        Daan = ~ketchup | ~curry | andalouse
        Celine = ~samurai
        Anton = mayo | ~curry | ~andalouse
        Danny = ~mayo | ketchup | andalouse | samurai
        Luc = ~mayo | samurai

        allwishes = [Nora, Leander, Benjamin, Behrouz, Guy, Daan, Celine, Anton, Danny, Luc]

        model = cp.Model(allwishes)

        # any solver
        self.assertTrue(model.solve())
        
        # direct solver
        ps = CPM_pysat(model)
        self.assertTrue(ps.solve())
        self.assertEqual([False, True, False, True, False], [v.value() for v in [mayo, ketchup, curry, andalouse, samurai]])

        indmodel = cp.Model()
        inds = cp.boolvar(shape=len(model.constraints))
        for i,c in enumerate(model.constraints):
            indmodel += [c | ~inds[i]] # implication
        ps2 = CPM_pysat(indmodel)

        # check get core, simple
        self.assertFalse(ps2.solve(assumptions=[mayo,~mayo]))
        self.assertEqual(ps2.get_core(), [mayo,~mayo])

        # check get core, more realistic
        self.assertFalse(ps2.solve(assumptions=[mayo]+[v for v in inds]))
        self.assertEqual(ps2.get_core(), [mayo,inds[6],inds[9]])

    @pytest.mark.skipif(not CPM_pysat.supported(),
                        reason="PySAT not installed")
    def test_pysat_card(self):
        b = cp.boolvar()
        x = cp.boolvar(shape=5)

        cons = [sum(x) > 3, sum(x) <= 2, sum(x) == 4, (sum(x) <= 1) & (sum(x) != 2),
                b.implies(sum(x) > 3), b == (sum(x) != 2), (sum(x) >= 3).implies(b)]
        for c in cons:
            self.assertTrue(cp.Model(c).solve("pysat"))
            self.assertTrue(c.value())


    @pytest.mark.skipif(not CPM_minizinc.supported(),
                        reason="MiniZinc not installed")
    def test_minizinc(self):
        # (from or-tools)
        b = cp.boolvar()
        x = cp.intvar(1,13, shape=3)

        # reifiability (automatic handling in case of !=)
        self.assertTrue( cp.Model(b.implies((x[0]*x[1]) == x[2])).solve(solver="minizinc") )
        self.assertTrue( cp.Model(b.implies((x[0]*x[1]) != x[2])).solve(solver="minizinc") )
        self.assertTrue( cp.Model(((x[0]*x[1]) == x[2]).implies(b)).solve(solver="minizinc") )
        self.assertTrue( cp.Model(((x[0]*x[1]) != x[2]).implies(b)).solve(solver="minizinc") )
        self.assertTrue( cp.Model(((x[0]*x[1]) == x[2]) == b).solve(solver="minizinc") )
        self.assertTrue( cp.Model(((x[0]*x[1]) != x[2]) == b).solve(solver="minizinc") )
        
        # table
        t = cp.Table([x[0],x[1]], [[2,6],[7,3]])

        m = cp.Model(t, minimize=x[0])
        self.assertTrue(m.solve(solver="minizinc"))
        self.assertEqual( m.objective_value(), 2 )

        m = cp.Model(t, maximize=x[0])
        self.assertTrue(m.solve(solver="minizinc"))
        self.assertEqual( m.objective_value(), 7 )

        # modulo
        self.assertTrue( cp.Model([ x[0] == x[1] % x[2] ]).solve(solver="minizinc") )


    @pytest.mark.skipif(not CPM_minizinc.supported(),
                        reason="MiniZinc not installed")
    def test_minizinc_names(self):
        a = cp.boolvar(name='5var')#has to start with alphabetic character
        b = cp.boolvar(name='va+r')#no special characters
        c = cp.boolvar(name='solve')#no keywords
        with self.assertRaises(MinizincNameException):
            cp.Model(a == 0).solve(solver="minizinc")
        with self.assertRaises(MinizincNameException):
            cp.Model(b == 0).solve(solver="minizinc")
        with self.assertRaises(MinizincNameException):
            cp.Model(c == 0).solve(solver="minizinc")

    @pytest.mark.skipif(not CPM_minizinc.supported(),
                        reason="MiniZinc not installed")
    def test_minizinc_inverse(self):
        from cpmpy.solvers.minizinc import CPM_minizinc

        fwd = cp.intvar(0, 9, shape=10)
        rev = cp.intvar(0, 9, shape=10)

        # Fixed value for `fwd`
        fixed_fwd = [9, 4, 7, 2, 1, 3, 8, 6, 0, 5]
        # Inverse of the above
        expected_inverse = [8, 4, 3, 5, 1, 9, 7, 2, 6, 0]

        model = cp.Model(cp.Inverse(fwd, rev), fwd == fixed_fwd)

        solver = CPM_minizinc(model)
        self.assertTrue(solver.solve())
        self.assertEqual(list(rev.value()), expected_inverse)

    @pytest.mark.skipif(not CPM_minizinc.supported(),
                        reason="MiniZinc not installed")
    def test_minizinc_gcc(self):
        from cpmpy.solvers.minizinc import CPM_minizinc

        iv = cp.intvar(-8, 8, shape=5)
        occ = cp.intvar(0, len(iv), shape=3)
        val = [1, 4, 5]
        model = cp.Model([cp.GlobalCardinalityCount(iv, val, occ)])
        solver = CPM_minizinc(model)
        self.assertTrue(solver.solve())
        self.assertTrue(cp.GlobalCardinalityCount(iv, val, occ).value())
        self.assertTrue(all(cp.Count(iv, val[i]).value() == occ[i].value() for i in range(len(val))))
        occ = [2, 3, 0]
        model = cp.Model([cp.GlobalCardinalityCount(iv, val, occ), cp.AllDifferent(val)])
        solver = CPM_minizinc(model)
        self.assertTrue(solver.solve())
        self.assertTrue(cp.GlobalCardinalityCount(iv, val, occ).value())
        self.assertTrue(all(cp.Count(iv, val[i]).value() == occ[i] for i in range(len(val))))
        self.assertTrue(cp.GlobalCardinalityCount([iv[0],iv[2],iv[1],iv[4],iv[3]], val, occ).value())

    @pytest.mark.skipif(not CPM_z3.supported(),
                        reason="Z3 not installed")
    def test_z3(self):
        bv = cp.boolvar(shape=3)
        iv = cp.intvar(0, 9, shape=3)
        # circular 'bigger then', UNSAT
        m = cp.Model([
            bv[0].implies(iv[0] > iv[1]),
            bv[1].implies(iv[1] > iv[2]),
            bv[2].implies(iv[2] > iv[0])
        ])
        s = cp.SolverLookup.get("z3", m)
        self.assertFalse(s.solve(assumptions=bv))
        self.assertTrue(len(s.get_core()) > 0)

        m = cp.Model(~(iv[0] != iv[1]))
        s = cp.SolverLookup.get("z3", m)
        self.assertTrue(s.solve())

        m = cp.Model((iv[0] == 0) & ((iv[0] != iv[1]) == 0))
        s = cp.SolverLookup.get("z3", m)
        self.assertTrue(s.solve())

        m = cp.Model([~bv, ~((iv[0] + abs(iv[1])) == sum(iv))])
        s = cp.SolverLookup.get("z3", m)
        self.assertTrue(s.solve())

        x = cp.intvar(0, 1)
        m = cp.Model((x >= 0.1) & (x != 1))
        s = cp.SolverLookup.get("z3", m)
        self.assertFalse(s.solve()) # upgrade z3 with pip install --upgrade z3-solver

    def test_pow(self):
        iv1 = cp.intvar(2,9)
        for i in [0,1,2]:
            self.assertTrue( cp.Model( iv1**i >= 0 ).solve() )


    def test_only_objective(self):
        # from test_sum_unary and #95
        v = cp.intvar(1,9)
        model = cp.Model(minimize=sum([v]))
        self.assertTrue(model.solve())
        self.assertEqual(v.value(), 1)


    @pytest.mark.skipif(not CPM_exact.supported(),
                        reason="Exact not installed")
    def test_exact(self):
        bv = cp.boolvar(shape=3)
        iv = cp.intvar(0, 9, shape=3)
        # circular 'bigger then', UNSAT
        m = cp.Model([
            bv[0].implies(iv[0] > iv[1]),
            bv[1].implies(iv[1] > iv[2]),
            bv[2].implies(iv[2] > iv[0])
        ])
        s = cp.SolverLookup.get("exact", m)
        self.assertFalse(s.solve(assumptions=bv))
        self.assertTrue({x for x in s.get_core()}=={x for x in bv})

        m = cp.Model(~(iv[0] != iv[1]))
        s = cp.SolverLookup.get("exact", m)
        self.assertTrue(s.solve())

        m = cp.Model((iv[0] == 0) & ((iv[0] != iv[1]) == 0))
        s = cp.SolverLookup.get("exact", m)
        self.assertTrue(s.solve())

        m = cp.Model([~bv, ~((iv[0] + abs(iv[1])) == sum(iv))])
        s = cp.SolverLookup.get("exact", m)
        self.assertTrue(s.solve())


        def _trixor_callback():
            assert bv[0]+bv[1]+bv[2] >= 1

        m = cp.Model([bv[0] | bv[1] | bv[2]])
        s = cp.SolverLookup.get("exact", m)
        self.assertEqual(s.solveAll(display=_trixor_callback),7)

    @pytest.mark.skipif(not CPM_exact.supported(), 
                        reason="Exact not installed")
    def test_parameters_to_exact(self):
    
        # php with 5 pigeons, 4 holes
        p,h = 40,39
        x = cp.boolvar(shape=(p,h))
        m = cp.Model(x.sum(axis=1) >= 1, x.sum(axis=0) <= 1)

        # this should raise a warning
        with self.assertWarns(UserWarning):
            self.assertFalse(m.solve(solver="exact", verbosity=10))
        
        # can we indeed set a parameter? Try with prooflogging
        proof_file = tempfile.NamedTemporaryFile(delete=False).name
        
        # taken from https://gitlab.com/nonfiction-software/exact/-/blob/main/python_examples/proof_logging.py
        options = {"proof-log": proof_file, "proof-assumptions":"0"}
        exact = cp.SolverLookup.get("exact",m, **options)
        self.assertFalse(exact.solve())

        with open(proof_file+".proof", "r") as f:
            self.assertEquals(f.readline()[:-1], "pseudo-Boolean proof version 1.1") # check header of proof-file

    @pytest.mark.skipif(not CPM_choco.supported(),
                        reason="pychoco not installed")
    def test_choco(self):
        bv = cp.boolvar(shape=3)
        iv = cp.intvar(0, 9, shape=3)
        # circular 'bigger then', UNSAT
        m = cp.Model([
            bv[0].implies(iv[0] > iv[1]),
            bv[1].implies(iv[1] > iv[2]),
            bv[2].implies(iv[2] > iv[0])
        ])
        m += sum(bv) == len(bv)
        s = cp.SolverLookup.get("choco", m)

        self.assertFalse(s.solve())

        m = cp.Model(~(iv[0] != iv[1]))
        s = cp.SolverLookup.get("choco", m)
        self.assertTrue(s.solve())

        m = cp.Model((iv[0] == 0) & ((iv[0] != iv[1]) == 0))
        s = cp.SolverLookup.get("choco", m)
        self.assertTrue(s.solve())

        m = cp.Model([~bv, ~((iv[0] + abs(iv[1])) == sum(iv))])
        s = cp.SolverLookup.get("choco", m)
        self.assertTrue(s.solve())

    @pytest.mark.skipif(not CPM_choco.supported(),
                        reason="pychoco not installed")
    def test_choco_element(self):

        # test 1-D
        iv = cp.intvar(-8, 8, 3)
        idx = cp.intvar(-8, 8)
        # test directly the constraint
        constraints = [cp.Element(iv, idx) == 8]
        model = cp.Model(constraints)
        s = cp.SolverLookup.get("choco", model)
        self.assertTrue(s.solve())
        self.assertTrue(iv.value()[idx.value()] == 8)
        self.assertTrue(cp.Element(iv, idx).value() == 8)
        # test through __get_item__
        constraints = [iv[idx] == 8]
        model = cp.Model(constraints)
        s = cp.SolverLookup.get("choco", model)
        self.assertTrue(s.solve())
        self.assertTrue(iv.value()[idx.value()] == 8)
        self.assertTrue(cp.Element(iv, idx).value() == 8)
        # test 2-D
        iv = cp.intvar(-8, 8, shape=(3, 3))
        idx = cp.intvar(0, 3)
        idx2 = cp.intvar(0, 3)
        constraints = [iv[idx, idx2] == 8]
        model = cp.Model(constraints)
        s = cp.SolverLookup.get("choco", model)
        self.assertTrue(s.solve())
        self.assertTrue(iv.value()[idx.value(), idx2.value()] == 8)

    @pytest.mark.skipif(not CPM_choco.supported(),
                        reason="pychoco not installed")
    def test_choco_gcc_alldiff(self):

        iv = cp.intvar(-8, 8, shape=5)
        occ = cp.intvar(0, len(iv), shape=3)
        val = [1, 4, 5]
        model = cp.Model([cp.GlobalCardinalityCount(iv, val, occ)])
        solver = cp.SolverLookup.get("choco", model)
        self.assertTrue(solver.solve())
        self.assertTrue(cp.GlobalCardinalityCount(iv, val, occ).value())
        self.assertTrue(all(cp.Count(iv, val[i]).value() == occ[i].value() for i in range(len(val))))
        occ = [2, 3, 0]
        model = cp.Model([cp.GlobalCardinalityCount(iv, val, occ), cp.AllDifferent(val)])
        solver = cp.SolverLookup.get("choco", model)
        self.assertTrue(solver.solve())
        self.assertTrue(cp.GlobalCardinalityCount(iv, val, occ).value())
        self.assertTrue(all(cp.Count(iv, val[i]).value() == occ[i] for i in range(len(val))))
        self.assertTrue(cp.GlobalCardinalityCount([iv[0],iv[2],iv[1],iv[4],iv[3]], val, occ).value())

    @pytest.mark.skipif(not CPM_choco.supported(),
                        reason="pychoco not installed")
    def test_choco_inverse(self):
        from cpmpy.solvers.ortools import CPM_ortools

        fwd = cp.intvar(0, 9, shape=10)
        rev = cp.intvar(0, 9, shape=10)

        # Fixed value for `fwd`
        fixed_fwd = [9, 4, 7, 2, 1, 3, 8, 6, 0, 5]
        # Inverse of the above
        expected_inverse = [8, 4, 3, 5, 1, 9, 7, 2, 6, 0]

        model = cp.Model(cp.Inverse(fwd, rev), fwd == fixed_fwd)

        solver = cp.SolverLookup.get("choco", model)
        self.assertTrue(solver.solve())
        self.assertEqual(list(rev.value()), expected_inverse)

    @pytest.mark.skipif(not CPM_choco.supported(),
                        reason="pychoco not installed")
    def test_choco_objective(self):
        iv = cp.intvar(0,10, shape=2)
        m = cp.Model(iv >= 1, iv <= 5, maximize=sum(iv))
        s = cp.SolverLookup.get("choco", m)
        self.assertTrue( s.solve() )
        self.assertEqual( s.objective_value(), 10)

        m = cp.Model(iv >= 1, iv <= 5, minimize=sum(iv))
        s = cp.SolverLookup.get("choco", m)
        self.assertTrue( s.solve() )
        self.assertEqual(s.objective_value(), 2)

    @pytest.mark.skipif(not CPM_gurobi.supported(),
                        reason="Gurobi not installed")
    def test_gurobi_element(self):
        # test 1-D
        iv = cp.intvar(-8, 8, 3)
        idx = cp.intvar(-8, 8)
        # test directly the constraint
        constraints = [cp.Element(iv,idx) == 8]
        model = cp.Model(constraints)
        s = cp.SolverLookup.get("gurobi", model)
        self.assertTrue(s.solve())
        self.assertTrue(iv.value()[idx.value()] == 8)
        self.assertTrue(cp.Element(iv,idx).value() == 8)
        # test through __get_item__
        constraints = [iv[idx] == 8]
        model = cp.Model(constraints)
        s = cp.SolverLookup.get("gurobi", model)
        self.assertTrue(s.solve())
        self.assertTrue(iv.value()[idx.value()] == 8)
        self.assertTrue(cp.Element(iv, idx).value() == 8)
        # test 2-D
        iv = cp.intvar(-8, 8, shape=(3, 3))
        idx = cp.intvar(0, 3)
        idx2 = cp.intvar(0, 3)
        constraints = [iv[idx,idx2] == 8]
        model = cp.Model(constraints)
        s = cp.SolverLookup.get("gurobi", model)
        self.assertTrue(s.solve())
        self.assertTrue(iv.value()[idx.value(), idx2.value()] == 8)


    @pytest.mark.skipif(not CPM_minizinc.supported(),
                        reason="Minizinc not installed")
    def test_count_mzn(self):
        # bug #461
        from cpmpy.expressions.core import Operator

        iv = cp.intvar(0,10, shape=3)
        x = cp.intvar(0,1)
        y = cp.intvar(0,1)
        wsum = Operator("wsum", [[1,2,3],[x,y,cp.Count(iv,3)]])

        m = cp.Model([x + y == 2, wsum == 9])
        self.assertTrue(m.solve(solver="minizinc"))

@pytest.mark.parametrize(
        "solver",
        [name for name, solver in SolverLookup.base_solvers() if solver.supported()]
)
class TestSupportedSolvers:
    def test_installed_solvers(self, solver):
        # basic model
        v = cp.boolvar(3)
        x, y, z = v

        model = cp.Model(
                    x.implies(y & z),
                    y | z,
                    ~ z
                )

        model.solve(solver=solver)
        assert [int(a) for a in v.value()] == [0, 1, 0]

        s = cp.SolverLookup.get(solver)
        s.solve()
        assert [int(a) for a in v.value()] == [0, 1, 0]

    def test_installed_solvers_solveAll(self, solver):
        # basic model
        v = cp.boolvar(3)
        x, y, z = v

        model = cp.Model(
                    x.implies(y & z),
                    y | z
                )

        if solver == "pysdd":
            assert model.solveAll(solver=solver) == 4
        else:
            # some solvers do not support searching for all solutions...
            # TODO: remove solution limit and replace with time limit (atm pysat does not support time limit and gurobi needs any(solution_limit, time_limit)...
            assert model.solveAll(solver=solver, solution_limit=4) == 4

    def test_objective(self, solver):
        iv = cp.intvar(0, 10, shape=2)
        m = cp.Model(iv >= 1, iv <= 5)

        try:
            m.maximize(sum(iv))
            assert m.solve(solver=solver)
            assert m.objective_value() == 10
        except NotSupportedError:
            return None

        # if the above works, so should everything below
        m.minimize(sum(iv))
        assert m.solve(solver=solver)
        assert m.objective_value() == 2

        # something slightly more exotic
        m.maximize(cp.min(iv))
        assert m.solve(solver=solver)
        assert m.objective_value() == 5

    def test_value_cleared(self, solver):
        x, y, z = cp.boolvar(shape=3)
        sat_model = cp.Model(cp.any([x,y,z]))
        unsat_model = cp.Model([x | y | z, ~x, ~y,~z])

        assert sat_model.solve(solver=solver)
        for v in (x,y,z):
            assert v.value() is not None
        assert not unsat_model.solve(solver=solver)
        for v in (x,y,z):
            assert v.value() is None

    def test_incremental_objective(self, solver):
        x = cp.intvar(0,10,shape=3)

        if solver == "choco":
            """
            Choco does not support first optimizing and then adding a constraint.
            During optimization, additional constraints get added to the solver,
            which removes feasible solutions.
            No straightforward way to resolve this for now.
            """
            return
        if solver == "gcs":
            return
        s = cp.SolverLookup.get(solver)
        try:
            s.minimize(cp.sum(x))
        except (NotSupportedError, NotImplementedError): # solver does not support optimization
            return

        assert s.solve()
        assert s.objective_value() == 0
        s += x[0] == 5
        s.solve()
        assert s.objective_value() == 5
        s.maximize(cp.sum(x))
        assert s.solve()
        assert s.objective_value() == 25

    def test_incremental(self, solver):
        x, y, z = cp.boolvar(shape=3, name="x")
        s = cp.SolverLookup.get(solver)
        s += [x]
        s += [y | z]
        assert s.solve()
        assert x.value(), (y | z).value()
        s += ~y | ~z
        assert s.solve()
        assert x.value()
        assert y.value() + z.value() == 1

    def test_vars_not_removed(self, solver):
            bvs = cp.boolvar(shape=3)
            m = cp.Model([cp.any(bvs) <= 2])

            # reset value for vars
            bvs.clear()
            assert m.solve(solver=solver)
            for v in bvs:
                assert v.value() is not None
            #test solve_all
            sols = set()
            solution_limit = 20 if solver == 'gurobi' else None
            #test number of solutions is valid
            assert m.solveAll(solver=solver, solution_limit=solution_limit, display=lambda: sols.add(tuple([x.value() for x in bvs]))) == 8
            #test number of solutions is valid, no display
            assert m.solveAll(solver=solver, solution_limit=solution_limit) == 8
            #test unique sols, should be same number
            assert len(sols) == 8


    # minizinc: ignore inconsistency warning when deliberately testing unsatisfiable model
    @pytest.mark.filterwarnings("ignore:model inconsistency detected")
    def test_false(self, solver):
        assert not cp.Model([cp.boolvar(), False]).solve(solver=solver)

    def test_partial_div_mod(self, solver):
        if solver == 'pysdd' or solver == 'pysat':  # don't support div with vars
            return
        x,y,d,r = cp.intvar(-5, 5, shape=4,name=['x','y','d','r'])
        vars = [x,y,d,r]
        m = cp.Model()
        # modulo toplevel
        m += x / y == d
        m += x % y == r
        sols = set()
        solution_limit = None
        if solver == 'gurobi':
            solution_limit = 15 # Gurobi does not like this model, and gets stuck finding all solutions
        m.solveAll(solver=solver, solution_limit=solution_limit, display=lambda: sols.add(tuple(argvals(vars))))
        for sol in sols:
            xv, yv, dv, rv = sol
            assert dv * yv + rv == xv
            assert (Operator('div', [xv, yv])).value() == dv
            assert (Operator('mod', [xv, yv])).value() == rv

<<<<<<< HEAD

    def test_status(self, solver):

        bv = cp.boolvar(shape=3, name="bv")
        m = cp.Model(cp.any(bv))

        assert m.status().exitstatus == ExitStatus.NOT_RUN
        assert m.solve(solver=solver)
        assert m.status().exitstatus == ExitStatus.OPTIMAL # optimal, even without obj function!

        try: # now try optimization, not supported for all solvers
            m.maximize(cp.sum(bv))
            assert m.solve(solver=solver)
            assert m.status().exitstatus == ExitStatus.OPTIMAL
        except NotSupportedError:
            return

        # now making a tricky problem to solve
        np.random.seed(0)
        start = cp.intvar(0,100, shape=50)
        dur = np.random.randint(1,5, size=50)
        end = cp.intvar(0,100, shape=50)
        demand  = np.random.randint(10,15, size=50)

        m += cp.Cumulative(start, dur, end,demand, 30)
        m.minimize(cp.max(end))
        m.solve(solver=solver, time_limit=1)
        # normally, should not be able to solve within 1s...
        assert m.status().exitstatus == ExitStatus.FEASIBLE or m.status().exitstatus == ExitStatus.UNKNOWN

        # now trivally unsat
        m += cp.sum(bv) <= 0
        m.solve(solver=solver)
        assert m.status().exitstatus == ExitStatus.UNSATISFIABLE



    def test_status_solveall(self, solver):

        bv = cp.boolvar(shape=3, name="bv")
        m = cp.Model(cp.any(bv))

        limit = None
        if solver == "gurobi": limit = 100000

        num_sols = m.solveAll(solver=solver, solution_limit=limit)
        assert num_sols == 7
        assert m.status().exitstatus == ExitStatus.OPTIMAL  # optimal



        # adding a bunch of variables to increase nb of sols
        try:
            x = cp.boolvar(shape=32, name="x")
            m = cp.Model(cp.any(x))
            num_sols = m.solveAll(solver=solver, time_limit=1, solution_limit=limit)
            assert m.status().exitstatus == ExitStatus.FEASIBLE

            num_sols = m.solveAll(solver=solver, solution_limit=10)
            assert num_sols == 10
            assert m.status().exitstatus == ExitStatus.FEASIBLE

            # edge-case: nb of solutions is exactly the sol limit
            m = cp.Model(cp.any(bv))
            num_sols = m.solveAll(solver=solver, solution_limit=7)
            assert num_sols ==  7
            assert m.status().exitstatus in (ExitStatus.OPTIMAL, ExitStatus.FEASIBLE) # which of the two?

        except NotImplementedError:
            pass # not all solvers support time/solution limits

        # making the problem unsat
        m  = cp.Model([cp.sum(bv) <= 0, cp.any(bv)])
        num_sols = m.solveAll(solver=solver, solution_limit=limit)
        assert num_sols == 0
        assert m.status().exitstatus == ExitStatus.UNSATISFIABLE








=======
    def test_hidden_user_vars(self, solver):
        """
        Tests whether decision variables which are part of a constraint that never gets posted to the underlying solver
        still get correctly captured and posted.
        """
        if solver == 'pysdd' or solver == 'pysat':  # pysat and pysdd don't support integer decision variables
            return
        
        x = cp.intvar(1, 4, shape=1)
        # Dubious constraint which enforces nothing, gets decomposed to empty list
        # -> resulting CP model is empty
        m = cp.Model([cp.AllDifferentExceptN([x], 1)])
        s = cp.SolverLookup().get(solver, m)
        assert len(s.user_vars) == 1 # check if var captured as a user_var
        assert s.solveAll() == 4     # check if still correct number of solutions, even though empty model
>>>>>>> 8c7eda27
<|MERGE_RESOLUTION|>--- conflicted
+++ resolved
@@ -830,7 +830,6 @@
             assert (Operator('div', [xv, yv])).value() == dv
             assert (Operator('mod', [xv, yv])).value() == rv
 
-<<<<<<< HEAD
 
     def test_status(self, solver):
 
@@ -909,13 +908,6 @@
         assert m.status().exitstatus == ExitStatus.UNSATISFIABLE
 
 
-
-
-
-
-
-
-=======
     def test_hidden_user_vars(self, solver):
         """
         Tests whether decision variables which are part of a constraint that never gets posted to the underlying solver
@@ -930,5 +922,4 @@
         m = cp.Model([cp.AllDifferentExceptN([x], 1)])
         s = cp.SolverLookup().get(solver, m)
         assert len(s.user_vars) == 1 # check if var captured as a user_var
-        assert s.solveAll() == 4     # check if still correct number of solutions, even though empty model
->>>>>>> 8c7eda27
+        assert s.solveAll() == 4     # check if still correct number of solutions, even though empty model