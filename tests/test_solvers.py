import importlib
import unittest
import tempfile
import pytest
import numpy as np
import cpmpy as cp
from cpmpy.expressions.core import Operator
from cpmpy.expressions.utils import argvals

from cpmpy.solvers.pysat import CPM_pysat
from cpmpy.solvers.z3 import CPM_z3
from cpmpy.solvers.minizinc import CPM_minizinc
from cpmpy.solvers.gurobi import CPM_gurobi
from cpmpy.solvers.exact import CPM_exact
from cpmpy.solvers.choco import CPM_choco
from cpmpy import SolverLookup
from cpmpy.exceptions import MinizincNameException, NotSupportedError

from utils import skip_on_missing_pblib

pysat_available = CPM_pysat.supported()
pblib_available = importlib.util.find_spec("pypblib") is not None

class TestSolvers(unittest.TestCase):

    # should move this test elsewhere later
    def test_tsp(self):
        N = 6
        np.random.seed(0)
        b = np.random.randint(1,100, size=(N,N))
        distance_matrix= ((b + b.T)/2).astype(int)
        x = cp.intvar(0, 1, shape=distance_matrix.shape) 
        constraint  = []
        constraint  += [sum(x[i,:])==1 for i in range(N)]
        constraint  += [sum(x[:,i])==1 for i in range(N)]
        constraint += [sum(x[i,i] for i in range(N))==0]

        # sum over all elements in 2D matrix
        objective = (x*distance_matrix).sum()

        model = cp.Model(constraint, minimize=objective)
        self.assertTrue(model.solve())
        self.assertEqual(model.objective_value(), 214)
        self.assertEqual(x.value().tolist(),
        [[0, 0, 0, 0, 0, 1],
         [0, 0, 1, 0, 0, 0],
         [0, 1, 0, 0, 0, 0],
         [0, 0, 0, 0, 1, 0],
         [0, 0, 0, 1, 0, 0],
         [1, 0, 0, 0, 0, 0]])

    def test_ortools(self):
        b = cp.boolvar()
        x = cp.intvar(1,13, shape=3)

        # reifiability (automatic handling in case of !=)
        # TODO, side-effect that his work...
        #self.assertTrue( cp.Model(b.implies((x[0]*x[1]) == x[2])).solve() )
        #self.assertTrue( cp.Model(b.implies((x[0]*x[1]) != x[2])).solve() )
        #self.assertTrue( cp.Model(((x[0]*x[1]) == x[2]).implies(b)).solve() )
        #self.assertTrue( cp.Model(((x[0]*x[1]) != x[2]).implies(b)).solve() )
        #self.assertTrue( cp.Model(((x[0]*x[1]) == x[2]) == b).solve() )
        #self.assertTrue( cp.Model(((x[0]*x[1]) != x[2]) == b).solve() )
        
        # table
        t = cp.Table([x[0],x[1]], [[2,6],[7,3]])

        m = cp.Model(t, minimize=x[0])
        self.assertTrue(m.solve())
        self.assertEqual( m.objective_value(), 2 )

        m = cp.Model(t, maximize=x[0])
        self.assertTrue(m.solve())
        self.assertEqual( m.objective_value(), 7 )

        # modulo
        self.assertTrue( cp.Model([ x[0] == x[1] % x[2] ]).solve() )

    def test_ortools_inverse(self):
        from cpmpy.solvers.ortools import CPM_ortools

        fwd = cp.intvar(0, 9, shape=10)
        rev = cp.intvar(0, 9, shape=10)

        # Fixed value for `fwd`
        fixed_fwd = [9, 4, 7, 2, 1, 3, 8, 6, 0, 5]
        # Inverse of the above
        expected_inverse = [8, 4, 3, 5, 1, 9, 7, 2, 6, 0]

        model = cp.Model(cp.Inverse(fwd, rev), fwd == fixed_fwd)

        solver = CPM_ortools(model)
        self.assertTrue(solver.solve())
        self.assertEqual(list(rev.value()), expected_inverse)


    def test_ortools_direct_solver(self):
        """
        Test direct solver access.

        If any of these tests break, update docs/advanced_solver_features.md accordingly
        """
        from cpmpy.solvers.ortools import CPM_ortools
        from ortools.sat.python import cp_model as ort

        # standard use
        x = cp.intvar(0,3, shape=2)
        m = cp.Model([x[0] > x[1]])
        self.assertTrue(m.solve())
        self.assertGreater(*x.value())


        # direct use
        o = CPM_ortools()
        o += x[0] > x[1]
        self.assertTrue(o.solve())
        o.minimize(x[0])
        o.solve()
        self.assertEqual(x[0].value(), 1)
        o.maximize(x[1])
        o.solve()
        self.assertEqual(x[1].value(), 2)


        # TODO: these tests our outdated, there are more
        # direct ways of setting params/sol enum now
        # advanced solver params
        x = cp.intvar(0,3, shape=2)
        m = cp.Model([x[0] > x[1]])
        s = CPM_ortools(m)
        s.ort_solver.parameters.linearization_level = 2 # more linearisation heuristics
        s.ort_solver.parameters.num_search_workers = 8 # nr of concurrent threads
        self.assertTrue(s.solve())
        self.assertGreater(*x.value())


        # all solution counting
        class ORT_solcount(ort.CpSolverSolutionCallback):
            def __init__(self):
                super().__init__()
                self.solcount = 0

            def on_solution_callback(self):
                self.solcount += 1
        cb = ORT_solcount()

        x = cp.intvar(0,3, shape=2)
        m = cp.Model([x[0] > x[1]])
        s = CPM_ortools(m)
        s.ort_solver.parameters.enumerate_all_solutions=True
        cpm_status = s.solve(solution_callback=cb)
        self.assertGreater(x[0].value(), x[1].value())
        self.assertEqual(cb.solcount, 6)


        # all solution counting with printing
        # (not actually testing the printing)
        class ORT_myprint(ort.CpSolverSolutionCallback):
            def __init__(self, varmap, x):
                super().__init__()
                self.solcount = 0
                self.varmap = varmap
                self.x = x

            def on_solution_callback(self):
                # populate values before printing
                for cpm_var in self.x:
                    cpm_var._value = self.Value(self.varmap[cpm_var])
        
                self.solcount += 1
                print("x:",self.x.value())
        cb = ORT_myprint(s._varmap, x)

        x = cp.intvar(0,3, shape=2)
        m = cp.Model([x[0] > x[1]])
        s = CPM_ortools(m)
        s.ort_solver.parameters.enumerate_all_solutions=True
        cpm_status = s.solve(solution_callback=cb)
        self.assertGreater(x[0].value(), x[1].value())
        self.assertEqual(cb.solcount, 6)


        # intermediate solutions
        m_opt = cp.Model([x[0] > x[1]], maximize=sum(x))
        s = CPM_ortools(m_opt)
        cpm_status = s.solve(solution_callback=cb)
        self.assertEqual(s.objective_value(), 5.0)

        self.assertGreater(x[0].value(), x[1].value())


        # manually enumerating solutions
        x = cp.intvar(0,3, shape=2)
        m = cp.Model([x[0] > x[1]])
        s = CPM_ortools(m)
        solcount = 0
        while(s.solve()):
            solcount += 1
            # add blocking clause, to CPMpy solver directly
            s += [ cp.any(x != x.value()) ]
        self.assertEqual(solcount, 6)

        # native all solutions
        s = CPM_ortools(m)
        n = s.solveAll()
        self.assertEqual(n, 6)

        n = s.solveAll(display=x)
        self.assertEqual(n, 6)

        n = s.solveAll(cp_model_probing_level=0)
        self.assertEqual(n, 6)

        # assumptions
        bv = cp.boolvar(shape=3)
        iv = cp.intvar(0,9, shape=3)
        # circular 'bigger then', UNSAT
        m = cp.Model([
            bv[0].implies(iv[0] > iv[1]),
            bv[1].implies(iv[1] > iv[2]),
            bv[2].implies(iv[2] > iv[0])
        ])
        s = CPM_ortools(m)
        self.assertFalse(s.solve(assumptions=bv))
        self.assertTrue(len(s.get_core()) > 0)

    # this test fails on OR-tools version <9.6
    def test_ortools_version(self):

        a,b,c,d = [cp.intvar(0,3, name=n) for n in "abcd"]
        p,q,r,s = [cp.intvar(0,3, name=n) for n in "pqrs"]

        bv1, bv2, bv3 = [cp.boolvar(name=f"bv{i}") for i in range(1,4)]

        model = cp.Model()

        model += b != 1
        model += b != 2

        model += c != 0
        model += c != 3

        model += d != 0

        model += p != 2
        model += p != 3

        model += q != 1

        model += r != 1

        model += s != 2

        model += cp.AllDifferent([a,b,c,d])
        model += cp.AllDifferent([p,q,r,s])

        model += bv1.implies(a == 0)
        model += bv2.implies(r == 0)
        model += bv3.implies(a == 2)
        model += (~bv1).implies(p == 0)

        model += bv2 | bv3

        self.assertTrue(model.solve(solver="ortools")) # this is a bug in ortools version 9.5, upgrade to version >=9.6 using pip install --upgrade ortools

    def test_ortools_real_coeff(self):

        m = cp.Model()
        # this works in OR-Tools
        x,y,z = cp.boolvar(shape=3, name=tuple("xyz"))
        m.maximize(0.3 * x + 0.5 * y + 0.6 * z)
        assert m.solve()
        assert m.objective_value() == 1.4
        # this does not
        m += 0.7 * x + 0.8 * y >= 1
        self.assertRaises(TypeError, m.solve)

    @pytest.mark.skipif(not CPM_pysat.supported(),
                        reason="PySAT not installed")
    def test_pysat(self):

        # Construct the model.
        (mayo, ketchup, curry, andalouse, samurai) = cp.boolvar(5)

        Nora = mayo | ketchup
        Leander = ~samurai | mayo
        Benjamin = ~andalouse | ~curry | ~samurai
        Behrouz = ketchup | curry | andalouse
        Guy = ~ketchup | curry | andalouse
        Daan = ~ketchup | ~curry | andalouse
        Celine = ~samurai
        Anton = mayo | ~curry | ~andalouse
        Danny = ~mayo | ketchup | andalouse | samurai
        Luc = ~mayo | samurai

        allwishes = [Nora, Leander, Benjamin, Behrouz, Guy, Daan, Celine, Anton, Danny, Luc]

        model = cp.Model(allwishes)

        # any solver
        self.assertTrue(model.solve())
        
        # direct solver
        ps = CPM_pysat(model)
        self.assertTrue(ps.solve())
        self.assertEqual([False, True, False, True, False], [v.value() for v in [mayo, ketchup, curry, andalouse, samurai]])

        indmodel = cp.Model()
        inds = cp.boolvar(shape=len(model.constraints))
        for i,c in enumerate(model.constraints):
            indmodel += [c | ~inds[i]] # implication
        ps2 = CPM_pysat(indmodel)

        # check get core, simple
        self.assertFalse(ps2.solve(assumptions=[mayo,~mayo]))
        self.assertSetEqual(set(ps2.get_core()), set([mayo,~mayo]))

        # check get core, more realistic
        self.assertFalse(ps2.solve(assumptions=[mayo]+[v for v in inds]))
        self.assertSetEqual(set(ps2.get_core()), set([mayo,inds[6],inds[9]]))

    @pytest.mark.skipif(not (pysat_available and pblib_available), reason="`pysat` is not installed" if not pysat_available else "`pypblib` not installed")
    @skip_on_missing_pblib()
    def test_pysat_card(self):
        b = cp.boolvar()
        x = cp.boolvar(shape=5)

        cons = [sum(x) > 3, sum(x) <= 2, sum(x) == 4, (sum(x) <= 1) & (sum(x) != 2),
                b.implies(sum(x) > 3), b == (sum(x) != 2), (sum(x) >= 3).implies(b)]
        for c in cons:
            self.assertTrue(cp.Model(c).solve("pysat"))
            self.assertTrue(c.value())


    @pytest.mark.skipif(not CPM_minizinc.supported(),
                        reason="MiniZinc not installed")
    def test_minizinc(self):
        # (from or-tools)
        b = cp.boolvar()
        x = cp.intvar(1,13, shape=3)

        # reifiability (automatic handling in case of !=)
        self.assertTrue( cp.Model(b.implies((x[0]*x[1]) == x[2])).solve(solver="minizinc") )
        self.assertTrue( cp.Model(b.implies((x[0]*x[1]) != x[2])).solve(solver="minizinc") )
        self.assertTrue( cp.Model(((x[0]*x[1]) == x[2]).implies(b)).solve(solver="minizinc") )
        self.assertTrue( cp.Model(((x[0]*x[1]) != x[2]).implies(b)).solve(solver="minizinc") )
        self.assertTrue( cp.Model(((x[0]*x[1]) == x[2]) == b).solve(solver="minizinc") )
        self.assertTrue( cp.Model(((x[0]*x[1]) != x[2]) == b).solve(solver="minizinc") )
        
        # table
        t = cp.Table([x[0],x[1]], [[2,6],[7,3]])

        m = cp.Model(t, minimize=x[0])
        self.assertTrue(m.solve(solver="minizinc"))
        self.assertEqual( m.objective_value(), 2 )

        m = cp.Model(t, maximize=x[0])
        self.assertTrue(m.solve(solver="minizinc"))
        self.assertEqual( m.objective_value(), 7 )

        # modulo
        self.assertTrue( cp.Model([ x[0] == x[1] % x[2] ]).solve(solver="minizinc") )


    @pytest.mark.skipif(not CPM_minizinc.supported(),
                        reason="MiniZinc not installed")
    def test_minizinc_names(self):
        a = cp.boolvar(name='5var')#has to start with alphabetic character
        b = cp.boolvar(name='va+r')#no special characters
        c = cp.boolvar(name='solve')#no keywords
        with self.assertRaises(MinizincNameException):
            cp.Model(a == 0).solve(solver="minizinc")
        with self.assertRaises(MinizincNameException):
            cp.Model(b == 0).solve(solver="minizinc")
        with self.assertRaises(MinizincNameException):
            cp.Model(c == 0).solve(solver="minizinc")

    @pytest.mark.skipif(not CPM_minizinc.supported(),
                        reason="MiniZinc not installed")
    def test_minizinc_inverse(self):
        from cpmpy.solvers.minizinc import CPM_minizinc

        fwd = cp.intvar(0, 9, shape=10)
        rev = cp.intvar(0, 9, shape=10)

        # Fixed value for `fwd`
        fixed_fwd = [9, 4, 7, 2, 1, 3, 8, 6, 0, 5]
        # Inverse of the above
        expected_inverse = [8, 4, 3, 5, 1, 9, 7, 2, 6, 0]

        model = cp.Model(cp.Inverse(fwd, rev), fwd == fixed_fwd)

        solver = CPM_minizinc(model)
        self.assertTrue(solver.solve())
        self.assertEqual(list(rev.value()), expected_inverse)

    @pytest.mark.skipif(not CPM_minizinc.supported(),
                        reason="MiniZinc not installed")
    def test_minizinc_gcc(self):
        from cpmpy.solvers.minizinc import CPM_minizinc

        iv = cp.intvar(-8, 8, shape=5)
        occ = cp.intvar(0, len(iv), shape=3)
        val = [1, 4, 5]
        model = cp.Model([cp.GlobalCardinalityCount(iv, val, occ)])
        solver = CPM_minizinc(model)
        self.assertTrue(solver.solve())
        self.assertTrue(cp.GlobalCardinalityCount(iv, val, occ).value())
        self.assertTrue(all(cp.Count(iv, val[i]).value() == occ[i].value() for i in range(len(val))))
        occ = [2, 3, 0]
        model = cp.Model([cp.GlobalCardinalityCount(iv, val, occ), cp.AllDifferent(val)])
        solver = CPM_minizinc(model)
        self.assertTrue(solver.solve())
        self.assertTrue(cp.GlobalCardinalityCount(iv, val, occ).value())
        self.assertTrue(all(cp.Count(iv, val[i]).value() == occ[i] for i in range(len(val))))
        self.assertTrue(cp.GlobalCardinalityCount([iv[0],iv[2],iv[1],iv[4],iv[3]], val, occ).value())

    @pytest.mark.skipif(not CPM_z3.supported(),
                        reason="Z3 not installed")
    def test_z3(self):
        bv = cp.boolvar(shape=3)
        iv = cp.intvar(0, 9, shape=3)
        # circular 'bigger then', UNSAT
        m = cp.Model([
            bv[0].implies(iv[0] > iv[1]),
            bv[1].implies(iv[1] > iv[2]),
            bv[2].implies(iv[2] > iv[0])
        ])
        s = cp.SolverLookup.get("z3", m)
        self.assertFalse(s.solve(assumptions=bv))
        self.assertTrue(len(s.get_core()) > 0)

        m = cp.Model(~(iv[0] != iv[1]))
        s = cp.SolverLookup.get("z3", m)
        self.assertTrue(s.solve())

        m = cp.Model((iv[0] == 0) & ((iv[0] != iv[1]) == 0))
        s = cp.SolverLookup.get("z3", m)
        self.assertTrue(s.solve())

        m = cp.Model([~bv, ~((iv[0] + abs(iv[1])) == sum(iv))])
        s = cp.SolverLookup.get("z3", m)
        self.assertTrue(s.solve())

        x = cp.intvar(0, 1)
        m = cp.Model((x >= 0.1) & (x != 1))
        s = cp.SolverLookup.get("z3", m)
        self.assertFalse(s.solve()) # upgrade z3 with pip install --upgrade z3-solver

    def test_pow(self):
        iv1 = cp.intvar(2,9)
        for i in [0,1,2]:
            self.assertTrue( cp.Model( iv1**i >= 0 ).solve() )


    def test_only_objective(self):
        # from test_sum_unary and #95
        v = cp.intvar(1,9)
        model = cp.Model(minimize=sum([v]))
        self.assertTrue(model.solve())
        self.assertEqual(v.value(), 1)


    @pytest.mark.skipif(not CPM_exact.supported(),
                        reason="Exact not installed")
    def test_exact(self):
        bv = cp.boolvar(shape=3)
        iv = cp.intvar(0, 9, shape=3)
        # circular 'bigger then', UNSAT
        m = cp.Model([
            bv[0].implies(iv[0] > iv[1]),
            bv[1].implies(iv[1] > iv[2]),
            bv[2].implies(iv[2] > iv[0])
        ])
        s = cp.SolverLookup.get("exact", m)
        self.assertFalse(s.solve(assumptions=bv))
        self.assertTrue({x for x in s.get_core()}=={x for x in bv})

        m = cp.Model(~(iv[0] != iv[1]))
        s = cp.SolverLookup.get("exact", m)
        self.assertTrue(s.solve())

        m = cp.Model((iv[0] == 0) & ((iv[0] != iv[1]) == 0))
        s = cp.SolverLookup.get("exact", m)
        self.assertTrue(s.solve())

        m = cp.Model([~bv, ~((iv[0] + abs(iv[1])) == sum(iv))])
        s = cp.SolverLookup.get("exact", m)
        self.assertTrue(s.solve())


        def _trixor_callback():
            assert (bv[0]+bv[1]+bv[2]).value() >= 1

        m = cp.Model([bv[0] | bv[1] | bv[2]])
        s = cp.SolverLookup.get("exact", m)
        self.assertEqual(s.solveAll(display=_trixor_callback),7)

    @pytest.mark.skipif(not CPM_exact.supported(), 
                        reason="Exact not installed")
    def test_parameters_to_exact(self):
    
        # php with 5 pigeons, 4 holes
        p,h = 40,39
        x = cp.boolvar(shape=(p,h))
        m = cp.Model(x.sum(axis=1) >= 1, x.sum(axis=0) <= 1)

        # this should raise a warning
        with self.assertWarns(UserWarning):
            self.assertFalse(m.solve(solver="exact", verbosity=10))
        
        # can we indeed set a parameter? Try with prooflogging
        proof_file = tempfile.NamedTemporaryFile(delete=False).name
        
        # taken from https://gitlab.com/nonfiction-software/exact/-/blob/main/python_examples/proof_logging.py
        options = {"proof-log": proof_file, "proof-assumptions":"0"}
        exact = cp.SolverLookup.get("exact",m, **options)
        self.assertFalse(exact.solve())

        with open(proof_file+".proof", "r") as f:
            self.assertEqual(f.readline()[:-1], "pseudo-Boolean proof version 1.1") # check header of proof-file

    @pytest.mark.skipif(not CPM_choco.supported(),
                        reason="pychoco not installed")
    def test_choco(self):
        bv = cp.boolvar(shape=3)
        iv = cp.intvar(0, 9, shape=3)
        # circular 'bigger then', UNSAT
        m = cp.Model([
            bv[0].implies(iv[0] > iv[1]),
            bv[1].implies(iv[1] > iv[2]),
            bv[2].implies(iv[2] > iv[0])
        ])
        m += sum(bv) == len(bv)
        s = cp.SolverLookup.get("choco", m)

        self.assertFalse(s.solve())

        m = cp.Model(~(iv[0] != iv[1]))
        s = cp.SolverLookup.get("choco", m)
        self.assertTrue(s.solve())

        m = cp.Model((iv[0] == 0) & ((iv[0] != iv[1]) == 0))
        s = cp.SolverLookup.get("choco", m)
        self.assertTrue(s.solve())

        m = cp.Model([~bv, ~((iv[0] + abs(iv[1])) == sum(iv))])
        s = cp.SolverLookup.get("choco", m)
        self.assertTrue(s.solve())

    @pytest.mark.skipif(not CPM_choco.supported(),
                        reason="pychoco not installed")
    def test_choco_element(self):

        # test 1-D
        iv = cp.intvar(-8, 8, 3)
        idx = cp.intvar(-8, 8)
        # test directly the constraint
        constraints = [cp.Element(iv, idx) == 8]
        model = cp.Model(constraints)
        s = cp.SolverLookup.get("choco", model)
        self.assertTrue(s.solve())
        self.assertTrue(iv.value()[idx.value()] == 8)
        self.assertTrue(cp.Element(iv, idx).value() == 8)
        # test through __get_item__
        constraints = [iv[idx] == 8]
        model = cp.Model(constraints)
        s = cp.SolverLookup.get("choco", model)
        self.assertTrue(s.solve())
        self.assertTrue(iv.value()[idx.value()] == 8)
        self.assertTrue(cp.Element(iv, idx).value() == 8)
        # test 2-D
        iv = cp.intvar(-8, 8, shape=(3, 3))
        idx = cp.intvar(0, 3)
        idx2 = cp.intvar(0, 3)
        constraints = [iv[idx, idx2] == 8]
        model = cp.Model(constraints)
        s = cp.SolverLookup.get("choco", model)
        self.assertTrue(s.solve())
        self.assertTrue(iv.value()[idx.value(), idx2.value()] == 8)

    @pytest.mark.skipif(not CPM_choco.supported(),
                        reason="pychoco not installed")
    def test_choco_gcc_alldiff(self):

        iv = cp.intvar(-8, 8, shape=5)
        occ = cp.intvar(0, len(iv), shape=3)
        val = [1, 4, 5]
        model = cp.Model([cp.GlobalCardinalityCount(iv, val, occ)])
        solver = cp.SolverLookup.get("choco", model)
        self.assertTrue(solver.solve())
        self.assertTrue(cp.GlobalCardinalityCount(iv, val, occ).value())
        self.assertTrue(all(cp.Count(iv, val[i]).value() == occ[i].value() for i in range(len(val))))
        occ = [2, 3, 0]
        model = cp.Model([cp.GlobalCardinalityCount(iv, val, occ), cp.AllDifferent(val)])
        solver = cp.SolverLookup.get("choco", model)
        self.assertTrue(solver.solve())
        self.assertTrue(cp.GlobalCardinalityCount(iv, val, occ).value())
        self.assertTrue(all(cp.Count(iv, val[i]).value() == occ[i] for i in range(len(val))))
        self.assertTrue(cp.GlobalCardinalityCount([iv[0],iv[2],iv[1],iv[4],iv[3]], val, occ).value())

    @pytest.mark.skipif(not CPM_choco.supported(),
                        reason="pychoco not installed")
    def test_choco_inverse(self):
        from cpmpy.solvers.ortools import CPM_ortools

        fwd = cp.intvar(0, 9, shape=10)
        rev = cp.intvar(0, 9, shape=10)

        # Fixed value for `fwd`
        fixed_fwd = [9, 4, 7, 2, 1, 3, 8, 6, 0, 5]
        # Inverse of the above
        expected_inverse = [8, 4, 3, 5, 1, 9, 7, 2, 6, 0]

        model = cp.Model(cp.Inverse(fwd, rev), fwd == fixed_fwd)

        solver = cp.SolverLookup.get("choco", model)
        self.assertTrue(solver.solve())
        self.assertEqual(list(rev.value()), expected_inverse)

    @pytest.mark.skipif(not CPM_choco.supported(),
                        reason="pychoco not installed")
    def test_choco_objective(self):
        iv = cp.intvar(0,10, shape=2)
        m = cp.Model(iv >= 1, iv <= 5, maximize=sum(iv))
        s = cp.SolverLookup.get("choco", m)
        self.assertTrue( s.solve() )
        self.assertEqual( s.objective_value(), 10)

        m = cp.Model(iv >= 1, iv <= 5, minimize=sum(iv))
        s = cp.SolverLookup.get("choco", m)
        self.assertTrue( s.solve() )
        self.assertEqual(s.objective_value(), 2)

    @pytest.mark.skipif(not CPM_gurobi.supported(),
                        reason="Gurobi not installed")
    def test_gurobi_element(self):
        # test 1-D
        iv = cp.intvar(-8, 8, 3)
        idx = cp.intvar(-8, 8)
        # test directly the constraint
        constraints = [cp.Element(iv,idx) == 8]
        model = cp.Model(constraints)
        s = cp.SolverLookup.get("gurobi", model)
        self.assertTrue(s.solve())
        self.assertTrue(iv.value()[idx.value()] == 8)
        self.assertTrue(cp.Element(iv,idx).value() == 8)
        # test through __get_item__
        constraints = [iv[idx] == 8]
        model = cp.Model(constraints)
        s = cp.SolverLookup.get("gurobi", model)
        self.assertTrue(s.solve())
        self.assertTrue(iv.value()[idx.value()] == 8)
        self.assertTrue(cp.Element(iv, idx).value() == 8)
        # test 2-D
        iv = cp.intvar(-8, 8, shape=(3, 3))
        idx = cp.intvar(0, 3)
        idx2 = cp.intvar(0, 3)
        constraints = [iv[idx,idx2] == 8]
        model = cp.Model(constraints)
        s = cp.SolverLookup.get("gurobi", model)
        self.assertTrue(s.solve())
        self.assertTrue(iv.value()[idx.value(), idx2.value()] == 8)


    @pytest.mark.skipif(not CPM_minizinc.supported(),
                        reason="Minizinc not installed")
    def test_count_mzn(self):
        # bug #461
        from cpmpy.expressions.core import Operator

        iv = cp.intvar(0,10, shape=3)
        x = cp.intvar(0,1)
        y = cp.intvar(0,1)
        wsum = Operator("wsum", [[1,2,3],[x,y,cp.Count(iv,3)]])

        m = cp.Model([x + y == 2, wsum == 9])
        self.assertTrue(m.solve(solver="minizinc"))

@pytest.mark.parametrize(
        "solver",
        [name for name, solver in SolverLookup.base_solvers() if solver.supported()]
)
class TestSupportedSolvers:
    def test_installed_solvers(self, solver):
        # basic model
        v = cp.boolvar(3)
        x, y, z = v

        model = cp.Model(
                    x.implies(y & z),
                    y | z,
                    ~ z
                )

        model.solve(solver=solver)
        assert [int(a) for a in v.value()] == [0, 1, 0]

        s = cp.SolverLookup.get(solver)
        s.solve()
        assert [int(a) for a in v.value()] == [0, 1, 0]

    def test_time_limit(self, solver):
        if solver == "pysdd": # pysdd does not support time limit
            return
        
        x = cp.boolvar(shape=3)
        m = cp.Model(x[0] | x[1] | x[2])
        assert m.solve(solver=solver, time_limit=1)

        try:
            m.solve(solver=solver, time_limit=-1)
            assert False
        except ValueError:
            pass

    def test_installed_solvers_solveAll(self, solver):
        # basic model
        v = cp.boolvar(3)
        x, y, z = v

        model = cp.Model(
                    x.implies(y & z),
                    y | z
                )

        if solver == "pysdd":
            assert model.solveAll(solver=solver) == 4
        else:
            # some solvers do not support searching for all solutions...
            # TODO: remove solution limit and replace with time limit (atm pysat does not support time limit and gurobi needs any(solution_limit, time_limit)...
            assert model.solveAll(solver=solver, solution_limit=4) == 4

    def test_objective(self, solver):
        iv = cp.intvar(0, 10, shape=2)
        m = cp.Model(iv >= 1, iv <= 5)

        try:
            m.maximize(sum(iv))
            assert m.solve(solver=solver)
            assert m.objective_value() == 10
        except NotSupportedError:
            return None

        # if the above works, so should everything below
        m.minimize(sum(iv))
        assert m.solve(solver=solver)
        assert m.objective_value() == 2

        # something slightly more exotic
        m.maximize(cp.min(iv))
        assert m.solve(solver=solver)
        assert m.objective_value() == 5

    def test_value_cleared(self, solver):
        x, y, z = cp.boolvar(shape=3)
        sat_model = cp.Model(cp.any([x,y,z]))
        unsat_model = cp.Model([x | y | z, ~x, ~y,~z])

        assert sat_model.solve(solver=solver)
        for v in (x,y,z):
            assert v.value() is not None
        assert not unsat_model.solve(solver=solver)
        for v in (x,y,z):
            assert v.value() is None

    def test_incremental_objective(self, solver):
        x = cp.intvar(0,10,shape=3)

        if solver == "choco":
            """
            Choco does not support first optimizing and then adding a constraint.
            During optimization, additional constraints get added to the solver,
            which removes feasible solutions.
            No straightforward way to resolve this for now.
            """
            return
        if solver == "gcs":
            return
        s = cp.SolverLookup.get(solver)
        try:
            s.minimize(cp.sum(x))
        except (NotSupportedError, NotImplementedError): # solver does not support optimization
            return

        assert s.solve()
        assert s.objective_value() == 0
        s += x[0] == 5
        s.solve()
        assert s.objective_value() == 5
        s.maximize(cp.sum(x))
        assert s.solve()
        assert s.objective_value() == 25

    def test_incremental(self, solver):
        x, y, z = cp.boolvar(shape=3, name="x")
        s = cp.SolverLookup.get(solver)
        s += [x]
        s += [y | z]
        assert s.solve()
        assert x.value(), (y | z).value()
        s += ~y | ~z
        assert s.solve()
        assert x.value()
        assert y.value() + z.value() == 1

    def test_vars_not_removed(self, solver):
            bvs = cp.boolvar(shape=3)
            m = cp.Model([cp.any(bvs) <= 2])

            # reset value for vars
            bvs.clear()
            assert m.solve(solver=solver)
            for v in bvs:
                assert v.value() is not None
            #test solve_all
            sols = set()
            solution_limit = 20 if solver == 'gurobi' else None
            #test number of solutions is valid
            assert m.solveAll(solver=solver, solution_limit=solution_limit, display=lambda: sols.add(tuple([x.value() for x in bvs]))) == 8
            #test number of solutions is valid, no display
            assert m.solveAll(solver=solver, solution_limit=solution_limit) == 8
            #test unique sols, should be same number
            assert len(sols) == 8


    # minizinc: ignore inconsistency warning when deliberately testing unsatisfiable model
    @pytest.mark.filterwarnings("ignore:model inconsistency detected")
    def test_false(self, solver):
        if solver == 'cplex':
            pytest.skip("skip for cplex, cplex throws an error if you add False to a model..")
        assert not cp.Model([cp.boolvar(), False]).solve(solver=solver)

    def test_partial_div_mod(self, solver):
<<<<<<< HEAD
        if solver == 'pysdd' or solver == 'pysat' or solver == 'gurobi' or solver == 'cplex':  # don't support div with vars
=======
        if solver == 'pysdd' or solver == 'pysat':  # don't support div with vars
>>>>>>> 428dca3e
            return
        x,y,d,r = cp.intvar(-5, 5, shape=4,name=['x','y','d','r'])
        vars = [x,y,d,r]
        m = cp.Model()
        # modulo toplevel
        m += x / y == d
        m += x % y == r
        sols = set()
        solution_limit = None
        if solver == 'gurobi':
            solution_limit = 15 # Gurobi does not like this model, and gets stuck finding all solutions
        m.solveAll(solver=solver, solution_limit=solution_limit, display=lambda: sols.add(tuple(argvals(vars))))
        for sol in sols:
            xv, yv, dv, rv = sol
            assert dv * yv + rv == xv
            assert (Operator('div', [xv, yv])).value() == dv
            assert (Operator('mod', [xv, yv])).value() == rv

    def test_hidden_user_vars(self, solver):
        """
        Tests whether decision variables which are part of a constraint that never gets posted to the underlying solver
        still get correctly captured and posted.
        """
        if solver == 'pysdd' or solver == 'pysat':  # pysat and pysdd don't support integer decision variables
            return
        
        x = cp.intvar(1, 4, shape=1)
        # Dubious constraint which enforces nothing, gets decomposed to empty list
        # -> resulting CP model is empty
        m = cp.Model([cp.AllDifferentExceptN([x], 1)])
        s = cp.SolverLookup().get(solver, m)
        assert len(s.user_vars) == 1 # check if var captured as a user_var
        solution_limit = 5 if solver == "gurobi" else None
        assert s.solveAll(solution_limit=solution_limit) == 4     # check if still correct number of solutions, even though empty model<|MERGE_RESOLUTION|>--- conflicted
+++ resolved
@@ -832,11 +832,7 @@
         assert not cp.Model([cp.boolvar(), False]).solve(solver=solver)
 
     def test_partial_div_mod(self, solver):
-<<<<<<< HEAD
-        if solver == 'pysdd' or solver == 'pysat' or solver == 'gurobi' or solver == 'cplex':  # don't support div with vars
-=======
         if solver == 'pysdd' or solver == 'pysat':  # don't support div with vars
->>>>>>> 428dca3e
             return
         x,y,d,r = cp.intvar(-5, 5, shape=4,name=['x','y','d','r'])
         vars = [x,y,d,r]
