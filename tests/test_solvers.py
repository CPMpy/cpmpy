--- conflicted
+++ resolved
@@ -2,14 +2,12 @@
 import pytest
 import numpy as np
 import cpmpy as cp
-<<<<<<< HEAD
-from cpmpy.exceptions import MinizincNameException
-
-=======
+
 from cpmpy.solvers.pysat import CPM_pysat
 from cpmpy.solvers.z3 import CPM_z3
 from cpmpy.solvers.minizinc import CPM_minizinc
->>>>>>> 17072fa4
+
+from cpmpy.exceptions import MinizincNameException
 
 class TestSolvers(unittest.TestCase):
     def test_installed_solvers(self):
@@ -317,8 +315,9 @@
         # modulo
         self.assertTrue( cp.Model([ x[0] == x[1] % x[2] ]).solve(solver="minizinc") )
 
-<<<<<<< HEAD
-
+
+    @pytest.mark.skipif(not CPM_minizinc.supported(),
+                        reason="MiniZinc not installed")
     def test_minizinc_names(self):
         a = cp.boolvar(name='5var')#has to start with alphabetic character
         b = cp.boolvar(name='va+r')#no special characters
@@ -329,10 +328,6 @@
             cp.Model(b == 0).solve(solver="minizinc")
         with self.assertRaises(MinizincNameException):
             cp.Model(c == 0).solve(solver="minizinc")
-
-    def test_z3(self):
-=======
->>>>>>> 17072fa4
 
     @pytest.mark.skipif(not CPM_z3.supported(),
                         reason="Z3 not installed")
