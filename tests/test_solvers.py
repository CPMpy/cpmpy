import unittest
import pytest
import numpy as np
import cpmpy as cp
from cpmpy.expressions.core import Operator
from cpmpy.expressions.utils import argvals

from cpmpy.solvers.pysat import CPM_pysat
from cpmpy.solvers.solver_interface import ExitStatus
from cpmpy.solvers.z3 import CPM_z3
from cpmpy.solvers.minizinc import CPM_minizinc
from cpmpy.solvers.gurobi import CPM_gurobi
from cpmpy.solvers.exact import CPM_exact
from cpmpy.solvers.choco import CPM_choco
from cpmpy import SolverLookup
from cpmpy.exceptions import MinizincNameException, NotSupportedError

class TestSolvers(unittest.TestCase):

    # should move this test elsewhere later
    def test_tsp(self):
        N = 6
        np.random.seed(0)
        b = np.random.randint(1,100, size=(N,N))
        distance_matrix= ((b + b.T)/2).astype(int)
        x = cp.intvar(0, 1, shape=distance_matrix.shape) 
        constraint  = []
        constraint  += [sum(x[i,:])==1 for i in range(N)]
        constraint  += [sum(x[:,i])==1 for i in range(N)]
        constraint += [sum(x[i,i] for i in range(N))==0]

        # sum over all elements in 2D matrix
        objective = (x*distance_matrix).sum()

        model = cp.Model(constraint, minimize=objective)
        self.assertTrue(model.solve())
        self.assertEqual(model.objective_value(), 214)
        self.assertEqual(x.value().tolist(),
        [[0, 0, 0, 0, 0, 1],
         [0, 0, 1, 0, 0, 0],
         [0, 1, 0, 0, 0, 0],
         [0, 0, 0, 0, 1, 0],
         [0, 0, 0, 1, 0, 0],
         [1, 0, 0, 0, 0, 0]])

    def test_ortools(self):
        b = cp.boolvar()
        x = cp.intvar(1,13, shape=3)

        # reifiability (automatic handling in case of !=)
        # TODO, side-effect that his work...
        #self.assertTrue( cp.Model(b.implies((x[0]*x[1]) == x[2])).solve() )
        #self.assertTrue( cp.Model(b.implies((x[0]*x[1]) != x[2])).solve() )
        #self.assertTrue( cp.Model(((x[0]*x[1]) == x[2]).implies(b)).solve() )
        #self.assertTrue( cp.Model(((x[0]*x[1]) != x[2]).implies(b)).solve() )
        #self.assertTrue( cp.Model(((x[0]*x[1]) == x[2]) == b).solve() )
        #self.assertTrue( cp.Model(((x[0]*x[1]) != x[2]) == b).solve() )
        
        # table
        t = cp.Table([x[0],x[1]], [[2,6],[7,3]])

        m = cp.Model(t, minimize=x[0])
        self.assertTrue(m.solve())
        self.assertEqual( m.objective_value(), 2 )

        m = cp.Model(t, maximize=x[0])
        self.assertTrue(m.solve())
        self.assertEqual( m.objective_value(), 7 )

        # modulo
        self.assertTrue( cp.Model([ x[0] == x[1] % x[2] ]).solve() )

    def test_ortools_inverse(self):
        from cpmpy.solvers.ortools import CPM_ortools

        fwd = cp.intvar(0, 9, shape=10)
        rev = cp.intvar(0, 9, shape=10)

        # Fixed value for `fwd`
        fixed_fwd = [9, 4, 7, 2, 1, 3, 8, 6, 0, 5]
        # Inverse of the above
        expected_inverse = [8, 4, 3, 5, 1, 9, 7, 2, 6, 0]

        model = cp.Model(cp.Inverse(fwd, rev), fwd == fixed_fwd)

        solver = CPM_ortools(model)
        self.assertTrue(solver.solve())
        self.assertEqual(list(rev.value()), expected_inverse)


    def test_ortools_direct_solver(self):
        """
        Test direct solver access.

        If any of these tests break, update docs/advanced_solver_features.md accordingly
        """
        from cpmpy.solvers.ortools import CPM_ortools
        from ortools.sat.python import cp_model as ort

        # standard use
        x = cp.intvar(0,3, shape=2)
        m = cp.Model([x[0] > x[1]])
        self.assertTrue(m.solve())
        self.assertGreater(*x.value())


        # direct use
        o = CPM_ortools()
        o += x[0] > x[1]
        self.assertTrue(o.solve())
        o.minimize(x[0])
        o.solve()
        self.assertEqual(x[0].value(), 1)
        o.maximize(x[1])
        o.solve()
        self.assertEqual(x[1].value(), 2)


        # TODO: these tests our outdated, there are more
        # direct ways of setting params/sol enum now
        # advanced solver params
        x = cp.intvar(0,3, shape=2)
        m = cp.Model([x[0] > x[1]])
        s = CPM_ortools(m)
        s.ort_solver.parameters.linearization_level = 2 # more linearisation heuristics
        s.ort_solver.parameters.num_search_workers = 8 # nr of concurrent threads
        self.assertTrue(s.solve())
        self.assertGreater(*x.value())


        # all solution counting
        class ORT_solcount(ort.CpSolverSolutionCallback):
            def __init__(self):
                super().__init__()
                self.solcount = 0

            def on_solution_callback(self):
                self.solcount += 1
        cb = ORT_solcount()

        x = cp.intvar(0,3, shape=2)
        m = cp.Model([x[0] > x[1]])
        s = CPM_ortools(m)
        s.ort_solver.parameters.enumerate_all_solutions=True
        cpm_status = s.solve(solution_callback=cb)
        self.assertGreater(x[0], x[1])
        self.assertEqual(cb.solcount, 6)


        # all solution counting with printing
        # (not actually testing the printing)
        class ORT_myprint(ort.CpSolverSolutionCallback):
            def __init__(self, varmap, x):
                super().__init__()
                self.solcount = 0
                self.varmap = varmap
                self.x = x

            def on_solution_callback(self):
                # populate values before printing
                for cpm_var in self.x:
                    cpm_var._value = self.Value(self.varmap[cpm_var])
        
                self.solcount += 1
                print("x:",self.x.value())
        cb = ORT_myprint(s._varmap, x)

        x = cp.intvar(0,3, shape=2)
        m = cp.Model([x[0] > x[1]])
        s = CPM_ortools(m)
        s.ort_solver.parameters.enumerate_all_solutions=True
        cpm_status = s.solve(solution_callback=cb)
        self.assertGreater(x[0], x[1])
        self.assertEqual(cb.solcount, 6)


        # intermediate solutions
        m_opt = cp.Model([x[0] > x[1]], maximize=sum(x))
        s = CPM_ortools(m_opt)
        cpm_status = s.solve(solution_callback=cb)
        self.assertEqual(s.objective_value(), 5.0)

        self.assertGreater(x[0], x[1])


        # manually enumerating solutions
        x = cp.intvar(0,3, shape=2)
        m = cp.Model([x[0] > x[1]])
        s = CPM_ortools(m)
        solcount = 0
        while(s.solve()):
            solcount += 1
            # add blocking clause, to CPMpy solver directly
            s += [ cp.any(x != x.value()) ]
        self.assertEqual(solcount, 6)

        # native all solutions
        s = CPM_ortools(m)
        n = s.solveAll()
        self.assertEqual(n, 6)

        n = s.solveAll(display=x)
        self.assertEqual(n, 6)

        n = s.solveAll(cp_model_probing_level=0)
        self.assertEqual(n, 6)

        # assumptions
        bv = cp.boolvar(shape=3)
        iv = cp.intvar(0,9, shape=3)
        # circular 'bigger then', UNSAT
        m = cp.Model([
            bv[0].implies(iv[0] > iv[1]),
            bv[1].implies(iv[1] > iv[2]),
            bv[2].implies(iv[2] > iv[0])
        ])
        s = CPM_ortools(m)
        self.assertFalse(s.solve(assumptions=bv))
        self.assertTrue(len(s.get_core()) > 0)

    # this test fails on OR-tools version <9.6
    def test_ortools_version(self):

        a,b,c,d = [cp.intvar(0,3, name=n) for n in "abcd"]
        p,q,r,s = [cp.intvar(0,3, name=n) for n in "pqrs"]

        bv1, bv2, bv3 = [cp.boolvar(name=f"bv{i}") for i in range(1,4)]

        model = cp.Model()

        model += b != 1
        model += b != 2

        model += c != 0
        model += c != 3

        model += d != 0

        model += p != 2
        model += p != 3

        model += q != 1

        model += r != 1

        model += s != 2

        model += cp.AllDifferent([a,b,c,d])
        model += cp.AllDifferent([p,q,r,s])

        model += bv1.implies(a == 0)
        model += bv2.implies(r == 0)
        model += bv3.implies(a == 2)
        model += (~bv1).implies(p == 0)

        model += bv2 | bv3

        self.assertTrue(model.solve(solver="ortools")) # this is a bug in ortools version 9.5, upgrade to version >=9.6 using pip install --upgrade ortools

    def test_ortools_real_coeff(self):

        m = cp.Model()
        # this works in OR-Tools
        x,y,z = cp.boolvar(shape=3, name=tuple("xyz"))
        m.maximize(0.3 * x + 0.5 * y + 0.6 * z)
        assert m.solve()
        assert m.objective_value() == 1.4
        # this does not
        m += 0.7 * x + 0.8 * y >= 1
        self.assertRaises(TypeError, m.solve)

    @pytest.mark.skipif(not CPM_pysat.supported(),
                        reason="PySAT not installed")
    def test_pysat(self):

        # Construct the model.
        (mayo, ketchup, curry, andalouse, samurai) = cp.boolvar(5)

        Nora = mayo | ketchup
        Leander = ~samurai | mayo
        Benjamin = ~andalouse | ~curry | ~samurai
        Behrouz = ketchup | curry | andalouse
        Guy = ~ketchup | curry | andalouse
        Daan = ~ketchup | ~curry | andalouse
        Celine = ~samurai
        Anton = mayo | ~curry | ~andalouse
        Danny = ~mayo | ketchup | andalouse | samurai
        Luc = ~mayo | samurai

        allwishes = [Nora, Leander, Benjamin, Behrouz, Guy, Daan, Celine, Anton, Danny, Luc]

        model = cp.Model(allwishes)

        # any solver
        self.assertTrue(model.solve())
        
        # direct solver
        ps = CPM_pysat(model)
        self.assertTrue(ps.solve())
        self.assertEqual([False, True, False, True, False], [v.value() for v in [mayo, ketchup, curry, andalouse, samurai]])

        indmodel = cp.Model()
        inds = cp.boolvar(shape=len(model.constraints))
        for i,c in enumerate(model.constraints):
            indmodel += [c | ~inds[i]] # implication
        ps2 = CPM_pysat(indmodel)

        # check get core, simple
        self.assertFalse(ps2.solve(assumptions=[mayo,~mayo]))
        self.assertEqual(ps2.get_core(), [mayo,~mayo])

        # check get core, more realistic
        self.assertFalse(ps2.solve(assumptions=[mayo]+[v for v in inds]))
        self.assertEqual(ps2.get_core(), [mayo,inds[6],inds[9]])


    @pytest.mark.skipif(not CPM_minizinc.supported(),
                        reason="MiniZinc not installed")
    def test_minizinc(self):
        # (from or-tools)
        b = cp.boolvar()
        x = cp.intvar(1,13, shape=3)

        # reifiability (automatic handling in case of !=)
        self.assertTrue( cp.Model(b.implies((x[0]*x[1]) == x[2])).solve(solver="minizinc") )
        self.assertTrue( cp.Model(b.implies((x[0]*x[1]) != x[2])).solve(solver="minizinc") )
        self.assertTrue( cp.Model(((x[0]*x[1]) == x[2]).implies(b)).solve(solver="minizinc") )
        self.assertTrue( cp.Model(((x[0]*x[1]) != x[2]).implies(b)).solve(solver="minizinc") )
        self.assertTrue( cp.Model(((x[0]*x[1]) == x[2]) == b).solve(solver="minizinc") )
        self.assertTrue( cp.Model(((x[0]*x[1]) != x[2]) == b).solve(solver="minizinc") )
        
        # table
        t = cp.Table([x[0],x[1]], [[2,6],[7,3]])

        m = cp.Model(t, minimize=x[0])
        self.assertTrue(m.solve(solver="minizinc"))
        self.assertEqual( m.objective_value(), 2 )

        m = cp.Model(t, maximize=x[0])
        self.assertTrue(m.solve(solver="minizinc"))
        self.assertEqual( m.objective_value(), 7 )

        # modulo
        self.assertTrue( cp.Model([ x[0] == x[1] % x[2] ]).solve(solver="minizinc") )


    @pytest.mark.skipif(not CPM_minizinc.supported(),
                        reason="MiniZinc not installed")
    def test_minizinc_names(self):
        a = cp.boolvar(name='5var')#has to start with alphabetic character
        b = cp.boolvar(name='va+r')#no special characters
        c = cp.boolvar(name='solve')#no keywords
        with self.assertRaises(MinizincNameException):
            cp.Model(a == 0).solve(solver="minizinc")
        with self.assertRaises(MinizincNameException):
            cp.Model(b == 0).solve(solver="minizinc")
        with self.assertRaises(MinizincNameException):
            cp.Model(c == 0).solve(solver="minizinc")

    @pytest.mark.skipif(not CPM_minizinc.supported(),
                        reason="MiniZinc not installed")
    def test_minizinc_inverse(self):
        from cpmpy.solvers.minizinc import CPM_minizinc

        fwd = cp.intvar(0, 9, shape=10)
        rev = cp.intvar(0, 9, shape=10)

        # Fixed value for `fwd`
        fixed_fwd = [9, 4, 7, 2, 1, 3, 8, 6, 0, 5]
        # Inverse of the above
        expected_inverse = [8, 4, 3, 5, 1, 9, 7, 2, 6, 0]

        model = cp.Model(cp.Inverse(fwd, rev), fwd == fixed_fwd)

        solver = CPM_minizinc(model)
        self.assertTrue(solver.solve())
        self.assertEqual(list(rev.value()), expected_inverse)

    @pytest.mark.skipif(not CPM_minizinc.supported(),
                        reason="MiniZinc not installed")
    def test_minizinc_gcc(self):
        from cpmpy.solvers.minizinc import CPM_minizinc

        iv = cp.intvar(-8, 8, shape=5)
        occ = cp.intvar(0, len(iv), shape=3)
        val = [1, 4, 5]
        model = cp.Model([cp.GlobalCardinalityCount(iv, val, occ)])
        solver = CPM_minizinc(model)
        self.assertTrue(solver.solve())
        self.assertTrue(cp.GlobalCardinalityCount(iv, val, occ).value())
        self.assertTrue(all(cp.Count(iv, val[i]).value() == occ[i].value() for i in range(len(val))))
        occ = [2, 3, 0]
        model = cp.Model([cp.GlobalCardinalityCount(iv, val, occ), cp.AllDifferent(val)])
        solver = CPM_minizinc(model)
        self.assertTrue(solver.solve())
        self.assertTrue(cp.GlobalCardinalityCount(iv, val, occ).value())
        self.assertTrue(all(cp.Count(iv, val[i]).value() == occ[i] for i in range(len(val))))
        self.assertTrue(cp.GlobalCardinalityCount([iv[0],iv[2],iv[1],iv[4],iv[3]], val, occ).value())

    @pytest.mark.skipif(not CPM_z3.supported(),
                        reason="Z3 not installed")
    def test_z3(self):
        bv = cp.boolvar(shape=3)
        iv = cp.intvar(0, 9, shape=3)
        # circular 'bigger then', UNSAT
        m = cp.Model([
            bv[0].implies(iv[0] > iv[1]),
            bv[1].implies(iv[1] > iv[2]),
            bv[2].implies(iv[2] > iv[0])
        ])
        s = cp.SolverLookup.get("z3", m)
        self.assertFalse(s.solve(assumptions=bv))
        self.assertTrue(len(s.get_core()) > 0)

        m = cp.Model(~(iv[0] != iv[1]))
        s = cp.SolverLookup.get("z3", m)
        self.assertTrue(s.solve())

        m = cp.Model((iv[0] == 0) & ((iv[0] != iv[1]) == 0))
        s = cp.SolverLookup.get("z3", m)
        self.assertTrue(s.solve())

        m = cp.Model([~bv, ~((iv[0] + abs(iv[1])) == sum(iv))])
        s = cp.SolverLookup.get("z3", m)
        self.assertTrue(s.solve())

        x = cp.intvar(0, 1)
        m = cp.Model((x >= 0.1) & (x != 1))
        s = cp.SolverLookup.get("z3", m)
        self.assertFalse(s.solve()) # upgrade z3 with pip install --upgrade z3-solver

    def test_pow(self):
        iv1 = cp.intvar(2,9)
        for i in [0,1,2]:
            self.assertTrue( cp.Model( iv1**i >= 0 ).solve() )


    def test_only_objective(self):
        # from test_sum_unary and #95
        v = cp.intvar(1,9)
        model = cp.Model(minimize=sum([v]))
        self.assertTrue(model.solve())
        self.assertEqual(v.value(), 1)


    @pytest.mark.skipif(not CPM_exact.supported(),
                        reason="Exact not installed")
    def test_exact(self):
        bv = cp.boolvar(shape=3)
        iv = cp.intvar(0, 9, shape=3)
        # circular 'bigger then', UNSAT
        m = cp.Model([
            bv[0].implies(iv[0] > iv[1]),
            bv[1].implies(iv[1] > iv[2]),
            bv[2].implies(iv[2] > iv[0])
        ])
        s = cp.SolverLookup.get("exact", m)
        self.assertFalse(s.solve(assumptions=bv))
        self.assertTrue({x for x in s.get_core()}=={x for x in bv})

        m = cp.Model(~(iv[0] != iv[1]))
        s = cp.SolverLookup.get("exact", m)
        self.assertTrue(s.solve())

        m = cp.Model((iv[0] == 0) & ((iv[0] != iv[1]) == 0))
        s = cp.SolverLookup.get("exact", m)
        self.assertTrue(s.solve())

        m = cp.Model([~bv, ~((iv[0] + abs(iv[1])) == sum(iv))])
        s = cp.SolverLookup.get("exact", m)
        self.assertTrue(s.solve())


        def _trixor_callback():
            assert bv[0]+bv[1]+bv[2] >= 1

        m = cp.Model([bv[0] | bv[1] | bv[2]])
        s = cp.SolverLookup.get("exact", m)
        self.assertEqual(s.solveAll(display=_trixor_callback),7)


    @pytest.mark.skipif(not CPM_choco.supported(),
                        reason="pychoco not installed")
    def test_choco(self):
        bv = cp.boolvar(shape=3)
        iv = cp.intvar(0, 9, shape=3)
        # circular 'bigger then', UNSAT
        m = cp.Model([
            bv[0].implies(iv[0] > iv[1]),
            bv[1].implies(iv[1] > iv[2]),
            bv[2].implies(iv[2] > iv[0])
        ])
        m += sum(bv) == len(bv)
        s = cp.SolverLookup.get("choco", m)

        self.assertFalse(s.solve())

        m = cp.Model(~(iv[0] != iv[1]))
        s = cp.SolverLookup.get("choco", m)
        self.assertTrue(s.solve())

        m = cp.Model((iv[0] == 0) & ((iv[0] != iv[1]) == 0))
        s = cp.SolverLookup.get("choco", m)
        self.assertTrue(s.solve())

        m = cp.Model([~bv, ~((iv[0] + abs(iv[1])) == sum(iv))])
        s = cp.SolverLookup.get("choco", m)
        self.assertTrue(s.solve())

    @pytest.mark.skipif(not CPM_choco.supported(),
                        reason="pychoco not installed")
    def test_choco_element(self):

        # test 1-D
        iv = cp.intvar(-8, 8, 3)
        idx = cp.intvar(-8, 8)
        # test directly the constraint
        constraints = [cp.Element(iv, idx) == 8]
        model = cp.Model(constraints)
        s = cp.SolverLookup.get("choco", model)
        self.assertTrue(s.solve())
        self.assertTrue(iv.value()[idx.value()] == 8)
        self.assertTrue(cp.Element(iv, idx).value() == 8)
        # test through __get_item__
        constraints = [iv[idx] == 8]
        model = cp.Model(constraints)
        s = cp.SolverLookup.get("choco", model)
        self.assertTrue(s.solve())
        self.assertTrue(iv.value()[idx.value()] == 8)
        self.assertTrue(cp.Element(iv, idx).value() == 8)
        # test 2-D
        iv = cp.intvar(-8, 8, shape=(3, 3))
        idx = cp.intvar(0, 3)
        idx2 = cp.intvar(0, 3)
        constraints = [iv[idx, idx2] == 8]
        model = cp.Model(constraints)
        s = cp.SolverLookup.get("choco", model)
        self.assertTrue(s.solve())
        self.assertTrue(iv.value()[idx.value(), idx2.value()] == 8)

    @pytest.mark.skipif(not CPM_choco.supported(),
                        reason="pychoco not installed")
    def test_choco_gcc_alldiff(self):

        iv = cp.intvar(-8, 8, shape=5)
        occ = cp.intvar(0, len(iv), shape=3)
        val = [1, 4, 5]
        model = cp.Model([cp.GlobalCardinalityCount(iv, val, occ)])
        solver = cp.SolverLookup.get("choco", model)
        self.assertTrue(solver.solve())
        self.assertTrue(cp.GlobalCardinalityCount(iv, val, occ).value())
        self.assertTrue(all(cp.Count(iv, val[i]).value() == occ[i].value() for i in range(len(val))))
        occ = [2, 3, 0]
        model = cp.Model([cp.GlobalCardinalityCount(iv, val, occ), cp.AllDifferent(val)])
        solver = cp.SolverLookup.get("choco", model)
        self.assertTrue(solver.solve())
        self.assertTrue(cp.GlobalCardinalityCount(iv, val, occ).value())
        self.assertTrue(all(cp.Count(iv, val[i]).value() == occ[i] for i in range(len(val))))
        self.assertTrue(cp.GlobalCardinalityCount([iv[0],iv[2],iv[1],iv[4],iv[3]], val, occ).value())

    @pytest.mark.skipif(not CPM_choco.supported(),
                        reason="pychoco not installed")
    def test_choco_inverse(self):
        from cpmpy.solvers.ortools import CPM_ortools

        fwd = cp.intvar(0, 9, shape=10)
        rev = cp.intvar(0, 9, shape=10)

        # Fixed value for `fwd`
        fixed_fwd = [9, 4, 7, 2, 1, 3, 8, 6, 0, 5]
        # Inverse of the above
        expected_inverse = [8, 4, 3, 5, 1, 9, 7, 2, 6, 0]

        model = cp.Model(cp.Inverse(fwd, rev), fwd == fixed_fwd)

        solver = cp.SolverLookup.get("choco", model)
        self.assertTrue(solver.solve())
        self.assertEqual(list(rev.value()), expected_inverse)

    @pytest.mark.skipif(not CPM_choco.supported(),
                        reason="pychoco not installed")
    def test_choco_objective(self):
        iv = cp.intvar(0,10, shape=2)
        m = cp.Model(iv >= 1, iv <= 5, maximize=sum(iv))
        s = cp.SolverLookup.get("choco", m)
        self.assertTrue( s.solve() )
        self.assertEqual( s.objective_value(), 10)

        m = cp.Model(iv >= 1, iv <= 5, minimize=sum(iv))
        s = cp.SolverLookup.get("choco", m)
        self.assertTrue( s.solve() )
        self.assertEqual(s.objective_value(), 2)

    @pytest.mark.skipif(not CPM_gurobi.supported(),
                        reason="Gurobi not installed")
    def test_gurobi_element(self):
        # test 1-D
        iv = cp.intvar(-8, 8, 3)
        idx = cp.intvar(-8, 8)
        # test directly the constraint
        constraints = [cp.Element(iv,idx) == 8]
        model = cp.Model(constraints)
        s = cp.SolverLookup.get("gurobi", model)
        self.assertTrue(s.solve())
        self.assertTrue(iv.value()[idx.value()] == 8)
        self.assertTrue(cp.Element(iv,idx).value() == 8)
        # test through __get_item__
        constraints = [iv[idx] == 8]
        model = cp.Model(constraints)
        s = cp.SolverLookup.get("gurobi", model)
        self.assertTrue(s.solve())
        self.assertTrue(iv.value()[idx.value()] == 8)
        self.assertTrue(cp.Element(iv, idx).value() == 8)
        # test 2-D
        iv = cp.intvar(-8, 8, shape=(3, 3))
        idx = cp.intvar(0, 3)
        idx2 = cp.intvar(0, 3)
        constraints = [iv[idx,idx2] == 8]
        model = cp.Model(constraints)
        s = cp.SolverLookup.get("gurobi", model)
        self.assertTrue(s.solve())
        self.assertTrue(iv.value()[idx.value(), idx2.value()] == 8)


    @pytest.mark.skipif(not CPM_minizinc.supported(),
                        reason="Minizinc not installed")
    def test_count_mzn(self):
        # bug #461
        from cpmpy.expressions.core import Operator

        iv = cp.intvar(0,10, shape=3)
        x = cp.intvar(0,1)
        y = cp.intvar(0,1)
        wsum = Operator("wsum", [[1,2,3],[x,y,cp.Count(iv,3)]])

        m = cp.Model([x + y == 2, wsum == 9])
        self.assertTrue(m.solve(solver="minizinc"))

@pytest.mark.parametrize(
        "solver",
        [name for name, solver in SolverLookup.base_solvers() if solver.supported()]
)
class TestSupportedSolvers:
    def test_installed_solvers(self, solver):
        # basic model
        v = cp.boolvar(3)
        x, y, z = v

        model = cp.Model(
                    x.implies(y & z),
                    y | z,
                    ~ z
                )

        model.solve(solver=solver)
        assert [int(a) for a in v.value()] == [0, 1, 0]

        s = cp.SolverLookup.get(solver)
        s.solve()
        assert [int(a) for a in v.value()] == [0, 1, 0]

    def test_installed_solvers_solveAll(self, solver):
        # basic model
        v = cp.boolvar(3)
        x, y, z = v

        model = cp.Model(
                    x.implies(y & z),
                    y | z
                )

        if solver == "pysdd":
            assert model.solveAll(solver=solver) == 4
        else:
            # some solvers do not support searching for all solutions...
            # TODO: remove solution limit and replace with time limit (atm pysat does not support time limit and gurobi needs any(solution_limit, time_limit)...
            assert model.solveAll(solver=solver, solution_limit=4) == 4

    def test_objective(self, solver):
        iv = cp.intvar(0, 10, shape=2)
        m = cp.Model(iv >= 1, iv <= 5)

        try:
            m.maximize(sum(iv))
            assert m.solve(solver=solver)
            assert m.objective_value() == 10
        except NotSupportedError:
            return None

        # if the above works, so should everything below
        m.minimize(sum(iv))
        assert m.solve(solver=solver)
        assert m.objective_value() == 2

        # something slightly more exotic
        m.maximize(cp.min(iv))
        assert m.solve(solver=solver)
        assert m.objective_value() == 5

    def test_value_cleared(self, solver):
        x, y, z = cp.boolvar(shape=3)
        sat_model = cp.Model(cp.any([x,y,z]))
        unsat_model = cp.Model([x | y | z, ~x, ~y,~z])

        assert sat_model.solve(solver=solver)
        for v in (x,y,z):
            assert v.value() is not None
        assert not unsat_model.solve(solver=solver)
        for v in (x,y,z):
            assert v.value() is None

    def test_incremental_objective(self, solver):
        x = cp.intvar(0,10,shape=3)

        if solver == "choco":
            """
            Choco does not support first optimizing and then adding a constraint.
            During optimization, additional constraints get added to the solver,
            which removes feasible solutions.
            No straightforward way to resolve this for now.
            """
            return
        s = cp.SolverLookup.get(solver)
        try:
            s.minimize(cp.sum(x))
        except (NotSupportedError, NotImplementedError): # solver does not support optimization
            return

        assert s.solve()
        assert s.objective_value() == 0
        s += x[0] == 5
        s.solve()
        assert s.objective_value() == 5
        s.maximize(cp.sum(x))
        assert s.solve()
        assert s.objective_value() == 25

    def test_incremental(self, solver):
        x, y, z = cp.boolvar(shape=3, name="x")
        s = cp.SolverLookup.get(solver)
        s += [x]
        s += [y | z]
        assert s.solve()
        assert x.value(), (y | z).value()
        s += ~y | ~z
        assert s.solve()
        assert x.value()
        assert y.value() + z.value() == 1

    def test_vars_not_removed(self, solver):
            bvs = cp.boolvar(shape=3)
            m = cp.Model([cp.any(bvs) <= 2])

            # reset value for vars
            bvs.clear()
            assert m.solve(solver=solver)
            for v in bvs:
                assert v.value() is not None
            #test solve_all
            sols = set()
            solution_limit = 20 if solver == 'gurobi' else None
            #test number of solutions is valid
            assert m.solveAll(solver=solver, solution_limit=solution_limit, display=lambda: sols.add(tuple([x.value() for x in bvs]))) == 8
            #test number of solutions is valid, no display
            assert m.solveAll(solver=solver, solution_limit=solution_limit) == 8
            #test unique sols, should be same number
            assert len(sols) == 8


    # minizinc: ignore inconsistency warning when deliberately testing unsatisfiable model
    @pytest.mark.filterwarnings("ignore:model inconsistency detected")
    def test_false(self, solver):
        assert not cp.Model([cp.boolvar(), False]).solve(solver=solver)

<<<<<<< HEAD

    def test_status(self, solver):

        bv = cp.boolvar(shape=3, name="bv")
        m = cp.Model(cp.any(bv))

        assert m.status().exitstatus == ExitStatus.NOT_RUN
        assert m.solve(solver=solver)
        assert m.status().exitstatus == ExitStatus.OPTIMAL # optimal, even without obj function!

        try: # now try optimization, not supported for all solvers
            m.maximize(cp.sum(bv))
            assert m.solve(solver=solver)
            assert m.status().exitstatus == ExitStatus.OPTIMAL
        except NotSupportedError:
            return

        # now making a tricky problem to solve
        np.random.seed(0)
        start = cp.intvar(0,100, shape=50)
        dur = np.random.randint(1,5, size=50)
        end = cp.intvar(0,100, shape=50)
        demand  = np.random.randint(10,15, size=50)

        m += cp.Cumulative(start, dur, end,demand, 30)
        m.minimize(cp.max(end))
        m.solve(solver=solver, time_limit=1)
        # normally, should not be able to solve within 1s...
        assert m.status().exitstatus == ExitStatus.FEASIBLE or m.status().exitstatus == ExitStatus.UNKNOWN

        # now trivally unsat
        m += cp.sum(bv) <= 0
        m.solve(solver=solver)
        assert m.status().exitstatus == ExitStatus.UNSATISFIABLE



    def test_status_solveall(self, solver):

        bv = cp.boolvar(shape=3, name="bv")
        m = cp.Model(cp.any(bv))

        limit = None
        if solver == "gurobi": limit = 100000

        num_sols = m.solveAll(solver=solver)
        assert num_sols == 7
        assert m.status().exitstatus == ExitStatus.OPTIMAL  # optimal

        # adding a bunch of variables to increase nb of sols
        try:
            x = cp.boolvar(shape=32, name="x")
            m = cp.Model(cp.any(x))
            num_sols = m.solveAll(solver=solver, time_limit=1, solution_limit=limit)
            assert m.status().exitstatus == ExitStatus.FEASIBLE

            num_sols = m.solveAll(solver=solver, solution_limit=10)
            assert num_sols == 10
            assert m.status().exitstatus == ExitStatus.FEASIBLE
        except NotImplementedError:
            pass # not all solvers support time/solution limits

        # making the problem unsat
        m  = cp.Model([cp.sum(bv) <= 0, cp.any(bv)])
        num_sols = m.solveAll()
        assert num_sols == 0
        assert m.status().exitstatus == ExitStatus.UNSATISFIABLE








=======
    def test_partial_div_mod(self, solver):
        if solver == 'pysdd' or solver == 'pysat' or solver == 'gurobi':  # don't support div with vars
            return
        x,y,d,r = cp.intvar(-5, 5, shape=4,name=['x','y','d','r'])

        vars = [x,y,d,r]
        m = cp.Model()
        # modulo toplevel
        m += x / y == d
        m += x % y == r
        sols = set()
        m.solveAll(solver=solver, display=lambda: sols.add(tuple(argvals(vars))))
        for sol in sols:
            xv, yv, dv, rv = sol
            # print(xv,yv,dv,rv)
            assert dv * yv + rv == xv
            assert (Operator('div', [xv, yv])).value() == dv
            assert (Operator('mod', [xv, yv])).value() == rv
>>>>>>> 19720e51
<|MERGE_RESOLUTION|>--- conflicted
+++ resolved
@@ -772,83 +772,6 @@
     def test_false(self, solver):
         assert not cp.Model([cp.boolvar(), False]).solve(solver=solver)
 
-<<<<<<< HEAD
-
-    def test_status(self, solver):
-
-        bv = cp.boolvar(shape=3, name="bv")
-        m = cp.Model(cp.any(bv))
-
-        assert m.status().exitstatus == ExitStatus.NOT_RUN
-        assert m.solve(solver=solver)
-        assert m.status().exitstatus == ExitStatus.OPTIMAL # optimal, even without obj function!
-
-        try: # now try optimization, not supported for all solvers
-            m.maximize(cp.sum(bv))
-            assert m.solve(solver=solver)
-            assert m.status().exitstatus == ExitStatus.OPTIMAL
-        except NotSupportedError:
-            return
-
-        # now making a tricky problem to solve
-        np.random.seed(0)
-        start = cp.intvar(0,100, shape=50)
-        dur = np.random.randint(1,5, size=50)
-        end = cp.intvar(0,100, shape=50)
-        demand  = np.random.randint(10,15, size=50)
-
-        m += cp.Cumulative(start, dur, end,demand, 30)
-        m.minimize(cp.max(end))
-        m.solve(solver=solver, time_limit=1)
-        # normally, should not be able to solve within 1s...
-        assert m.status().exitstatus == ExitStatus.FEASIBLE or m.status().exitstatus == ExitStatus.UNKNOWN
-
-        # now trivally unsat
-        m += cp.sum(bv) <= 0
-        m.solve(solver=solver)
-        assert m.status().exitstatus == ExitStatus.UNSATISFIABLE
-
-
-
-    def test_status_solveall(self, solver):
-
-        bv = cp.boolvar(shape=3, name="bv")
-        m = cp.Model(cp.any(bv))
-
-        limit = None
-        if solver == "gurobi": limit = 100000
-
-        num_sols = m.solveAll(solver=solver)
-        assert num_sols == 7
-        assert m.status().exitstatus == ExitStatus.OPTIMAL  # optimal
-
-        # adding a bunch of variables to increase nb of sols
-        try:
-            x = cp.boolvar(shape=32, name="x")
-            m = cp.Model(cp.any(x))
-            num_sols = m.solveAll(solver=solver, time_limit=1, solution_limit=limit)
-            assert m.status().exitstatus == ExitStatus.FEASIBLE
-
-            num_sols = m.solveAll(solver=solver, solution_limit=10)
-            assert num_sols == 10
-            assert m.status().exitstatus == ExitStatus.FEASIBLE
-        except NotImplementedError:
-            pass # not all solvers support time/solution limits
-
-        # making the problem unsat
-        m  = cp.Model([cp.sum(bv) <= 0, cp.any(bv)])
-        num_sols = m.solveAll()
-        assert num_sols == 0
-        assert m.status().exitstatus == ExitStatus.UNSATISFIABLE
-
-
-
-
-
-
-
-
-=======
     def test_partial_div_mod(self, solver):
         if solver == 'pysdd' or solver == 'pysat' or solver == 'gurobi':  # don't support div with vars
             return
@@ -867,4 +790,79 @@
             assert dv * yv + rv == xv
             assert (Operator('div', [xv, yv])).value() == dv
             assert (Operator('mod', [xv, yv])).value() == rv
->>>>>>> 19720e51
+
+
+    def test_status(self, solver):
+
+        bv = cp.boolvar(shape=3, name="bv")
+        m = cp.Model(cp.any(bv))
+
+        assert m.status().exitstatus == ExitStatus.NOT_RUN
+        assert m.solve(solver=solver)
+        assert m.status().exitstatus == ExitStatus.OPTIMAL # optimal, even without obj function!
+
+        try: # now try optimization, not supported for all solvers
+            m.maximize(cp.sum(bv))
+            assert m.solve(solver=solver)
+            assert m.status().exitstatus == ExitStatus.OPTIMAL
+        except NotSupportedError:
+            return
+
+        # now making a tricky problem to solve
+        np.random.seed(0)
+        start = cp.intvar(0,100, shape=50)
+        dur = np.random.randint(1,5, size=50)
+        end = cp.intvar(0,100, shape=50)
+        demand  = np.random.randint(10,15, size=50)
+
+        m += cp.Cumulative(start, dur, end,demand, 30)
+        m.minimize(cp.max(end))
+        m.solve(solver=solver, time_limit=1)
+        # normally, should not be able to solve within 1s...
+        assert m.status().exitstatus == ExitStatus.FEASIBLE or m.status().exitstatus == ExitStatus.UNKNOWN
+
+        # now trivally unsat
+        m += cp.sum(bv) <= 0
+        m.solve(solver=solver)
+        assert m.status().exitstatus == ExitStatus.UNSATISFIABLE
+
+
+
+    def test_status_solveall(self, solver):
+
+        bv = cp.boolvar(shape=3, name="bv")
+        m = cp.Model(cp.any(bv))
+
+        limit = None
+        if solver == "gurobi": limit = 100000
+
+        num_sols = m.solveAll(solver=solver)
+        assert num_sols == 7
+        assert m.status().exitstatus == ExitStatus.OPTIMAL  # optimal
+
+        # adding a bunch of variables to increase nb of sols
+        try:
+            x = cp.boolvar(shape=32, name="x")
+            m = cp.Model(cp.any(x))
+            num_sols = m.solveAll(solver=solver, time_limit=1, solution_limit=limit)
+            assert m.status().exitstatus == ExitStatus.FEASIBLE
+
+            num_sols = m.solveAll(solver=solver, solution_limit=10)
+            assert num_sols == 10
+            assert m.status().exitstatus == ExitStatus.FEASIBLE
+        except NotImplementedError:
+            pass # not all solvers support time/solution limits
+
+        # making the problem unsat
+        m  = cp.Model([cp.sum(bv) <= 0, cp.any(bv)])
+        num_sols = m.solveAll()
+        assert num_sols == 0
+        assert m.status().exitstatus == ExitStatus.UNSATISFIABLE
+
+
+
+
+
+
+
+
