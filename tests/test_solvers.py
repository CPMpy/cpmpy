import numpy as np
import unittest
from cpmpy.solver_interfaces.minizinc_text import MiniZincText
import cpmpy as cp

<<<<<<< HEAD
=======
#supported_solvers= [MiniZincPython()]
>>>>>>> 574b2b82
class TestSolvers(unittest.TestCase):
    def test_installed_solvers(self):
        # basic model
        x = cp.IntVar(0,2, 3)

        constraints = [
            x[0] < x[1],
            x[1] < x[2]]
        model = cp.Model(constraints)
<<<<<<< HEAD
        for solver in cp.get_supported_solvers():
            model.solve()
            self.assertEqual([xi.value() for xi in x], [0, 1, 2])
=======
        #for solver in supported_solvers:
        for solver in cp.get_supported_solvers():
            if isinstance(solver, MiniZincText):
                continue # not an actual solver
            print(solver)
            model.solve(solver=solver)
            self.assertEqual([xi.value() for xi in x], [0, 1, 2])
>>>>>>> 574b2b82
<|MERGE_RESOLUTION|>--- conflicted
+++ resolved
@@ -1,12 +1,7 @@
 import numpy as np
 import unittest
-from cpmpy.solver_interfaces.minizinc_text import MiniZincText
 import cpmpy as cp
 
-<<<<<<< HEAD
-=======
-#supported_solvers= [MiniZincPython()]
->>>>>>> 574b2b82
 class TestSolvers(unittest.TestCase):
     def test_installed_solvers(self):
         # basic model
@@ -16,16 +11,6 @@
             x[0] < x[1],
             x[1] < x[2]]
         model = cp.Model(constraints)
-<<<<<<< HEAD
         for solver in cp.get_supported_solvers():
             model.solve()
-            self.assertEqual([xi.value() for xi in x], [0, 1, 2])
-=======
-        #for solver in supported_solvers:
-        for solver in cp.get_supported_solvers():
-            if isinstance(solver, MiniZincText):
-                continue # not an actual solver
-            print(solver)
-            model.solve(solver=solver)
-            self.assertEqual([xi.value() for xi in x], [0, 1, 2])
->>>>>>> 574b2b82
+            self.assertEqual([xi.value() for xi in x], [0, 1, 2])