--- conflicted
+++ resolved
@@ -894,11 +894,7 @@
         assert not cp.Model([cp.boolvar(), False]).solve(solver=solver)
 
     def test_partial_div_mod(self, solver):
-<<<<<<< HEAD
-        if solver in ('pysdd', 'pysat', 'pindakaas'):  # don't support div with vars
-=======
-        if solver in ("pysdd", "pysat", "pumpkin"):  # don't support div or mod with vars
->>>>>>> a613e556
+        if solver in ("pysdd", "pysat", "pindkaas", "pumpkin"):  # don't support div or mod with vars
             return
         
         x,y,d,r = cp.intvar(-5, 5, shape=4,name=['x','y','d','r'])
