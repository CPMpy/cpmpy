from cpmpy import Model, SolverLookup
from cpmpy.expressions.globalconstraints import *

import pytest

# CHANGE THIS if you want test a different solver
#   make sure that `SolverLookup.get(solver)` works
# also add exclusions to the 3 EXCLUDE_* below as needed
<<<<<<< HEAD
SOLVERNAME = "exact"
=======
SOLVERNAMES = [name for name, solver in SolverLookup.base_solvers() if solver.supported()]
# SOLVERNAMES = ["ortools"]
>>>>>>> 0f21bb77

# Exclude some global constraints for solvers
# Can be used when .value() method is not implemented/contains bugs
EXCLUDE_GLOBAL = {"ortools": {"circuit"},
                  "gurobi": {"circuit"},
                  "minizinc": {"circuit"},
                  "pysat": {"circuit", "element","min","max","allequal","alldifferent","cumulative"},
                  "pysdd": {"circuit", "element","min","max","allequal","alldifferent","cumulative"},
                  "exact": {"circuit","max","min"},
                  }

# Exclude certain operators for solvers.
# Not all solvers support all operators in CPMpy
EXCLUDE_OPERATORS = {"gurobi": {"mod"},
                     "pysat": {"sum", "wsum", "sub", "mod", "div", "pow", "abs", "mul","-"},
<<<<<<< HEAD
                     "exact": {"mod","pow","div","mul","min","max","abs"},
=======
                     "pysdd": {"sum", "wsum", "sub", "mod", "div", "pow", "abs", "mul","-"},
>>>>>>> 0f21bb77
                     }

# Some solvers only support a subset of operators in imply-constraints
# This subset can differ between left and right hand side of the implication
EXCLUDE_IMPL = {"ortools": {"element"},
                "minizinc": {"pow"},  # TODO: raises 'free variable in non-positive context', what is at play?
                "z3": {"min", "max", "abs"}, # TODO this will become emtpy after resolving issue #105
<<<<<<< HEAD
                "exact": {"mod","pow","div","mul","min","max","abs"},
=======
                "pysat": {"xor"}, # xors: temporarily avoid till #209 is fixed
                "pysdd": {"xor"},
>>>>>>> 0f21bb77
                }


# Variables to use in the rest of the test script
NUM_ARGS = [intvar(-3, 5, name=n) for n in "xyz"]   # Numerical variables
NN_VAR = intvar(0, 10, name="n_neg")                # Non-negative variable, needed in power functions
POS_VAR = intvar(1,10, name="s_pos")                # A strictly positive variable
NUM_VAR = intvar(0, 10, name="l")                   # A numerical variable

BOOL_ARGS = [boolvar(name=n) for n in "abc"]        # Boolean variables
BOOL_VAR = boolvar(name="p")                        # A boolean variable

def _generate_inputs(generator):
    exprs = []
    for solver in SOLVERNAMES:
        exprs += [(solver, expr) for expr in generator(solver)]
    return exprs


def numexprs(solver):
    """
    Generate all numerical expressions
    Numexpr:
        - Operator (non-Boolean) with all args Var/constant (examples: +,*,/,mod,wsum)
                                                           (CPMpy class 'Operator', not is_bool())
        - Global constraint (non-Boolean) (examples: Max,Min,Element)
                                                           (CPMpy class 'GlobalConstraint', not is_bool()))
    """
    names = [(name, arity) for name, (arity, is_bool) in Operator.allowed.items() if not is_bool]
    if solver in EXCLUDE_OPERATORS:
        names = [(name, arity) for name, arity in names if name not in EXCLUDE_OPERATORS[solver]]
    for name, arity in names:
        if name == "wsum":
            operator_args = [list(range(len(NUM_ARGS))), NUM_ARGS]
        elif name == "div" or name == "pow":
            operator_args = [NN_VAR,2]
        elif name == "mod":
            operator_args = [NUM_ARGS[0],POS_VAR]
        elif arity != 0:
            operator_args = NUM_ARGS[:arity]
        else:
            operator_args = NUM_ARGS

        yield Operator(name, operator_args)


# Generate all possible comparison constraints
def comp_constraints(solver):
    """
        Generate all comparison constraints
        - Numeric equality:  Numexpr == Var                (CPMpy class 'Comparison')
                         Numexpr == Constant               (CPMpy class 'Comparison')
        - Numeric disequality: Numexpr != Var              (CPMpy class 'Comparison')
                           Numexpr != Constant             (CPMpy class 'Comparison')
        - Numeric inequality (>=,>,<,<=): Numexpr >=< Var  (CPMpy class 'Comparison')
    """
    for comp_name in Comparison.allowed:
        for numexpr in numexprs(solver):
            for rhs in [NUM_VAR, 1]:
                yield Comparison(comp_name, numexpr, rhs)

    for comp_name in Comparison.allowed:
        for glob_expr in global_constraints(solver):
            if not glob_expr.is_bool():
                for rhs in [NUM_VAR, 1]:
                    yield Comparison(comp_name, glob_expr, rhs)

    if solver == "z3":
        for comp_name in Comparison.allowed:
            for boolexpr in bool_exprs(solver):
                for rhs in [NUM_VAR, 1]:
                    if comp_name == '>' and rhs == 1:
                        rhs = 0 # >1 is unsat for boolean expressions, so change it to 0
                    yield Comparison(comp_name, boolexpr, rhs)


# Generate all possible boolean expressions
def bool_exprs(solver):
    """
        Generate all boolean expressions:
        - Boolean operators: and([Var]), or([Var])              (CPMpy class 'Operator', is_bool())
        - Boolean equality: Var == Var                          (CPMpy class 'Comparison')
    """

    names = [(name, arity) for name, (arity, is_bool) in Operator.allowed.items() if is_bool]
    if solver in EXCLUDE_OPERATORS:
        names = [(name, arity) for name, arity in names if name not in EXCLUDE_OPERATORS[solver]]

    for name, arity in names:
        if arity != 0:
            operator_args = BOOL_ARGS[:arity]
        else:
            operator_args = BOOL_ARGS

        yield Operator(name, operator_args)
        # Negated boolean values
        yield Operator(name, [~ arg for arg in operator_args])

    for eq_name in ["==", "!="]:
        yield Comparison(eq_name, *BOOL_ARGS[:2])

    for cpm_cons in global_constraints(solver):
        if cpm_cons.is_bool():
            yield cpm_cons

def global_constraints(solver):
    """
        Generate all global constraints
        -  AllDifferent, AllEqual, Circuit,  Minimum, Maximum, Element,
           Xor, Cumulative
    """
    global_cons = [AllDifferent, AllEqual, Minimum, Maximum]
    for global_type in global_cons:
        cons = global_type(NUM_ARGS)
        if solver not in EXCLUDE_GLOBAL or cons.name not in EXCLUDE_GLOBAL[solver]:
            yield cons

    # "special" constructors
    if solver not in EXCLUDE_GLOBAL or "element" not in EXCLUDE_GLOBAL[solver]:
        yield cpm_array(NUM_ARGS)[NUM_VAR]

    if solver not in EXCLUDE_GLOBAL or "xor" not in EXCLUDE_GLOBAL[solver]:
        yield Xor(BOOL_ARGS)

    if solver not in EXCLUDE_GLOBAL or "cumulative" not in EXCLUDE_GLOBAL[solver]:
        s = intvar(0,10,shape=3,name="start")
        e = intvar(0,10,shape=3,name="end")
        dur = [1,4,3]
        demand = [4,5,7]
        cap = 10
        yield Cumulative(s, dur, e, demand, cap)


def reify_imply_exprs(solver):
    """
    - Reification (double implication): Boolexpr == Var    (CPMpy class 'Comparison')
    - Implication: Boolexpr -> Var                         (CPMpy class 'Operator', is_bool())
                   Var -> Boolexpr                         (CPMpy class 'Operator', is_bool())
    """
    for bool_expr in bool_exprs(solver):
        if solver not in EXCLUDE_IMPL or  \
                bool_expr.name not in EXCLUDE_IMPL[solver]:
            yield bool_expr.implies(BOOL_VAR)
            yield BOOL_VAR.implies(bool_expr)
            yield bool_expr == BOOL_VAR

    for comp_expr in comp_constraints(solver):
        lhs, rhs = comp_expr.args
        if solver not in EXCLUDE_IMPL or \
                (not isinstance(lhs, Expression) or lhs.name not in EXCLUDE_IMPL[solver]) and \
                (not isinstance(rhs, Expression) or rhs.name not in EXCLUDE_IMPL[solver]):
            yield comp_expr.implies(BOOL_VAR)
            yield BOOL_VAR.implies(comp_expr)
            yield comp_expr == BOOL_VAR


@pytest.mark.parametrize(("solver","constraint"),_generate_inputs(bool_exprs), ids=str)
def test_bool_constaints(solver, constraint):
    """
        Tests boolean constraint by posting it to the solver and checking the value after solve.
    """
    assert SolverLookup.get(solver, Model(constraint)).solve()
    assert constraint.value()


@pytest.mark.parametrize(("solver","constraint"), _generate_inputs(comp_constraints),  ids=str)
def test_comparison_constraints(solver, constraint):
    """
        Tests comparison constraint by posting it to the solver and checking the value after solve.
    """
    assert SolverLookup.get(solver,Model(constraint)).solve()
    assert constraint.value()


@pytest.mark.parametrize(("solver","constraint"), _generate_inputs(reify_imply_exprs),  ids=str)
def test_reify_imply_constraints(solver, constraint):
    """
        Tests boolean expression by posting it to solver and checking the value after solve.
    """
    assert SolverLookup.get(solver, Model(constraint)).solve()
    assert constraint.value()<|MERGE_RESOLUTION|>--- conflicted
+++ resolved
@@ -6,12 +6,8 @@
 # CHANGE THIS if you want test a different solver
 #   make sure that `SolverLookup.get(solver)` works
 # also add exclusions to the 3 EXCLUDE_* below as needed
-<<<<<<< HEAD
-SOLVERNAME = "exact"
-=======
 SOLVERNAMES = [name for name, solver in SolverLookup.base_solvers() if solver.supported()]
 # SOLVERNAMES = ["ortools"]
->>>>>>> 0f21bb77
 
 # Exclude some global constraints for solvers
 # Can be used when .value() method is not implemented/contains bugs
@@ -27,11 +23,8 @@
 # Not all solvers support all operators in CPMpy
 EXCLUDE_OPERATORS = {"gurobi": {"mod"},
                      "pysat": {"sum", "wsum", "sub", "mod", "div", "pow", "abs", "mul","-"},
-<<<<<<< HEAD
+                     "pysdd": {"sum", "wsum", "sub", "mod", "div", "pow", "abs", "mul","-"},
                      "exact": {"mod","pow","div","mul","min","max","abs"},
-=======
-                     "pysdd": {"sum", "wsum", "sub", "mod", "div", "pow", "abs", "mul","-"},
->>>>>>> 0f21bb77
                      }
 
 # Some solvers only support a subset of operators in imply-constraints
@@ -39,12 +32,9 @@
 EXCLUDE_IMPL = {"ortools": {"element"},
                 "minizinc": {"pow"},  # TODO: raises 'free variable in non-positive context', what is at play?
                 "z3": {"min", "max", "abs"}, # TODO this will become emtpy after resolving issue #105
-<<<<<<< HEAD
-                "exact": {"mod","pow","div","mul","min","max","abs"},
-=======
                 "pysat": {"xor"}, # xors: temporarily avoid till #209 is fixed
                 "pysdd": {"xor"},
->>>>>>> 0f21bb77
+                "exact": {"mod","pow","div","mul","min","max","abs"},
                 }
 
 
