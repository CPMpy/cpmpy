import inspect

import cpmpy
from cpmpy import Model, SolverLookup, BoolVal
from cpmpy.expressions.globalconstraints import *
from cpmpy.expressions.globalfunctions import *
from cpmpy.expressions.core import Comparison

import pytest

from utils import skip_on_missing_pblib

# CHANGE THIS if you want test a different solver
#   make sure that `SolverLookup.get(solver)` works
# also add exclusions to the 3 EXCLUDE_* below as needed
SOLVERNAMES = [name for name, solver in SolverLookup.base_solvers() if solver.supported()]
ALL_SOLS = False # test wheter all solutions returned by the solver satisfy the constraint

# Exclude some global constraints for solvers
NUM_GLOBAL = {
    "AllEqual", "AllDifferent", "AllDifferentExcept0",
    "AllDifferentExceptN", "AllEqualExceptN",
    "GlobalCardinalityCount", "InDomain", "Inverse","Circuit",
    "Table", 'NegativeTable', "ShortTable", "Regular",
    "Increasing", "IncreasingStrict", "Decreasing", "DecreasingStrict", 
    "Precedence", "Cumulative", "NoOverlap",
    "LexLess", "LexLessEq", "LexChainLess", "LexChainLessEq",
    # also global functions
    "Abs", "Element", "Minimum", "Maximum", "Count", "Among", "NValue", "NValueExcept"
}

# Solvers not supporting arithmetic constraints (numeric comparisons)
SAT_SOLVERS = {"pysdd"}

EXCLUDE_GLOBAL = {"pysat": {},  # with int2bool,
                  "pysdd": NUM_GLOBAL | {"Xor"},
                  "pindakaas": {},
                  "z3": {},
                  "choco": {},
                  "ortools":{},
                  "exact": {},
                  "minizinc": {"IncreasingStrict"}, # bug #813 reported on libminizinc
                  "gcs": {}
                  }

# Exclude certain operators for solvers.
# Not all solvers support all operators in CPMpy
EXCLUDE_OPERATORS = {"gurobi": {},
                     "pysat": {"mul", "div", "pow", "mod"},  # int2bool but mul, and friends, not linearized
                     "pysdd": {"sum", "wsum", "sub", "mod", "div", "pow", "abs", "mul","-"},
                     "pindakaas": {"mul", "div", "pow", "mod"},
                     "exact": {},
<<<<<<< HEAD
                     "cplex": {"mul", "div", "mod", "pow"},
=======
                     "pumpkin": {"pow", "mod"},
>>>>>>> 710ec42f
                     }

# Variables to use in the rest of the test script
NUM_ARGS = [intvar(-3, 5, name=n) for n in "xyz"]   # Numerical variables
NN_VAR = intvar(0, 10, name="n_neg")                # Non-negative variable, needed in power functions
POS_VAR = intvar(1,10, name="s_pos")                # A strictly positive variable
NUM_VAR = intvar(0, 10, name="l")                   # A numerical variable

BOOL_ARGS = [boolvar(name=n) for n in "abc"]        # Boolean variables
BOOL_VAR = boolvar(name="p")                        # A boolean variable

def _generate_inputs(generator):
    exprs = []
    for solver in SOLVERNAMES:
        exprs += [(solver, expr) for expr in generator(solver)]
    return exprs


def numexprs(solver):
    """
    Generate all numerical expressions
    Numexpr:
        - Operator (non-Boolean) with all args Var/constant (examples: +,*,/,mod,wsum)
                                                           (CPMpy class 'Operator', not is_bool())
        - Global functions  (examples: Max,Min,Element)    (CPMpy class 'GlobalFunction')
    """
    names = [(name, arity) for name, (arity, is_bool) in Operator.allowed.items() if not is_bool]
    if solver in EXCLUDE_OPERATORS:
        names = [(name, arity) for name, arity in names if name not in EXCLUDE_OPERATORS[solver]]
    for name, arity in names:
        if name == "wsum":
            yield Operator("wsum", [list(range(len(NUM_ARGS))), NUM_ARGS])
            yield Operator("wsum", [[True, BoolVal(False), np.True_], NUM_ARGS]) # bit of everything
            continue
        elif name == "div" or name == "pow":
            operator_args = [NN_VAR,3]
        elif arity != 0:
            operator_args = NUM_ARGS[:arity]
        else:
            operator_args = NUM_ARGS

        yield Operator(name, operator_args)

    # boolexprs are also numeric
    for expr in bool_exprs(solver):
        yield expr

    # also global functions
    classes = inspect.getmembers(cpmpy.expressions.globalfunctions, inspect.isclass)
    classes = [(name, cls) for name, cls in classes if issubclass(cls, GlobalFunction) and name != "GlobalFunction"]
    classes = [(name, cls) for name, cls in classes if name not in EXCLUDE_GLOBAL.get(solver, {})]

    for name, cls in classes:
        if name == "Abs":
            expr = cls(NUM_ARGS[0])
        elif name == "Count":
            expr = cls(NUM_ARGS, NUM_VAR)
        elif name == "Element":
            expr = cls(NUM_ARGS, POS_VAR)
        elif name == "NValueExcept":
            expr = cls(NUM_ARGS, 3)
        elif name == "Among":
            expr = cls(NUM_ARGS, [1,2])
        else:
            expr = cls(NUM_ARGS)

        if solver in EXCLUDE_GLOBAL and expr.name in EXCLUDE_GLOBAL[solver]:
            continue
        else:
            yield expr



# Generate all possible comparison constraints
def comp_constraints(solver):
    """
        Generate all comparison constraints
        - Numeric equality:  Numexpr == Var                (CPMpy class 'Comparison')
                         Numexpr == Constant               (CPMpy class 'Comparison')
        - Numeric disequality: Numexpr != Var              (CPMpy class 'Comparison')
                           Numexpr != Constant             (CPMpy class 'Comparison')
        - Numeric inequality (>=,>,<,<=): Numexpr >=< Var  (CPMpy class 'Comparison')
                                          Var >=< NumExpr  (CPMpy class 'Comparison')
    """
    for comp_name in sorted(Comparison.allowed):

        for numexpr in numexprs(solver):
            # numeric vs bool/num var/val (incl global func)
            for rhs in [NUM_VAR, BOOL_VAR, BoolVal(True), 1]:
                if solver in SAT_SOLVERS and not is_num(rhs):
                    continue
                for x,y in [(numexpr,rhs), (rhs,numexpr)]:
                    # check if the constraint we are trying to construct is always UNSAT
                    if any(eval_comparison(comp_name, xb,yb) for xb in get_bounds(x) for yb in get_bounds(y)):
                        yield Comparison(comp_name, x, y)
                    else: # impossible comparison, skip
                        pass

# Generate all possible boolean expressions
def bool_exprs(solver):
    """
        Generate all boolean expressions:
        - Boolean operators: and([Var]), or([Var])              (CPMpy class 'Operator', is_bool())
        - Boolean equality: Var == Var                          (CPMpy class 'Comparison')
        - Global constraints
    """

    names = [(name, arity) for name, (arity, is_bool) in Operator.allowed.items() if is_bool]
    if solver in EXCLUDE_OPERATORS:
        names = [(name, arity) for name, arity in names if name not in EXCLUDE_OPERATORS[solver]]

    for name, arity in names:
        if arity != 0:
            operator_args = BOOL_ARGS[:arity]
        else:
            operator_args = BOOL_ARGS

        yield Operator(name, operator_args)
        # Negated boolean values
        yield Operator(name, [~ arg for arg in operator_args])

    for eq_name in ["==", "!="]:
        yield Comparison(eq_name, *BOOL_ARGS[:2])

    for cpm_cons in global_constraints(solver):
        yield cpm_cons

def global_constraints(solver):
    """
        Generate all global constraints
        -  AllDifferent, AllEqual, Circuit,  Minimum, Maximum, Element,
           Xor, Cumulative, NValue, Count, Increasing, Decreasing, IncreasingStrict, DecreasingStrict, LexLessEq, LexLess
    """
    classes = inspect.getmembers(cpmpy.expressions.globalconstraints, inspect.isclass)
    classes = [(name, cls) for name, cls in classes if issubclass(cls, GlobalConstraint) and name != "GlobalConstraint"]
    classes = [(name, cls) for name, cls in classes if name not in EXCLUDE_GLOBAL.get(solver, {})]

    for name, cls in classes:
        if solver in EXCLUDE_GLOBAL and name in EXCLUDE_GLOBAL[solver]:
            continue

        if name == "Xor":
            yield Xor(BOOL_ARGS)
            yield Xor(BOOL_ARGS + [True,False])
            continue
        elif name == "Inverse":
            expr = cls(NUM_ARGS, [1,0,2])
        elif name == "Table":
            expr = cls(NUM_ARGS, [[0,1,2],[1,2,0],[1,0,2]])
        elif name == "Regular":
            expr = Regular(intvar(0,3, shape=3), [("a", 1, "b"), ("b", 1, "c"), ("b", 0, "b"), ("c", 1, "c"), ("c", 0, "b")], "a", ["c"])
        elif name == "NegativeTable":
            expr = cls(NUM_ARGS, [[0, 1, 2], [1, 2, 0], [1, 0, 2]])
        elif name == "ShortTable":
            expr = cls(NUM_ARGS, [[0,"*",2], ["*","*",1]])
        elif name == "IfThenElse":
            expr = cls(*BOOL_ARGS)
        elif name == "InDomain":
            expr = cls(NUM_VAR, [0,1,6])
        elif name == "Cumulative":
            s = intvar(0, 10, shape=3, name="start")
            e = intvar(0, 10, shape=3, name="end")
            dur = [1, 4, 3]
            demand = [4, 5, 7]
            cap = 10
            expr = Cumulative(s, dur, e, demand, cap)
        elif name == "GlobalCardinalityCount":
            vals = [1, 2, 3]
            cnts = intvar(0,10,shape=3)
            expr = cls(NUM_ARGS, vals, cnts)
        elif name == "AllDifferentExceptN":
            expr = cls(NUM_ARGS, NUM_VAR)
        elif name == "AllEqualExceptN":
            expr = cls(NUM_ARGS, NUM_VAR)
        elif name == "Precedence":
            x = intvar(0,5, shape=3, name="x")
            expr = cls(x, [3,1,0])
        elif name == "NoOverlap":
            s = intvar(0, 10, shape=3, name="start")
            e = intvar(0, 10, shape=3, name="end")
            dur = [1,4,3]
            expr = cls(s, dur, e)
        elif name == "GlobalCardinalityCount":
            vals = [1, 2, 3]
            cnts = intvar(0,10,shape=3)
            expr = cls(NUM_ARGS, vals, cnts)
        elif name == "LexLessEq":
            X = intvar(0, 3, shape=3)
            Y = intvar(0, 3, shape=3)
            expr = LexLessEq(X, Y)
        elif name == "LexLess":
            X = intvar(0, 3, shape=3)
            Y = intvar(0, 3, shape=3)
            expr = LexLess(X, Y)
        elif name == "LexChainLess":
            X = intvar(0, 3, shape=(3,3))
            expr = LexChainLess(X)
        elif name == "LexChainLessEq":
            X = intvar(0, 3, shape=(3,3))
            expr = LexChainLess(X)
        else: # default constructor, list of numvars
            expr= cls(NUM_ARGS)            

        if solver in EXCLUDE_GLOBAL and name in EXCLUDE_GLOBAL[solver]:
            continue
        else:
            yield expr


def reify_imply_exprs(solver):
    """
    - Reification (double implication): Boolexpr == Var    (CPMpy class 'Comparison')
    - Implication: Boolexpr -> Var                         (CPMpy class 'Operator', is_bool())
                   Var -> Boolexpr                         (CPMpy class 'Operator', is_bool())
    """
    for bool_expr in bool_exprs(solver):
        yield bool_expr.implies(BOOL_VAR)
        yield BOOL_VAR.implies(bool_expr)
        yield bool_expr == BOOL_VAR

    for comp_expr in comp_constraints(solver):
        lhs, rhs = comp_expr.args
        yield comp_expr.implies(BOOL_VAR)
        yield BOOL_VAR.implies(comp_expr)
        yield comp_expr == BOOL_VAR


def verify(cons):
    assert argval(cons)
    assert cons.value()


@pytest.mark.parametrize(("solver","constraint"),list(_generate_inputs(bool_exprs)), ids=str)
@skip_on_missing_pblib(skip_on_exception_only=True)
def test_bool_constraints(solver, constraint):
    """
        Tests boolean constraint by posting it to the solver and checking the value after solve.
    """
    if ALL_SOLS:
        n_sols = SolverLookup.get(solver, Model(constraint)).solveAll(display=lambda: verify(constraint))
        assert n_sols >= 1
    else:
        assert SolverLookup.get(solver, Model(constraint)).solve()
        assert argval(constraint)
        assert constraint.value()


@pytest.mark.parametrize(("solver","constraint"), list(_generate_inputs(comp_constraints)),  ids=str)
@skip_on_missing_pblib(skip_on_exception_only=True)
def test_comparison_constraints(solver, constraint):
    """
        Tests comparison constraint by posting it to the solver and checking the value after solve.
    """
    if ALL_SOLS:
        n_sols = SolverLookup.get(solver, Model(constraint)).solveAll(display= lambda: verify(constraint))
        assert n_sols >= 1
    else:
        assert SolverLookup.get(solver,Model(constraint)).solve()
        assert argval(constraint)
        assert constraint.value()


@pytest.mark.parametrize(("solver","constraint"), list(_generate_inputs(reify_imply_exprs)),  ids=str)
@skip_on_missing_pblib(skip_on_exception_only=True)
def test_reify_imply_constraints(solver, constraint):
    """
        Tests boolean expression by posting it to solver and checking the value after solve.
    """
    if ALL_SOLS:
        n_sols = SolverLookup.get(solver, Model(constraint)).solveAll(display=lambda: verify(constraint))
        assert n_sols >= 1
    else:
        assert SolverLookup.get(solver, Model(constraint)).solve()
        assert argval(constraint)
        assert constraint.value()<|MERGE_RESOLUTION|>--- conflicted
+++ resolved
@@ -50,11 +50,8 @@
                      "pysdd": {"sum", "wsum", "sub", "mod", "div", "pow", "abs", "mul","-"},
                      "pindakaas": {"mul", "div", "pow", "mod"},
                      "exact": {},
-<<<<<<< HEAD
                      "cplex": {"mul", "div", "mod", "pow"},
-=======
                      "pumpkin": {"pow", "mod"},
->>>>>>> 710ec42f
                      }
 
 # Variables to use in the rest of the test script
