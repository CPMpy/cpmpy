--- conflicted
+++ resolved
@@ -217,17 +217,10 @@
             dur = [1, 4, 3]
             demand = [4, 5, 7]
             cap = 10
-<<<<<<< HEAD
             expr = Cumulative(s, dur, e, demand, cap)
             yield expr
             expr = Cumulative(start=s, duration=dur, demand=demand, capacity=cap) # also try with no end provided
             yield expr
-=======
-            yield Cumulative(s, dur, e, demand, cap)
-            # edge cases
-            yield Cumulative(s, dur[:-1] + [intvar(-1,3)], e, demand, cap)
-            yield Cumulative(s, dur, e, demand[:-1] + intvar(-1,3), cap)
->>>>>>> 19c85093
             continue
         elif name == "GlobalCardinalityCount":
             vals = [1, 2, 3]
@@ -244,16 +237,10 @@
             s = intvar(0, 10, shape=3, name="start")
             e = intvar(0, 10, shape=3, name="end")
             dur = [1,4,3]
-<<<<<<< HEAD
             expr = cls(s, dur, e)
             yield expr
             expr = cls(s, dur)
             yield expr
-=======
-            yield NoOverlap(s, dur, e)
-            # edge case
-            yield NoOverlap(s, dur[:-1] + [intvar(-1,3)], e)
->>>>>>> 19c85093
             continue
         elif name == "GlobalCardinalityCount":
             vals = [1, 2, 3]
