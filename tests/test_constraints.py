--- conflicted
+++ resolved
@@ -15,19 +15,11 @@
 ALL_SOLS = False # test wheter all solutions returned by the solver satisfy the constraint
 # Exclude some global constraints for solvers
 NUM_GLOBAL = {
-<<<<<<< HEAD
     "AllEqual", "AllDifferent", "AllDifferentExcept0", "AllDifferentLists",
     "Cumulative", "GlobalCardinalityCount", "InDomain", "Inverse",
-    "Table", "ShortTable", "Precedence", "NoOverlap",
+    "Table", "ShortTable", "Precedence", "NoOverlap", "NoOverlap2d"
     "Circuit", "SubCircuit", "SubCircuitWithStart",
     "Increasing", "IncreasingStrict", "Decreasing", "DecreasingStrict","LexLess", "LexLessEq", "LexChainLess", "LexChainLessEq",
-=======
-    "AllEqual", "AllDifferent", "AllDifferentLists", "AllDifferentExcept0",
-    "GlobalCardinalityCount", "InDomain", "Inverse", "Table", "Circuit",
-    "Increasing", "IncreasingStrict", "Decreasing", "DecreasingStrict", 
-    "Precedence", "Cumulative", "NoOverlap","NoOverlap2d"
-    "LexLess", "LexLessEq", "LexChainLess", "LexChainLessEq",
->>>>>>> 943c6fb9
     # also global functions
     "Abs", "Element", "Minimum", "Maximum", "Count", "NValue", "NValueExcept", "IfThenElseNum", "Among"
 }
