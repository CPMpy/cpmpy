import inspect

import cpmpy
from cpmpy import Model, SolverLookup, BoolVal
from cpmpy.expressions.globalconstraints import *
from cpmpy.expressions.globalfunctions import *

import pytest

# CHANGE THIS if you want test a different solver
#   make sure that `SolverLookup.get(solver)` works
# also add exclusions to the 3 EXCLUDE_* below as needed
SOLVERNAMES = [name for name, solver in SolverLookup.base_solvers() if solver.supported()]

ALL_SOLS = False # test wheter all solutions returned by the solver satisfy the constraint

# Exclude some global constraints for solvers
<<<<<<< HEAD
NUM_GLOBAL = {
    "AllEqual", "AllDifferent", "AllDifferentExcept0", "Cumulative", "GlobalCardinalityCount", "InDomain", "Inverse", "Table", "Circuit",
    "Increasing", "IncreasingStrict", "Decreasing", "DecreasingStrict",
    # also global functions
    "Abs", "Element", "Minimum", "Maximum", "Count", "NValue",
}

# Solvers not supporting arithmetic constraints
SAT_SOLVERS = {"pysat", "pysdd"}

EXCLUDE_GLOBAL = {"pysat": NUM_GLOBAL,
                  "pysdd": NUM_GLOBAL | {"Xor"},
                  "z3": {"Inverse"},
                  "choco": {"Inverse"},
                  "ortools":{"Inverse"},
                  "exact": {"Inverse"},
=======
# Can be used when .value() method is not implemented/contains bugs
EXCLUDE_GLOBAL = {"ortools": {},
                  "gurobi": {},
                  "minizinc": {"circuit"},
                  "pysat": {"circuit", "element","min","max","count", "nvalue", "allequal","alldifferent","cumulative","increasing","decreasing","strictly_increasing","strictly_decreasing"},
                  "pysdd": {"circuit", "element","min","max","count", "nvalue", "allequal","alldifferent","cumulative","xor","increasing","decreasing","strictly_increasing","strictly_decreasing"},
                  "exact": {},
                  "choco": {}
>>>>>>> b3b30c18
                  }

# Exclude certain operators for solvers.
# Not all solvers support all operators in CPMpy
EXCLUDE_OPERATORS = {"gurobi": {"mod"},
                     "pysat": {"sum", "wsum", "sub", "mod", "div", "pow", "abs", "mul","-"},
                     "pysdd": {"sum", "wsum", "sub", "mod", "div", "pow", "abs", "mul","-"},
                     "exact": {"mod","pow","div","mul"},
                     }

# Variables to use in the rest of the test script
NUM_ARGS = [intvar(-3, 5, name=n) for n in "xyz"]   # Numerical variables
NN_VAR = intvar(0, 10, name="n_neg")                # Non-negative variable, needed in power functions
POS_VAR = intvar(1,10, name="s_pos")                # A strictly positive variable
NUM_VAR = intvar(0, 10, name="l")                   # A numerical variable

BOOL_ARGS = [boolvar(name=n) for n in "abc"]        # Boolean variables
BOOL_VAR = boolvar(name="p")                        # A boolean variable

def _generate_inputs(generator):
    exprs = []
    for solver in SOLVERNAMES:
        exprs += [(solver, expr) for expr in generator(solver)]
    return exprs


def numexprs(solver):
    """
    Generate all numerical expressions
    Numexpr:
        - Operator (non-Boolean) with all args Var/constant (examples: +,*,/,mod,wsum)
                                                           (CPMpy class 'Operator', not is_bool())
        - Global functions  (examples: Max,Min,Element)    (CPMpy class 'GlobalFunction')
    """
    names = [(name, arity) for name, (arity, is_bool) in Operator.allowed.items() if not is_bool]
    if solver in EXCLUDE_OPERATORS:
        names = [(name, arity) for name, arity in names if name not in EXCLUDE_OPERATORS[solver]]
    for name, arity in names:
        if name == "wsum":
            operator_args = [list(range(len(NUM_ARGS))), NUM_ARGS]
        elif name == "div" or name == "pow":
            operator_args = [NN_VAR,2]
        elif name == "mod":
            operator_args = [NN_VAR,POS_VAR]
        elif arity != 0:
            operator_args = NUM_ARGS[:arity]
        else:
            operator_args = NUM_ARGS

        yield Operator(name, operator_args)

    # boolexprs are also numeric
    for expr in bool_exprs(solver):
        yield expr

    # also global functions
    classes = inspect.getmembers(cpmpy.expressions.globalfunctions, inspect.isclass)
    classes = [(name, cls) for name, cls in classes if issubclass(cls, GlobalFunction) and name != "GlobalFunction"]
    classes = [(name, cls) for name, cls in classes if name not in EXCLUDE_GLOBAL.get(solver, {})]

    for name, cls in classes:
        if name == "Abs":
            expr = cls(NUM_ARGS[0])
        elif name == "Count":
            expr = cls(NUM_ARGS, NUM_VAR)
        elif name == "Element":
            expr = cls(NUM_ARGS, POS_VAR)
        else:
            expr = cls(NUM_ARGS)

        if solver in EXCLUDE_GLOBAL and expr.name in EXCLUDE_GLOBAL[solver]:
            continue
        else:
            yield expr



# Generate all possible comparison constraints
def comp_constraints(solver):
    """
        Generate all comparison constraints
        - Numeric equality:  Numexpr == Var                (CPMpy class 'Comparison')
                         Numexpr == Constant               (CPMpy class 'Comparison')
        - Numeric disequality: Numexpr != Var              (CPMpy class 'Comparison')
                           Numexpr != Constant             (CPMpy class 'Comparison')
        - Numeric inequality (>=,>,<,<=): Numexpr >=< Var  (CPMpy class 'Comparison')
    """
    for comp_name in Comparison.allowed:

        for numexpr in numexprs(solver):
            # numeric vs bool/num var/val (incl global func)
            lb, ub = get_bounds(numexpr)
            for rhs in [NUM_VAR, BOOL_VAR, BoolVal(True), 1]:
                if solver in SAT_SOLVERS and not is_num(rhs):
                    continue
                if comp_name == ">" and ub <= get_bounds(rhs)[1]:
                    continue
                if comp_name == "<" and lb >= get_bounds(rhs)[0]:
                    continue
                yield Comparison(comp_name, numexpr, rhs)


# Generate all possible boolean expressions
def bool_exprs(solver):
    """
        Generate all boolean expressions:
        - Boolean operators: and([Var]), or([Var])              (CPMpy class 'Operator', is_bool())
        - Boolean equality: Var == Var                          (CPMpy class 'Comparison')
        - Global constraints
    """

    names = [(name, arity) for name, (arity, is_bool) in Operator.allowed.items() if is_bool]
    if solver in EXCLUDE_OPERATORS:
        names = [(name, arity) for name, arity in names if name not in EXCLUDE_OPERATORS[solver]]

    for name, arity in names:
        if arity != 0:
            operator_args = BOOL_ARGS[:arity]
        else:
            operator_args = BOOL_ARGS

        yield Operator(name, operator_args)
        # Negated boolean values
        yield Operator(name, [~ arg for arg in operator_args])

    for eq_name in ["==", "!="]:
        yield Comparison(eq_name, *BOOL_ARGS[:2])

    for cpm_cons in global_constraints(solver):
        yield cpm_cons

def global_constraints(solver):
    """
        Generate all global constraints
        -  AllDifferent, AllEqual, Circuit,  Minimum, Maximum, Element,
           Xor, Cumulative, NValue, Count
    """
    classes = inspect.getmembers(cpmpy.expressions.globalconstraints, inspect.isclass)
    classes = [(name, cls) for name, cls in classes if issubclass(cls, GlobalConstraint) and name != "GlobalConstraint"]
    classes = [(name, cls) for name, cls in classes if name not in EXCLUDE_GLOBAL.get(solver, {})]

    for name, cls in classes:

        if name == "Xor":
            expr = cls(BOOL_ARGS)
        elif name == "Inverse":
            expr = cls(NUM_ARGS, [1,0,2])
        elif name == "Table":
            expr = cls(NUM_ARGS, [[0,1,2],[1,2,0],[1,0,2]])
        elif name == "IfThenElse":
            expr = cls(*BOOL_ARGS)
        elif name == "InDomain":
            expr = cls(NUM_VAR, [0,1,6])
        elif name == "Cumulative":
            s = intvar(0, 10, shape=3, name="start")
            e = intvar(0, 10, shape=3, name="end")
            dur = [1, 4, 3]
            demand = [4, 5, 7]
            cap = 10
            expr = Cumulative(s, dur, e, demand, cap)
        elif name == "GlobalCardinalityCount":
            vals = [1, 2, 3]
            cnts = intvar(0,10,shape=3)
            expr = cls(NUM_ARGS, vals, cnts)
        else: # default constructor, list of numvars
            expr= cls(NUM_ARGS)

        if solver in EXCLUDE_GLOBAL and name in EXCLUDE_GLOBAL[solver]:
            continue
        else:
            yield expr

def reify_imply_exprs(solver):
    """
    - Reification (double implication): Boolexpr == Var    (CPMpy class 'Comparison')
    - Implication: Boolexpr -> Var                         (CPMpy class 'Operator', is_bool())
                   Var -> Boolexpr                         (CPMpy class 'Operator', is_bool())
    """
    for bool_expr in bool_exprs(solver):
        yield bool_expr.implies(BOOL_VAR)
        yield BOOL_VAR.implies(bool_expr)
        yield bool_expr == BOOL_VAR

    for comp_expr in comp_constraints(solver):
        lhs, rhs = comp_expr.args
        yield comp_expr.implies(BOOL_VAR)
        yield BOOL_VAR.implies(comp_expr)
        yield comp_expr == BOOL_VAR


def verify(cons):
    assert argval(cons)
    assert cons.value()


@pytest.mark.parametrize(("solver","constraint"),_generate_inputs(bool_exprs), ids=str)
def test_bool_constaints(solver, constraint):
    """
        Tests boolean constraint by posting it to the solver and checking the value after solve.
    """
    if ALL_SOLS:
        n_sols = SolverLookup.get(solver, Model(constraint)).solveAll(display=lambda: verify(constraint))
        assert n_sols >= 1
    else:
        assert SolverLookup.get(solver, Model(constraint)).solve()
        assert argval(constraint)
        assert constraint.value()


@pytest.mark.parametrize(("solver","constraint"), _generate_inputs(comp_constraints),  ids=str)
def test_comparison_constraints(solver, constraint):
    """
        Tests comparison constraint by posting it to the solver and checking the value after solve.
    """
    if ALL_SOLS:
        n_sols = SolverLookup.get(solver, Model(constraint)).solveAll(display= lambda: verify(constraint))
        assert n_sols >= 1
    else:
        assert SolverLookup.get(solver,Model(constraint)).solve()
        assert argval(constraint)
        assert constraint.value()


@pytest.mark.parametrize(("solver","constraint"), _generate_inputs(reify_imply_exprs),  ids=str)
def test_reify_imply_constraints(solver, constraint):
    """
        Tests boolean expression by posting it to solver and checking the value after solve.
    """
    if ALL_SOLS:
        n_sols = SolverLookup.get(solver, Model(constraint)).solveAll(display=lambda: verify(constraint))
        assert n_sols >= 1
    else:
        assert SolverLookup.get(solver, Model(constraint)).solve()
        assert argval(constraint)
        assert constraint.value()<|MERGE_RESOLUTION|>--- conflicted
+++ resolved
@@ -15,7 +15,7 @@
 ALL_SOLS = False # test wheter all solutions returned by the solver satisfy the constraint
 
 # Exclude some global constraints for solvers
-<<<<<<< HEAD
+
 NUM_GLOBAL = {
     "AllEqual", "AllDifferent", "AllDifferentExcept0", "Cumulative", "GlobalCardinalityCount", "InDomain", "Inverse", "Table", "Circuit",
     "Increasing", "IncreasingStrict", "Decreasing", "DecreasingStrict",
@@ -32,16 +32,6 @@
                   "choco": {"Inverse"},
                   "ortools":{"Inverse"},
                   "exact": {"Inverse"},
-=======
-# Can be used when .value() method is not implemented/contains bugs
-EXCLUDE_GLOBAL = {"ortools": {},
-                  "gurobi": {},
-                  "minizinc": {"circuit"},
-                  "pysat": {"circuit", "element","min","max","count", "nvalue", "allequal","alldifferent","cumulative","increasing","decreasing","strictly_increasing","strictly_decreasing"},
-                  "pysdd": {"circuit", "element","min","max","count", "nvalue", "allequal","alldifferent","cumulative","xor","increasing","decreasing","strictly_increasing","strictly_decreasing"},
-                  "exact": {},
-                  "choco": {}
->>>>>>> b3b30c18
                   }
 
 # Exclude certain operators for solvers.
