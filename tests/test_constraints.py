--- conflicted
+++ resolved
@@ -44,12 +44,8 @@
 EXCLUDE_OPERATORS = {"gurobi": {},
                      "pysat": {"sum", "wsum", "sub", "mod", "div", "pow", "abs", "mul","-"},
                      "pysdd": {"sum", "wsum", "sub", "mod", "div", "pow", "abs", "mul","-"},
-<<<<<<< HEAD
-                     "exact": {"mod","div"},
+                     "exact": {},
                      "pumpkin": {"pow", "mod"},
-=======
-                     "exact": {},
->>>>>>> 5d0f2d32
                      }
 
 # Variables to use in the rest of the test script
