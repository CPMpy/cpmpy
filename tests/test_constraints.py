--- conflicted
+++ resolved
@@ -11,29 +11,15 @@
 #   make sure that `SolverLookup.get(solver)` works
 # also add exclusions to the 3 EXCLUDE_* below as needed
 SOLVERNAMES = [name for name, solver in SolverLookup.base_solvers() if solver.supported()]
-<<<<<<< HEAD
-=======
-SOLVERNAMES = ['ortools']
-ALL_SOLS = False # test wheter all solutions returned by the solver satisfy the constraint
->>>>>>> c7464188
 
 ALL_SOLS = False # test wheter all solutions returned by the solver satisfy the constraint
 # Exclude some global constraints for solvers
 NUM_GLOBAL = {
-<<<<<<< HEAD
-    "AllEqual", "AllDifferent", "AllDifferentExcept0", "AllDifferentLists", "AllDifferentExceptN", "AllEqualExceptN",
+    "AllEqual", "AllDifferent", "AllDifferentExcept0", "AllDifferentLists","AllDifferentListsExceptN", "AllDifferentExceptN", "AllEqualExceptN",
     "Cumulative", "GlobalCardinalityCount", "InDomain", "Inverse",
     "Table", "ShortTable", "Precedence", "NoOverlap", "NoOverlap2d",
     "Circuit", "SubCircuit", "SubCircuitWithStart",
     "Increasing", "IncreasingStrict", "Decreasing", "DecreasingStrict","LexLess", "LexLessEq", "LexChainLess", "LexChainLessEq",
-=======
-    "AllEqual", "AllDifferent", "AllDifferentLists", "AllDifferentListsExceptN", "AllDifferentExcept0",
-    "AllDifferentExceptN", "AllEqualExceptN",
-    "GlobalCardinalityCount", "InDomain", "Inverse", "Table", "Circuit",
-    "Increasing", "IncreasingStrict", "Decreasing", "DecreasingStrict", 
-    "Precedence", "Cumulative", "NoOverlap",
-    "LexLess", "LexLessEq", "LexChainLess", "LexChainLessEq",
->>>>>>> c7464188
     # also global functions
     "Abs", "Element", "Minimum", "Maximum", "Count", "NValue", "NValueExcept", "IfThenElseNum", "Among"
 }
