import unittest

from cpmpy import boolvar, intvar, Model, cpm_array
from cpmpy.expressions.core import Comparison, Operator
from cpmpy.expressions.globalconstraints import *
from cpmpy.solvers import CPM_gurobi, CPM_ortools, CPM_minizinc, CPM_pysat, CPM_z3

import pytest

<<<<<<< HEAD
SOLVER_CLASS = CPM_z3
=======
SOLVER_CLASS = CPM_ortools
>>>>>>> daca0537

# Exclude some global constraints for solvers
# Can be used when .value() method is not implemented/contains bugs
EXCLUDE_GLOBAL = {CPM_ortools: {"circuit"},
                  CPM_gurobi: {"circuit"},
                  CPM_minizinc: {"circuit"},
                  CPM_pysat: {"circuit", "element","min","max", "allequal", "alldifferent"},
                  CPM_z3 : {}}

# Exclude certain operators for solvers.
# Not all solvers support all operators in CPMpy
EXCLUDE_OPERATORS = {CPM_ortools: {"sub"},
                     CPM_gurobi: {"sub", "mod"},
                     CPM_minizinc: {},
                     CPM_pysat: {"sum", "wsum", "sub", "mod", "div", "pow", "abs", "mul","-"},
                     CPM_z3: {}}

# Some solvers only support a subset of operators in imply-constraints
# This subset can differ between left and right hand side of the implication
EXCLUDE_IMPL = {CPM_ortools: {"xor", "element"}, # TODO this will become emtpy after resolving issue #105
                CPM_gurobi:  {},
                CPM_minizinc: {},
                CPM_pysat: {},
                CPM_z3: {}}


# Variables to use in the rest of the test script
NUM_ARGS = [intvar(-3, 5, name=n) for n in "xyz"]   # Numerical variables
NN_VAR = intvar(0, 10, name="n_neg")                # Non-negative variable, needed in power functions
POS_VAR = intvar(1,10, name="s_pos")                 # A strictly positive variable
NUM_VAR = intvar(0, 10, name="l")                   # A numerical variable

BOOL_ARGS = [boolvar(name=n) for n in "abc"]        # Boolean variables
BOOL_VAR = boolvar(name="p")                        # A boolean variable


def numexprs():
    """
    Generate all numerical expressions
    Numexpr:
        - Operator (non-Boolean) with all args Var/constant (examples: +,*,/,mod,wsum)
                                                           (CPMpy class 'Operator', not is_bool())
        - Global constraint (non-Boolean) (examples: Max,Min,Element)
                                                           (CPMpy class 'GlobalConstraint', not is_bool()))
    """
    if SOLVER_CLASS is None:
        return

    names = [(name, arity) for name, (arity, is_bool) in Operator.allowed.items() if not is_bool]
    names = [(name, arity) for name, arity in names if name not in EXCLUDE_OPERATORS[SOLVER_CLASS]]
    for name, arity in names:
        if name == "wsum":
            operator_args = [list(range(len(NUM_ARGS))), NUM_ARGS]
        elif name == "div" or name == "pow":
            operator_args = [NN_VAR,2]
        elif name == "mod":
            operator_args = [NUM_ARGS[0],POS_VAR]
        elif arity != 0:
            operator_args = NUM_ARGS[:arity]
        else:
            operator_args = NUM_ARGS

        yield Operator(name, operator_args)


# Generate all possible comparison constraints
def comp_constraints():
    """
        Generate all comparison constraints
        - Numeric equality:  Numexpr == Var                (CPMpy class 'Comparison')
                         Numexpr == Constant               (CPMpy class 'Comparison')
        - Numeric disequality: Numexpr != Var              (CPMpy class 'Comparison')
                           Numexpr != Constant             (CPMpy class 'Comparison')
        - Numeric inequality (>=,>,<,<=): Numexpr >=< Var  (CPMpy class 'Comparison')
    """
    for comp_name in Comparison.allowed:
        for numexpr in numexprs():
            for rhs in [NUM_VAR, 1]:
                yield Comparison(comp_name, numexpr, rhs)

    for comp_name in Comparison.allowed:
        for glob_expr in global_constraints():
            if not glob_expr.is_bool():
                for rhs in [NUM_VAR, 1]:
                    yield Comparison(comp_name, glob_expr, rhs)


# Generate all possible boolean expressions
def bool_exprs():
    """
        Generate all boolean expressions:
        - Boolean operators: and([Var]), or([Var]), xor([Var]) (CPMpy class 'Operator', is_bool())
        - Boolean equality: Var == Var                          (CPMpy class 'Comparison')
    """
    if SOLVER_CLASS is None:
        return

    names = [(name, arity) for name, (arity, is_bool) in Operator.allowed.items() if is_bool]
    names = [(name, arity) for name, arity in names if name not in EXCLUDE_OPERATORS[SOLVER_CLASS]]

    for name, arity in names:
        if arity != 0:
            operator_args = BOOL_ARGS[:arity]
        else:
            operator_args = BOOL_ARGS

        yield Operator(name, operator_args)
        # Negated boolean values
        yield Operator(name, [~ arg for arg in operator_args])

    for eq_name in ["==", "!="]:
        yield Comparison(eq_name, *BOOL_ARGS[:2])

    for cpm_cons in global_constraints():
        if cpm_cons.is_bool():
            yield cpm_cons

def global_constraints():
    """
        Generate all global constraints
        -  AllDifferent, AllEqual, Circuit,  Minimum, Maximum, Element
    """
    if SOLVER_CLASS is None:
        return

    global_cons = [AllDifferent, AllEqual, Minimum, Maximum]
    # TODO: add Circuit
    for global_type in global_cons:
        cons = global_type(NUM_ARGS)
        if cons.name not in EXCLUDE_GLOBAL[SOLVER_CLASS]:
            yield cons

    if "element" not in EXCLUDE_GLOBAL[SOLVER_CLASS]:
        yield cpm_array(NUM_ARGS)[NUM_VAR]

    if "xor" not in EXCLUDE_GLOBAL[SOLVER_CLASS]:
        yield Xor(BOOL_ARGS)


def reify_imply_exprs():
    """
    - Reification (double implication): Boolexpr == Var    (CPMpy class 'Comparison')
    - Implication: Boolexpr -> Var                         (CPMpy class 'Operator', is_bool())
                   Var -> Boolexpr                         (CPMpy class 'Operator', is_bool())
    """
    if SOLVER_CLASS is None:
        return

    for bool_expr in bool_exprs():
        if bool_expr.name not in EXCLUDE_IMPL[SOLVER_CLASS]:
            yield bool_expr.implies(BOOL_VAR)
            yield BOOL_VAR.implies(bool_expr)
            yield bool_expr == BOOL_VAR

    for comp_expr in comp_constraints():
        lhs, rhs = comp_expr.args
        if (not isinstance(lhs, Expression) or lhs.name not in EXCLUDE_IMPL[SOLVER_CLASS]) and \
                (not isinstance(rhs, Expression) or rhs.name not in EXCLUDE_IMPL[SOLVER_CLASS]):
            yield comp_expr.implies(BOOL_VAR)
            yield BOOL_VAR.implies(comp_expr)
            yield comp_expr == BOOL_VAR


@pytest.mark.parametrize("constraint", bool_exprs(), ids=lambda c: str(c))
def test_bool_constaints(constraint):
    """
        Tests boolean constraint by posting it to the solver and checking the value after solve.
    """
    if SOLVER_CLASS is None:
        return
    assert SOLVER_CLASS(Model(constraint)).solve()
    assert constraint.value()


@pytest.mark.parametrize("constraint", comp_constraints(), ids=lambda c: str(c))
def test_comparison_constraints(constraint):
    """
        Tests comparison constraint by posting it to the solver and checking the value after solve.
    """
    if SOLVER_CLASS is None:
        return
    assert SOLVER_CLASS(Model(constraint)).solve()
    assert constraint.value()


@pytest.mark.parametrize("constraint", reify_imply_exprs(), ids=lambda c: str(c))
def test_reify_imply_constraints(constraint):
    """
        Tests boolean expression by posting it to solver and checking the value after solve.
    """
    if SOLVER_CLASS is None:
        return
    assert SOLVER_CLASS(Model(constraint)).solve()
    assert constraint.value()<|MERGE_RESOLUTION|>--- conflicted
+++ resolved
@@ -7,11 +7,7 @@
 
 import pytest
 
-<<<<<<< HEAD
 SOLVER_CLASS = CPM_z3
-=======
-SOLVER_CLASS = CPM_ortools
->>>>>>> daca0537
 
 # Exclude some global constraints for solvers
 # Can be used when .value() method is not implemented/contains bugs
