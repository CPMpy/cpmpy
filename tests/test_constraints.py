--- conflicted
+++ resolved
@@ -11,11 +11,8 @@
 #   make sure that `SolverLookup.get(solver)` works
 # also add exclusions to the 3 EXCLUDE_* below as needed
 SOLVERNAMES = [name for name, solver in SolverLookup.base_solvers() if solver.supported()]
-<<<<<<< HEAD
-SOLVERNAMES = ["pysat"]
-=======
 ALL_SOLS = False # test wheter all solutions returned by the solver satisfy the constraint
->>>>>>> 3d0bbb83
+SOLVERNAMES = ["pysat"]  # for quickly testing this branch-in-development
 
 # Exclude some global constraints for solvers
 NUM_GLOBAL = {
