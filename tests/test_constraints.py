--- conflicted
+++ resolved
@@ -8,11 +8,7 @@
 #   make sure that `SolverLookup.get(solver)` works
 # also add exclusions to the 3 EXCLUDE_* below as needed
 SOLVERNAMES = [name for name, solver in SolverLookup.base_solvers() if solver.supported()]
-<<<<<<< HEAD
-SOLVERNAMES = ["z3"]
-=======
-SOLVERNAMES = ["ortools"]
->>>>>>> c8e1bfa2
+# SOLVERNAMES = ["ortools"]
 
 # Exclude some global constraints for solvers
 # Can be used when .value() method is not implemented/contains bugs
