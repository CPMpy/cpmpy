--- conflicted
+++ resolved
@@ -11,18 +11,6 @@
 #   make sure that `SolverLookup.get(solver)` works
 # also add exclusions to the 3 EXCLUDE_* below as needed
 SOLVERNAMES = [name for name, solver in SolverLookup.base_solvers() if solver.supported()]
-<<<<<<< HEAD
-SOLVERNAMES = ['glasgowconstraintsolver']
-# Exclude some global constraints for solvers
-# Can be used when .value() method is not implemented/contains bugs
-EXCLUDE_GLOBAL = {"ortools": {},
-                  "gurobi": {},
-                  "minizinc": {"circuit"},
-                  "pysat": {"circuit", "element","min","max","allequal","alldifferent","cumulative"},
-                  "pysdd": {"circuit", "element","min","max","allequal","alldifferent","cumulative"},
-                  "exact": {},
-                  "glasgowconstraintsolver": {"circuit"},
-=======
 ALL_SOLS = False # test wheter all solutions returned by the solver satisfy the constraint
 
 # Exclude some global constraints for solvers
@@ -47,7 +35,6 @@
                   "ortools":{"Inverse"},
                   "exact": {"Inverse"},
                   "minizinc": {"IncreasingStrict"} # bug #813 reported on libminizinc
->>>>>>> 5495cc6e
                   }
 
 # Exclude certain operators for solvers.
@@ -56,23 +43,8 @@
                      "pysat": {"sum", "wsum", "sub", "mod", "div", "pow", "abs", "mul","-"},
                      "pysdd": {"sum", "wsum", "sub", "mod", "div", "pow", "abs", "mul","-"},
                      "exact": {"mod","pow","div","mul"},
-                     "glasgowconstraintsolver": {},
                      }
 
-<<<<<<< HEAD
-# Some solvers only support a subset of operators in imply-constraints
-# This subset can differ between left and right hand side of the implication
-EXCLUDE_IMPL = {"ortools": {},
-                "minizinc": {"pow"},  # TODO: rai ses 'free variable in non-positive context', what is at play?
-                "z3": {},
-                "pysat": {},
-                "pysdd": {},
-                "exact": {"mod","pow","div","mul"},
-                "glasgowconstraintsolver": {},
-                }
-
-=======
->>>>>>> 5495cc6e
 # Variables to use in the rest of the test script
 NUM_ARGS = [intvar(-3, 5, name=n) for n in "xyz"]   # Numerical variables
 NN_VAR = intvar(0, 10, name="n_neg")                # Non-negative variable, needed in power functions
