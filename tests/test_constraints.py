import inspect

import cpmpy
from cpmpy import Model, SolverLookup, BoolVal
from cpmpy.expressions.globalconstraints import *
from cpmpy.expressions.globalfunctions import *

import pytest

# CHANGE THIS if you want test a different solver
#   make sure that `SolverLookup.get(solver)` works
# also add exclusions to the 3 EXCLUDE_* below as needed
SOLVERNAMES = [name for name, solver in SolverLookup.base_solvers() if solver.supported()]

ALL_SOLS = False # test wheter all solutions returned by the solver satisfy the constraint
# Exclude some global constraints for solvers
NUM_GLOBAL = {
<<<<<<< HEAD
    "AllEqual", "AllDifferent", "AllDifferentExcept0", "AllDifferentLists","AllDifferentListsExceptN", "AllDifferentExceptN", "AllEqualExceptN",
    "Cumulative", "GlobalCardinalityCount", "InDomain", "Inverse",
    "Table", "ShortTable", "Precedence", "NoOverlap", "NoOverlap2d",
    "Circuit", "SubCircuit", "SubCircuitWithStart", "MDD", "Regular",
    "Increasing", "IncreasingStrict", "Decreasing", "DecreasingStrict","LexLess", "LexLessEq", "LexChainLess", "LexChainLessEq",
=======
    "AllEqual", "AllDifferent", "AllDifferentLists", "AllDifferentExcept0",
    "AllDifferentExceptN", "AllEqualExceptN",
    "GlobalCardinalityCount", "InDomain", "Inverse", "InverseOne", "Channel", "Table", "Circuit",
    "Increasing", "IncreasingStrict", "Decreasing", "DecreasingStrict", 
    "Precedence", "Cumulative", "NoOverlap",
    "LexLess", "LexLessEq", "LexChainLess", "LexChainLessEq",
>>>>>>> 5d306f91
    # also global functions
    "Abs", "Element", "Minimum", "Maximum", "Count", "NValue", "NValueExcept", "IfThenElseNum", "Among"
}

# Solvers not supporting arithmetic constraints
SAT_SOLVERS = {"pysat", "pysdd"}

EXCLUDE_GLOBAL = {"pysat": NUM_GLOBAL,
                  "pysdd": NUM_GLOBAL | {"Xor"},
                  "z3": {"Inverse", "InverseOne", "Channel"},
                  "choco": {"Inverse", "InverseOne", "Channel"},
                  "ortools":{"Inverse", "InverseOne", "Channel"},
                  "exact": {"Inverse", "InverseOne", "Channel"},
                  "minizinc": {"IncreasingStrict", "InverseOne", "Channel" } # bug #813 reported on libminizinc
                  }

# Exclude certain operators for solvers.
# Not all solvers support all operators in CPMpy
EXCLUDE_OPERATORS = {"gurobi": {"mod"},
                     "pysat": {"sum", "wsum", "sub", "mod", "div", "pow", "abs", "mul","-"},
                     "pysdd": {"sum", "wsum", "sub", "mod", "div", "pow", "abs", "mul","-"},
                     "exact": {"mod","pow","div","mul"},
                     }

# Variables to use in the rest of the test script
NUM_ARGS = [intvar(-3, 5, name=n) for n in "xyz"]   # Numerical variables
NN_VAR = intvar(0, 10, name="n_neg")                # Non-negative variable, needed in power functions
POS_VAR = intvar(1,10, name="s_pos")                # A strictly positive variable
NUM_VAR = intvar(0, 10, name="l")                   # A numerical variable

BOOL_ARGS = [boolvar(name=n) for n in "abc"]        # Boolean variables
BOOL_VAR = boolvar(name="p")                        # A boolean variable

def _generate_inputs(generator):
    exprs = []
    for solver in SOLVERNAMES:
        exprs += [(solver, expr) for expr in generator(solver)]
    return exprs


def numexprs(solver):
    """
    Generate all numerical expressions
    Numexpr:
        - Operator (non-Boolean) with all args Var/constant (examples: +,*,/,mod,wsum)
                                                           (CPMpy class 'Operator', not is_bool())
        - Global functions  (examples: Max,Min,Element)    (CPMpy class 'GlobalFunction')
    """
    names = [(name, arity) for name, (arity, is_bool) in Operator.allowed.items() if not is_bool]
    if solver in EXCLUDE_OPERATORS:
        names = [(name, arity) for name, arity in names if name not in EXCLUDE_OPERATORS[solver]]
    for name, arity in names:
        if name == "wsum":
            operator_args = [list(range(len(NUM_ARGS))), NUM_ARGS]
        elif name == "div" or name == "pow":
            operator_args = [NN_VAR,2]
        elif name == "mod":
            operator_args = [NN_VAR,POS_VAR]
        elif arity != 0:
            operator_args = NUM_ARGS[:arity]
        else:
            operator_args = NUM_ARGS

        yield Operator(name, operator_args)

    # boolexprs are also numeric
    for expr in bool_exprs(solver):
        yield expr

    # also global functions
    classes = inspect.getmembers(cpmpy.expressions.globalfunctions, inspect.isclass)
    classes = [(name, cls) for name, cls in classes if issubclass(cls, GlobalFunction) and name != "GlobalFunction"]
    classes = [(name, cls) for name, cls in classes if name not in EXCLUDE_GLOBAL.get(solver, {})]

    for name, cls in classes:
        if name == "Abs":
            expr = cls(NUM_ARGS[0])
        elif name == "Count":
            expr = cls(NUM_ARGS, NUM_VAR)
        elif name == "Element":
            expr = cls(NUM_ARGS, POS_VAR)
        elif name == "NValueExcept":
            expr = cls(NUM_ARGS, 3)
        elif name == "IfThenElseNum":
            expr = cls(BOOL_VAR, NUM_ARGS[0], NUM_ARGS[1])
        elif name == "Among":
            expr = cls(NUM_ARGS, [1,2])
        else:
            expr = cls(NUM_ARGS)

        if solver in EXCLUDE_GLOBAL and expr.name in EXCLUDE_GLOBAL[solver]:
            continue
        else:
            yield expr



# Generate all possible comparison constraints
def comp_constraints(solver):
    """
        Generate all comparison constraints
        - Numeric equality:  Numexpr == Var                (CPMpy class 'Comparison')
                         Numexpr == Constant               (CPMpy class 'Comparison')
        - Numeric disequality: Numexpr != Var              (CPMpy class 'Comparison')
                           Numexpr != Constant             (CPMpy class 'Comparison')
        - Numeric inequality (>=,>,<,<=): Numexpr >=< Var  (CPMpy class 'Comparison')
    """
    for comp_name in Comparison.allowed:

        for numexpr in numexprs(solver):
            # numeric vs bool/num var/val (incl global func)
            lb, ub = get_bounds(numexpr)
            for rhs in [NUM_VAR, BOOL_VAR, BoolVal(True), 1]:
                if solver in SAT_SOLVERS and not is_num(rhs):
                    continue
                if comp_name == ">" and ub <= get_bounds(rhs)[1]:
                    continue
                if comp_name == "<" and lb >= get_bounds(rhs)[0]:
                    continue
                yield Comparison(comp_name, numexpr, rhs)


# Generate all possible boolean expressions
def bool_exprs(solver):
    """
        Generate all boolean expressions:
        - Boolean operators: and([Var]), or([Var])              (CPMpy class 'Operator', is_bool())
        - Boolean equality: Var == Var                          (CPMpy class 'Comparison')
        - Global constraints
    """

    names = [(name, arity) for name, (arity, is_bool) in Operator.allowed.items() if is_bool]
    if solver in EXCLUDE_OPERATORS:
        names = [(name, arity) for name, arity in names if name not in EXCLUDE_OPERATORS[solver]]

    for name, arity in names:
        if arity != 0:
            operator_args = BOOL_ARGS[:arity]
        else:
            operator_args = BOOL_ARGS

        yield Operator(name, operator_args)
        # Negated boolean values
        yield Operator(name, [~ arg for arg in operator_args])

    for eq_name in ["==", "!="]:
        yield Comparison(eq_name, *BOOL_ARGS[:2])

    for cpm_cons in global_constraints(solver):
        yield cpm_cons

def global_constraints(solver):
    """
        Generate all global constraints
        -  AllDifferent, AllEqual, Circuit, SubCircuit, SubCircuitWithStart, Minimum, Maximum, Element,
           Xor, Cumulative, NValue, Count,  Increasing, Decreasing, IncreasingStrict, DecreasingStrict, LexLessEq, LexLess
    """
    classes = inspect.getmembers(cpmpy.expressions.globalconstraints, inspect.isclass)
    classes = [(name, cls) for name, cls in classes if issubclass(cls, GlobalConstraint) and name != "GlobalConstraint"]
    classes = [(name, cls) for name, cls in classes if name not in EXCLUDE_GLOBAL.get(solver, {})]

    for name, cls in classes:
        if solver in EXCLUDE_GLOBAL and name in EXCLUDE_GLOBAL[solver]:
            continue

        if name == "Xor":
            expr = cls(BOOL_ARGS)
        elif name == "Inverse":
            expr = cls(NUM_ARGS, [1,0,2])
        elif name == "InverseOne":
            expr = cls(NUM_ARGS)
        elif name == "Channel":
            expr = cls(BOOL_ARGS, NUM_VAR)
        elif name == "Table":
            expr = cls(NUM_ARGS, [[0,1,2],[1,2,0],[1,0,2]])
        elif name == "ShortTable":
            expr = cls(NUM_ARGS, [[0,"*",2], ["*","*",1]])
        elif name == "MDD":
            expr = MDD(NUM_ARGS, [("r", 0, "n1"), ("r", 1, "n2"), ("r", 2, "n3"), ("n1", 2, "n4"), ("n2", 2, "n4"), ("n3", 0, "n5"),
        ("n4", 0, "t"), ("n5", 1, "t")])
        elif name == "Regular":
            expr = Regular(NUM_ARGS, [("a", 1, "b"), ("b", 1, "c"), ("b", 0, "b"), ("c", 1, "c"), ("c", 0, "b")], "a", ["c"])
        elif name == "IfThenElse":
            expr = cls(*BOOL_ARGS)
        elif name == "InDomain":
            expr = cls(NUM_VAR, [0,1,6])
        elif name == "Cumulative":
            s = intvar(0, 10, shape=3, name="start")
            e = intvar(0, 10, shape=3, name="end")
            dur = [1, 4, 3]
            demand = [4, 5, 7]
            cap = 10
            expr = Cumulative(s, dur, e, demand, cap)
        elif name == "Circuit":
            S = intvar(0, 9, shape=10)
            expr = Circuit(S)
        elif name == "SubCircuit":
            S = intvar(0, 9, shape=10)
            expr = SubCircuit(S)
        elif name == "SubCircuitWithStart":
            S = intvar(0, 9, shape=10)
            expr = SubCircuitWithStart(S, start_index=0)
        elif name == "GlobalCardinalityCount":
            vals = [1, 2, 3]
            cnts = intvar(0,10,shape=3)
            expr = cls(NUM_ARGS, vals, cnts)
        elif name == "AllDifferentExceptN":
            expr = cls(NUM_ARGS, NUM_VAR)
        elif name == "AllEqualExceptN":
            expr = cls(NUM_ARGS, NUM_VAR)
        elif name == "Precedence":
            x = intvar(0,5, shape=3, name="x")
            expr = cls(x, [3,1,0])
        elif name == "NoOverlap":
            s = intvar(0, 10, shape=3, name="start")
            e = intvar(0, 10, shape=3, name="end")
            dur = [1,4,3]
            expr = cls(s, dur, e)
        elif name == "NoOverlap2d":
            start_x = intvar(0,10, shape=3, name="startx")
            start_y = intvar(0,10, shape=3, name="starty")
            end_x = intvar(0,10, shape=3, name="endx")
            end_y = intvar(0,10, shape=3, name="endy")
            dur_x = [3,4,5]
            dur_y = intvar(3,5, shape=3, name="ly")
            expr  = cls(start_x, dur_x, end_x, start_y, dur_y, end_y)
        elif name == "GlobalCardinalityCount":
            vals = [1, 2, 3]
            cnts = intvar(0,10,shape=3)
            expr = cls(NUM_ARGS, vals, cnts)
        elif name == "LexLessEq":
            X = intvar(0, 3, shape=3)
            Y = intvar(0, 3, shape=3)
            expr = LexLessEq(X, Y)
        elif name == "LexLess":
            X = intvar(0, 3, shape=3)
            Y = intvar(0, 3, shape=3)
            expr = LexLess(X, Y)
        elif name == "LexChainLess":
            X = intvar(0, 3, shape=(3,3))
            expr = LexChainLess(X)

        elif name == "LexChainLessEq":
            X = intvar(0, 3, shape=(3,3))
            expr = LexChainLess(X)
        elif name == "AllDifferentLists":
            vars = intvar(0,10, shape=(3,4))
            expr = cls(vars)
        elif name == "AllDifferentListsExceptN":
            vars = intvar(0, 10, shape=(3, 4))
            excepting = intvar(0,1, shape=(2,4))
            expr = cls(vars, excepting)
        else: # default constructor, list of numvars
            expr= cls(NUM_ARGS)

        if solver in EXCLUDE_GLOBAL and name in EXCLUDE_GLOBAL[solver]:
            continue
        else:
            yield expr


def reify_imply_exprs(solver):
    """
    - Reification (double implication): Boolexpr == Var    (CPMpy class 'Comparison')
    - Implication: Boolexpr -> Var                         (CPMpy class 'Operator', is_bool())
                   Var -> Boolexpr                         (CPMpy class 'Operator', is_bool())
    """
    for bool_expr in bool_exprs(solver):
        yield bool_expr.implies(BOOL_VAR)
        yield BOOL_VAR.implies(bool_expr)
        yield bool_expr == BOOL_VAR

    for comp_expr in comp_constraints(solver):
        lhs, rhs = comp_expr.args
        yield comp_expr.implies(BOOL_VAR)
        yield BOOL_VAR.implies(comp_expr)
        yield comp_expr == BOOL_VAR


def verify(cons):
    assert argval(cons)
    assert cons.value()


@pytest.mark.parametrize(("solver","constraint"),list(_generate_inputs(bool_exprs)), ids=str)
def test_bool_constaints(solver, constraint):
    """
        Tests boolean constraint by posting it to the solver and checking the value after solve.
    """
    if ALL_SOLS:
        n_sols = SolverLookup.get(solver, Model(constraint)).solveAll(display=lambda: verify(constraint))
        assert n_sols >= 1
    else:
        assert SolverLookup.get(solver, Model(constraint)).solve()
        assert argval(constraint)
        assert constraint.value()


@pytest.mark.parametrize(("solver","constraint"), list(_generate_inputs(comp_constraints)),  ids=str)
def test_comparison_constraints(solver, constraint):
    """
        Tests comparison constraint by posting it to the solver and checking the value after solve.
    """
    if ALL_SOLS:
        n_sols = SolverLookup.get(solver, Model(constraint)).solveAll(display= lambda: verify(constraint))
        assert n_sols >= 1
    else:
        assert SolverLookup.get(solver,Model(constraint)).solve()
        assert argval(constraint)
        assert constraint.value()


@pytest.mark.parametrize(("solver","constraint"), list(_generate_inputs(reify_imply_exprs)),  ids=str)
def test_reify_imply_constraints(solver, constraint):
    """
        Tests boolean expression by posting it to solver and checking the value after solve.
    """
    if ALL_SOLS:
        n_sols = SolverLookup.get(solver, Model(constraint)).solveAll(display=lambda: verify(constraint))
        assert n_sols >= 1
    else:
        assert SolverLookup.get(solver, Model(constraint)).solve()
        assert argval(constraint)
        assert constraint.value()<|MERGE_RESOLUTION|>--- conflicted
+++ resolved
@@ -15,20 +15,11 @@
 ALL_SOLS = False # test wheter all solutions returned by the solver satisfy the constraint
 # Exclude some global constraints for solvers
 NUM_GLOBAL = {
-<<<<<<< HEAD
     "AllEqual", "AllDifferent", "AllDifferentExcept0", "AllDifferentLists","AllDifferentListsExceptN", "AllDifferentExceptN", "AllEqualExceptN",
     "Cumulative", "GlobalCardinalityCount", "InDomain", "Inverse",
     "Table", "ShortTable", "Precedence", "NoOverlap", "NoOverlap2d",
-    "Circuit", "SubCircuit", "SubCircuitWithStart", "MDD", "Regular",
+    "Circuit", "SubCircuit", "SubCircuitWithStart", "MDD", "Regular", "InverseOne", "Channel",
     "Increasing", "IncreasingStrict", "Decreasing", "DecreasingStrict","LexLess", "LexLessEq", "LexChainLess", "LexChainLessEq",
-=======
-    "AllEqual", "AllDifferent", "AllDifferentLists", "AllDifferentExcept0",
-    "AllDifferentExceptN", "AllEqualExceptN",
-    "GlobalCardinalityCount", "InDomain", "Inverse", "InverseOne", "Channel", "Table", "Circuit",
-    "Increasing", "IncreasingStrict", "Decreasing", "DecreasingStrict", 
-    "Precedence", "Cumulative", "NoOverlap",
-    "LexLess", "LexLessEq", "LexChainLess", "LexChainLessEq",
->>>>>>> 5d306f91
     # also global functions
     "Abs", "Element", "Minimum", "Maximum", "Count", "NValue", "NValueExcept", "IfThenElseNum", "Among"
 }
