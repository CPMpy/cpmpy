--- conflicted
+++ resolved
@@ -47,21 +47,12 @@
 # Exclude certain operators for solvers.
 # Not all solvers support all operators in CPMpy
 EXCLUDE_OPERATORS = {"gurobi": {},
-<<<<<<< HEAD
-                     "pysat": {"mul", "pow", "mod"},  # int2bool but mul, and friends, not linearized
+                     "pysat": {"mul-int", "pow", "mod"},  # int2bool but mul, and friends, not linearized
                      "pysdd": {"sum", "wsum", "sub" "pow", "abs", "mul","-"},
-                     "pindakaas": {"mul", "pow"},
+                     "pindakaas": {"mul-int", "pow"},
                      "exact": {},
-                     "cplex": {"mul", "div", "pow"},
+                     "cplex": {"mul-int", "div", "pow"},
                      "pumpkin": {"pow"},
-=======
-                     "pysat": {"mul-int", "div", "pow", "mod"},  # int2bool but integer-multiplication, and friends, not linearized
-                     "pysdd": {"sum", "wsum", "sub", "mod", "div", "pow", "abs", "mul","-"},
-                     "pindakaas": {"mul-int", "div", "pow", "mod"},
-                     "exact": {},
-                     "cplex": {"mul-int", "div", "mod", "pow"},
-                     "pumpkin": {"pow", "mod"},
->>>>>>> 458ac612
                      }
 
 # Variables to use in the rest of the test script
@@ -96,16 +87,7 @@
             yield Operator("wsum", [list(range(len(NUM_ARGS))), NUM_ARGS])
             yield Operator("wsum", [[True, BoolVal(False), np.True_], NUM_ARGS]) # bit of everything
             continue
-<<<<<<< HEAD
-        elif name == "mul":
-            yield Operator(name, [3,NUM_ARGS[0]])
-            yield Operator(name, NUM_ARGS[:2])
-            if solver != "minizinc": # bug in minizinc, see https://github.com/MiniZinc/libminizinc/issues/962
-                yield Operator(name, [3,BOOL_ARGS[0]])
         elif name == "pow":
-=======
-        elif name == "div" or name == "pow":
->>>>>>> 458ac612
             yield Operator(name, [NN_VAR,3])
         elif name == "mul" and "mul-int" not in EXCLUDE_OPERATORS.get(solver, {}):
             yield Operator(name, [3, NUM_ARGS[0]])
