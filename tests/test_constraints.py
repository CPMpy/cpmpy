--- conflicted
+++ resolved
@@ -15,14 +15,9 @@
 
 # Exclude some global constraints for solvers
 NUM_GLOBAL = {
-<<<<<<< HEAD
-    "AllEqual", "AllDifferent", "AllDifferentExcept0", "Cumulative", "GlobalCardinalityCount", "InDomain", "Inverse", "Table", "Circuit",
-    "Increasing", "IncreasingStrict", "Decreasing", "DecreasingStrict", "LexLess", "LexLessEq", "LexChainLess", "LexChainLessEq",
-=======
     "AllEqual", "AllDifferent", "AllDifferentLists", "AllDifferentExcept0",
     "Cumulative", "GlobalCardinalityCount", "InDomain", "Inverse", "Table", "Circuit",
-    "Increasing", "IncreasingStrict", "Decreasing", "DecreasingStrict",
->>>>>>> c5ee489d
+    "Increasing", "IncreasingStrict", "Decreasing", "DecreasingStrict", "LexLess", "LexLessEq", "LexChainLess", "LexChainLessEq",
     # also global functions
     "Abs", "Element", "Minimum", "Maximum", "Count", "NValue", "NValueExcept"
 }
@@ -203,7 +198,6 @@
             vals = [1, 2, 3]
             cnts = intvar(0,10,shape=3)
             expr = cls(NUM_ARGS, vals, cnts)
-<<<<<<< HEAD
         elif name == "LexLessEq":
             X = intvar(0, 3, shape=3)
             Y = intvar(0, 3, shape=3)
@@ -221,11 +215,9 @@
         elif name == "LexChainLessEq":
             X = intvar(0, 3, shape=(3,3))
             expr = LexChainLess(X)        
-=======
         elif name == "AllDifferentLists":
             vars = intvar(0,10, shape=(3,4))
             expr = cls(vars)
->>>>>>> c5ee489d
         else: # default constructor, list of numvars
             expr= cls(NUM_ARGS)            
 
