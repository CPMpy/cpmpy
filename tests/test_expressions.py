import unittest
import cpmpy as cp
import numpy as np

from cpmpy.exceptions import IncompleteFunctionError
from cpmpy.expressions import *
from cpmpy.expressions.variables import NDVarArray
from cpmpy.expressions.core import Operator, Expression
from cpmpy.expressions.utils import get_bounds, argval

class TestComparison(unittest.TestCase):
    def test_comps(self):
        # from the docs
        # XXX is this the right place? it should be tested with all solvers...
        import cpmpy as cp

        bv = cp.boolvar()
        iv = cp.intvar(0, 10)

        m = cp.Model(
            bv == True,         # allowed
            bv > 0,             # allowed but silly
            iv > 0,             # allowed
            iv != 1,            # allowed
            iv == True,         # allowed but means `iv == 1`, avoid
            (iv != 0) == True,  # allowed
            iv == bv,           # allowed but means `(iv == 1) == bv`, avoid
            # bv & iv,          # not allowed, choose one of:
            bv & (iv == 1),     # allowed
            bv & (iv != 0),     # allowed
        )
        for c in m.constraints:
            self.assertTrue(cp.Model(c).solve())

class TestSum(unittest.TestCase):

    def setUp(self):
        self.iv = cp.intvar(0, 10)

    def test_add_int(self):
        expr = self.iv + 4
        self.assertIsInstance(expr, Operator)
        self.assertEqual(expr.name, 'sum')

    def test_addsub_int(self):
        expr = self.iv + 3 - 1
        self.assertIsInstance(expr, Operator)
        self.assertEqual(expr.name, 'sum')
        self.assertEqual(len(expr.args), 3)

    def test_subadd_int(self):
        expr = self.iv -10 + 3
        self.assertIsInstance(expr, Operator)
        self.assertEqual(expr.name, 'sum')
        self.assertEqual(len(expr.args), 3)

    def test_add_iv(self):
        expr = self.iv + cp.intvar(2,4)
        self.assertIsInstance(expr, Operator)
        self.assertEqual(expr.name, 'sum')

    def test_addsub_iv_int(self):
        expr = self.iv + cp.intvar(2,4) - 1
        self.assertIsInstance(expr, Operator)
        self.assertEqual(expr.name, 'sum')
        self.assertEqual(len(expr.args), 3)

    def test_subadd_iv_int(self):
        expr = self.iv - cp.intvar(2,4) + 1
        self.assertIsInstance(expr, Operator)
        self.assertEqual(expr.name, 'sum')
        self.assertEqual(len(expr.args), 3)

    def test_sum_unary(self):
        v = cp.intvar(1,9)
        model = cp.Model(v>=1, minimize=sum([v]))
        self.assertTrue(model.solve())
        self.assertEqual(v.value(), 1)

class TestWeightedSum(unittest.TestCase):
    def setUp(self) -> None:
        self.ivs = cp.intvar(lb=0, ub=5, shape=4)

    def test_weightedadd_int(self):
        expr = self.ivs[0] * 4 + 3
        self.assertIsInstance(expr, Operator)
        self.assertEqual(expr.name, 'sum')
        expr2 = 3 + self.ivs[0] * 4
        self.assertIsInstance(expr2, Operator)
        self.assertEqual(expr2.name, 'sum')

    def test_weightedadd_iv(self):

        expr = self.ivs[0] * 4 + self.ivs[1]
        self.assertIsInstance(expr, Operator)
        self.assertEqual(expr.name, 'wsum')

        expr2 = self.ivs[1] + self.ivs[0] * 4
        self.assertIsInstance(expr2, Operator)
        self.assertEqual(expr2.name, 'wsum')

        expr3 = self.ivs[0] * 4 - self.ivs[1]
        self.assertIsInstance(expr3, Operator)
        self.assertEqual(expr3.name, 'wsum')

        expr4 = - self.ivs[1] + self.ivs[0] * 4
        self.assertIsInstance(expr4, Operator)
        self.assertEqual(expr4.name, 'wsum')

    def test_weightedadd_weighted_iv(self):
        expr = self.ivs[0] * 4 + 5 * self.ivs[1] + 6 * self.ivs[2]
        self.assertIsInstance(expr, Operator)
        self.assertEqual(expr.name, 'wsum')

        expr2 = 5 * self.ivs[0] + self.ivs[1] * 4
        self.assertIsInstance(expr2, Operator)
        self.assertEqual(expr2.name, 'wsum')

        expr3 = self.ivs[0] * 4 - self.ivs[1] * 3
        self.assertIsInstance(expr3, Operator)
        self.assertEqual(expr3.name, 'wsum')

        expr4 = - self.ivs[0] + self.ivs[1] * 4 - 6 * self.ivs[2]
        self.assertIsInstance(expr4, Operator)
        self.assertEqual(expr4.name, 'wsum')

    def test_weightedadd_int(self):
        expr = self.ivs[0] * 4 + 5 * self.ivs[1] + 6
        self.assertIsInstance(expr, Operator)
        self.assertEqual(expr.name, 'sum')

    def test_weightedadd_sub(self):
        expr = self.ivs[0] * 4 - 5 * self.ivs[1]
        self.assertIsInstance(expr, Operator)
        self.assertEqual(expr.name, 'wsum')

    def test_negated_weightedadd(self):
        expr = self.ivs[0] * 4 - 5 *  self.ivs[1]
        self.assertIsInstance(expr, Operator)
        self.assertEqual(expr.name, 'wsum')
        expr = -expr # negate, every arg should be negated
        self.assertEqual(expr.name, 'wsum')
        self.assertListEqual([-4, 5], expr.args[0])

    def test_weighted_nested_epxressions(self):
        expr = self.ivs[0] * 4 + 5 * (self.ivs[1] + 6 * self.ivs[2])
        self.assertIsInstance(expr, Operator)
        self.assertEqual(expr.name, 'wsum')

    def test_weighted_nested_mul(self):
        # issue #137
        x = boolvar()
        expr = 100 * (x < 5) * (5 - x) + 10 * (x - 5)
        self.assertIsInstance(expr, Operator)
        self.assertEqual(expr.name, 'wsum')
        # (if this surprises you, note that the first one is (100*(x<5))*(5-x) in Python

    def test_sum_generator(self):
        expr1 = sum(self.ivs)
        expr2 = sum([x for x in self.ivs])
        expr3 = sum(x for x in self.ivs)
        assert(str(expr1) == str(expr2))
        assert(str(expr1) == str(expr3))

class TestMul(unittest.TestCase):

    def setUp(self) -> None:
        self.bvar = boolvar(name="bv")
        self.ivar = boolvar(name="iv")

    def test_mul_const(self):
        expr = self.ivar * 10
        self.assertIsInstance(expr, Operator)
        self.assertEqual(expr.name, "mul")
        self.assertIn(self.ivar, expr.args)

        expr = self.ivar * True
        self.assertEqual(expr.name, self.ivar.name)
        # same for numpy true
        expr = self.ivar * np.True_
        self.assertEqual(expr.name, self.ivar.name)

        expr = self.ivar * False
        self.assertEqual(0, expr)
        # same for numpy false
        expr = self.ivar * np.False_
        self.assertEqual(0, expr)



    def test_mul_var(self):
        #ivar and bvar
        expr = self.ivar * self.bvar
        self.assertIsInstance(expr, Operator)
        self.assertEqual(expr.name, "mul")
        self.assertIn(self.ivar, expr.args)
        self.assertIn(self.bvar, expr.args)

        #ivar and ivar
        expr = self.ivar * self.ivar
        self.assertIsInstance(expr, Operator)
        self.assertEqual(expr.name, "mul")
        self.assertIn(self.ivar, expr.args)

        #bvar and bvar
        expr = self.bvar * self.bvar
        self.assertIsInstance(expr, Operator)
        self.assertEqual(expr.name, "mul")
        self.assertIn(self.bvar, expr.args)

    def test_nullarg_mul(self):
        x = intvar(0,5,shape=3, name="x")
        a = np.array([0,1,1], dtype=bool)

        prod = x * a

        self.assertIsInstance(prod, NDVarArray)
        for expr in prod.args:
            self.assertTrue(isinstance(expr, Expression) or expr == 0)

class TestArrayExpressions(unittest.TestCase):

    def test_sum(self):
        x = intvar(0,5,shape=10, name="x")
        y = intvar(0, 1000, name="y")
        model = cp.Model(y == x.sum())
        model.solve()
        self.assertTrue(y.value() == sum(x.value()))
        # with axis arg
        x = intvar(0,5,shape=(10,10), name="x")
        y = intvar(0, 1000, shape=10, name="y")
        model = cp.Model(y == x.sum(axis=0))
        model.solve()
        res = np.array([sum(x[i, ...].value()) for i in range(len(y))])
        self.assertTrue(all(y.value() == res))

    def test_prod(self):
        x = intvar(0,5,shape=10, name="x")
        y = intvar(0, 1000, name="y")
        model = cp.Model(y == x.prod())
        model.solve()
        res = 1
        for v in x:
            res *= v.value()
        self.assertTrue(y.value() == res)
        # with axis arg
        x = intvar(0,5,shape=(10,10), name="x")
        y = intvar(0, 1000, shape=10, name="y")
        model = cp.Model(y == x.prod(axis=0))
        model.solve()
        for i,vv in enumerate(x):
            res = 1
            for v in vv:
                res *= v.value()
            self.assertTrue(y[i].value() == res)

    def test_max(self):
        x = intvar(0,5,shape=10, name="x")
        y = intvar(0, 1000, name="y")
        model = cp.Model(y == x.max())
        model.solve()
        self.assertTrue(y.value() == max(x.value()))
        # with axis arg
        x = intvar(0,5,shape=(10,10), name="x")
        y = intvar(0, 1000, shape=10, name="y")
        model = cp.Model(y == x.max(axis=0))
        model.solve()
        res = np.array([max(x[i, ...].value()) for i in range(len(y))])
        self.assertTrue(all(y.value() == res))

    def test_min(self):
        x = intvar(0,5,shape=10, name="x")
        y = intvar(0, 1000, name="y")
        model = cp.Model(y == x.min())
        model.solve()
        self.assertTrue(y.value() == min(x.value()))
        # with axis arg
        x = intvar(0,5,shape=(10,10), name="x")
        y = intvar(0, 1000, shape=10, name="y")
        model = cp.Model(y == x.min(axis=0))
        model.solve()
        res = np.array([min(x[i, ...].value()) for i in range(len(y))])
        self.assertTrue(all(y.value() == res))

    def test_any(self):
        from cpmpy.expressions.python_builtins import any
        x = boolvar(shape=10, name="x")
        y = boolvar(name="y")
        model = cp.Model(y == x.any())
        model.solve()
        self.assertTrue(y.value() == any(x.value()))
        # with axis arg
        x = boolvar(shape=(10,10), name="x")
        y = boolvar(shape=10, name="y")
        model = cp.Model(y == x.any(axis=0))
        model.solve()
        res = np.array([any(x[i, ...].value()) for i in range(len(y))])
        self.assertTrue(all(y.value() == res))

    def test_all(self):
        from cpmpy.expressions.python_builtins import all
        x = boolvar(shape=10, name="x")
        y = boolvar(name="y")
        model = cp.Model(y == x.all())
        model.solve()
        self.assertTrue(y.value() == all(x.value()))
        # with axis arg
        x = boolvar(shape=(10,10), name="x")
        y = boolvar(shape=10, name="y")
        model = cp.Model(y == x.all(axis=0))
        model.solve()
        res = np.array([all(x[i, ...].value()) for i in range(len(y))])
        self.assertTrue(all(y.value() == res))

        
def inclusive_range(lb,ub):
        return range(lb,ub+1)

class TestBounds(unittest.TestCase):
    def test_bounds_mul_sub_sum(self):
        x = intvar(-8,8)
        y = intvar(-4,6)
        for name, test_lb, test_ub in [('mul',-48,48),('sub',-14,12),('sum',-12,14)]:
            op = Operator(name,[x,y])
            lb, ub = op.get_bounds()
            self.assertEqual(test_lb,lb)
            self.assertEqual(test_ub,ub)
            for lhs in inclusive_range(*x.get_bounds()):
                for rhs in inclusive_range(*y.get_bounds()):
                    val = Operator(name,[lhs,rhs]).value()
                    self.assertGreaterEqual(val,lb)
                    self.assertLessEqual(val,ub)

    def test_bounds_wsum(self):
        x = intvar(-8, 8,3)
        weights = [2,4,-3]
        op = Operator('wsum',[weights,x])
        lb, ub = op.get_bounds()
        self.assertEqual(lb,-72)
        self.assertEqual(ub,72)
        for x1 in inclusive_range(*x[0].get_bounds()):
            for x2 in inclusive_range(*x[1].get_bounds()):
                for x3 in inclusive_range(*x[2].get_bounds()):
                    val = Operator('wsum',[weights,[x1,x2,x3]]).value()
                    self.assertGreaterEqual(val,lb)
                    self.assertLessEqual(val,ub)

    def test_bounds_div(self):
        x = intvar(-8, 8)
        y = intvar(-7,-1)
        z = intvar(3,9)
        op1 = Operator('div',[x,y])
        lb1,ub1 = op1.get_bounds()
        self.assertEqual(lb1,-8)
        self.assertEqual(ub1,8)
        op2 = Operator('div',[x,z])
        lb2,ub2 = op2.get_bounds()
        self.assertEqual(lb2,-3)
        self.assertEqual(ub2,2)
        for lhs in inclusive_range(*x.get_bounds()):
            for rhs in inclusive_range(*y.get_bounds()):
                val = Operator('div',[lhs,rhs]).value()
                self.assertGreaterEqual(val,lb1)
                self.assertLessEqual(val,ub1)
            for rhs in inclusive_range(*z.get_bounds()):
                val = Operator('div', [lhs, rhs]).value()
                self.assertGreaterEqual(val,lb2)
                self.assertLessEqual(val,ub2)

    def test_bounds_mod(self):
        x = intvar(-8, 8)
        y = intvar(-5, -1)
        z = intvar(1, 4)
        op1 = Operator('mod',[x,y])
        lb1, ub1 = op1.get_bounds()
        self.assertEqual(lb1,-4)
        self.assertEqual(ub1,0)
        op2 = Operator('mod',[x,z])
        lb2, ub2 = op2.get_bounds()
        self.assertEqual(lb2,0)
        self.assertEqual(ub2,3)
        for lhs in inclusive_range(*x.get_bounds()):
            for rhs in inclusive_range(*y.get_bounds()):
                val = Operator('mod',[lhs,rhs]).value()
                self.assertGreaterEqual(val,lb1)
                self.assertLessEqual(val,ub1)
            for rhs in inclusive_range(*z.get_bounds()):
                val = Operator('mod', [lhs, rhs]).value()
                self.assertGreaterEqual(val,lb2)
                self.assertLessEqual(val,ub2)

    def test_bounds_pow(self):
        x = intvar(-8, 5)
        z = intvar(1, 9)
        # only nonnegative exponents allowed
        op = Operator('pow',[x,z])
        lb, ub = op.get_bounds()
        self.assertEqual(lb,-134217728)
        self.assertEqual(ub,16777216)
        for lhs in inclusive_range(*x.get_bounds()):
            for rhs in inclusive_range(*z.get_bounds()):
                val = Operator('pow',[lhs,rhs]).value()
                self.assertGreaterEqual(val,lb)
                self.assertLessEqual(val,ub)

    def test_bounds_unary(self):
        x = intvar(-8, 5)
        y = intvar(-7, -2)
        z = intvar(1, 9)
        for var,test_lb,test_ub in [(x,-5,8),(y,2,7),(z,-9,-1)]:
            name = '-'
            op = Operator(name,[var])
            lb, ub = op.get_bounds()
            self.assertEqual(test_lb,lb)
            self.assertEqual(test_ub,ub)
            for lhs in inclusive_range(*var.get_bounds()):
                val = Operator(name, [lhs]).value()
                self.assertGreaterEqual(val,lb)
                self.assertLessEqual(val,ub)


    def test_incomplete_func(self):
        # element constraint
        arr = cpm_array([1,2,3])
        i = intvar(0,5,name="i")
        p = boolvar()

        cons = (arr[i] == 1).implies(p)
        m = cp.Model([cons, i == 5])
        self.assertTrue(m.solve())
        self.assertTrue(cons.value())

        # div constraint
        a,b = intvar(1,2,shape=2)
        cons = (42 // (a - b)) >= 3
        m = cp.Model([p.implies(cons), a == b])
        if cp.SolverLookup.lookup("z3").supported():
            self.assertTrue(m.solve(solver="z3")) # ortools does not support divisor spanning 0 work here
<<<<<<< HEAD
            self.assertFalse(cons.value())
=======
            self.assertRaises(IncompleteFunctionError, cons.value)
            self.assertFalse(argval(cons))
>>>>>>> ab9d558f

        # mayhem
        cons = (arr[10 // (a - b)] == 1).implies(p)
        m = cp.Model([cons, a == b])
        if cp.SolverLookup.lookup("z3").supported():
            self.assertTrue(m.solve(solver="z3"))
            self.assertTrue(cons.value())


    def test_list(self):

        # cpm_array
        iv = cp.intvar(0,10,shape=3)
        lbs, ubs = iv.get_bounds()
        self.assertListEqual([0,0,0], lbs.tolist())
        self.assertListEqual([10,10,10], ubs.tolist())
        # list
        iv = [cp.intvar(0,10) for _ in range(3)]
        lbs, ubs = get_bounds(iv)
        self.assertListEqual([0, 0, 0], lbs)
        self.assertListEqual([10, 10, 10], ubs)
        # nested list
        exprs = [intvar(0,1), [intvar(2,3), intvar(4,5)], [intvar(5,6)]]
        lbs, ubs = get_bounds(exprs)
        self.assertListEqual([0,[2,4],[5]], lbs)
        self.assertListEqual([1,[3,5],[6]], ubs)



    def test_not_operator(self):
        p = boolvar()
        q = boolvar()
        x = intvar(0,9)
        self.assertTrue(cp.Model([~p]).solve())
        #self.assertRaises(cp.exceptions.TypeError, cp.Model([~x]).solve())
        self.assertTrue(cp.Model([~(x == 0)]).solve())
        self.assertTrue(cp.Model([~~p]).solve())
        self.assertTrue(cp.Model([~(p & p)]).solve())
        self.assertTrue(cp.Model([~~~~~(p & p)]).solve())
        self.assertTrue(cp.Model([~cpm_array([p,q,p])]).solve())
        self.assertTrue(cp.Model([~p.implies(q)]).solve())
        self.assertTrue(cp.Model([~p.implies(~q)]).solve())
        self.assertTrue(cp.Model([p.implies(~q)]).solve())
        self.assertTrue(cp.Model([p == ~q]).solve())
        self.assertTrue(cp.Model([~~p == ~q]).solve())
        self.assertTrue(cp.Model([Operator('not',[p]) == q]).solve())
        self.assertTrue(cp.Model([Operator('not',[p])]).solve())

    def test_description(self):

        a,b = cp.boolvar(name="a"), cp.boolvar(name="b")
        cons = a | b
        cons.set_description("either a or b should be true, but not both")

        self.assertEqual(repr(cons), "(a) or (b)")
        self.assertEqual(str(cons), "either a or b should be true, but not both")

        # ensure nothing goes wrong due to calling __str__ on a constraint with a custom description
        for solver,cls in cp.SolverLookup.base_solvers():
            if not cls.supported():
                continue
            print("Testing", solver)
            self.assertTrue(cp.Model(cons).solve(solver=solver))

        ## test extra attributes of set_description
        cons = a | b
        cons.set_description("either a or b should be true, but not both",
                             override_print=False)

        self.assertEqual(repr(cons), "(a) or (b)")
        self.assertEqual(str(cons), "(a) or (b)")

        cons = a | b
        cons.set_description("either a or b should be true, but not both",
                             full_print=True)

        self.assertEqual(repr(cons), "(a) or (b)")
        self.assertEqual(str(cons), "either a or b should be true, but not both -- (a) or (b)")





if __name__ == '__main__':
    unittest.main()<|MERGE_RESOLUTION|>--- conflicted
+++ resolved
@@ -436,12 +436,8 @@
         m = cp.Model([p.implies(cons), a == b])
         if cp.SolverLookup.lookup("z3").supported():
             self.assertTrue(m.solve(solver="z3")) # ortools does not support divisor spanning 0 work here
-<<<<<<< HEAD
-            self.assertFalse(cons.value())
-=======
             self.assertRaises(IncompleteFunctionError, cons.value)
             self.assertFalse(argval(cons))
->>>>>>> ab9d558f
 
         # mayhem
         cons = (arr[10 // (a - b)] == 1).implies(p)
