--- conflicted
+++ resolved
@@ -23,7 +23,7 @@
   - BV -> BE
 """
 
-def to_cnf(constraints,expr_dict=None):
+def to_cnf(constraints, expr_dict=None):
     """
         Converts all logical constraints into Conjunctive Normal Form
 
@@ -31,15 +31,10 @@
         - constraints: list[Expression] or Operator
         - supported: (frozen)set of global constraint names that do not need to be decomposed
     """
-<<<<<<< HEAD
-    fnf = flatten_constraint(constraints)
-    fnf = only_implies(fnf)
-=======
     if expr_dict is None:
         expr_dict = dict()
-    fnf = flatten_constraint(constraints,expr_dict=expr_dict)
-    fnf = only_bv_implies(fnf,expr_dict=expr_dict)
->>>>>>> 775e7fb4
+    fnf = flatten_constraint(constraints, expr_dict=expr_dict)
+    fnf = only_implies(fnf, expr_dict=expr_dict)
     return flat2cnf(fnf)
 
 def flat2cnf(constraints):
