import copy

from .flatten_model import get_or_make_var
from ..expressions.core import Comparison, Operator
from ..expressions.utils import is_boolexpr
from ..expressions.variables import _NumVarImpl, _BoolVarImpl

"""
  Transformations regarding Comparison constraints.
  
  Comparisons in Flat Normal Form are of the kind
    - NumExpr == IV
    - BoolExpr == BV
    
  The latter is a reified expression, not considered here.
  (for handling of all reified expressions, see `reification.py` transformations)
  
  This file implements:
    - only_numexpr_equality():    transforms `NumExpr <op> IV` to `(NumExpr == A) & (A <op> IV)` if not supported
"""

def only_numexpr_equality(constraints, supported=frozenset(),expr_dict=None):
    """
        transforms `NumExpr <op> IV` to `(NumExpr == A) & (A <op> IV)` if not supported

        :param supported  a (frozen)set of expression names that supports all comparisons in the solver
    """

    # shallow copy (could support inplace too this way...)
    if expr_dict is None:
        expr_dict = dict()
    newcons = copy.copy(constraints)

<<<<<<< HEAD
    for i,cpm_expr in enumerate(newcons):

        if isinstance(cpm_expr, Operator) and cpm_expr.name == "->":
            cond, subexpr = cpm_expr.args
            if not isinstance(cond, _BoolVarImpl): # expr -> bv
                res = only_numexpr_equality([cond], supported)
                if len(res) > 1:
                    newcons[i] = res[1].implies(subexpr)
                    newcons.insert(i, res[0])

            elif not isinstance(subexpr, _BoolVarImpl):  # expr -> bv
                res = only_numexpr_equality([subexpr], supported)
                if len(res) > 1:
                    newcons[i] = cond.implies(res[1])
                    newcons.insert(i, res[0])
            else: #bv -> bv
                pass


        if isinstance(cpm_expr, Comparison):
            lhs, rhs = cpm_expr.args

            if cpm_expr.name == "==" and is_boolexpr(lhs) and is_boolexpr(rhs): # reification, check recursively

                if not isinstance(lhs, _BoolVarImpl):  # expr == bv
                    res = only_numexpr_equality([lhs], supported)
                    if len(res) > 1:
                        newcons[i] = res[1] == rhs
                        newcons.insert(i, res[0])

                elif not isinstance(rhs, _BoolVarImpl):  # bv == expr
                    res = only_numexpr_equality([rhs], supported)
                    if len(res) > 1:
                        newcons[i] = lhs == res[1]
                        newcons.insert(i, res[0])
                else:  # bv == bv
                    pass

            elif cpm_expr.name != "==":
                # LHS <op> IV    with <op> one of !=,<,<=,>,>=
                lhs = cpm_expr.args[0]
                if not isinstance(lhs, _NumVarImpl) and lhs.name not in supported:
                    # LHS is unsupported for LHS <op> IV, rewrite to `(LHS == A) & (A <op> IV)`
                    (lhsvar, lhscons) = get_or_make_var(lhs)
                    # replace comparison by A <op> IV
                    newcons[i] = Comparison(cpm_expr.name, lhsvar, cpm_expr.args[1])
                    # add lhscon(s), which will be [(LHS == A)]
                    assert(len(lhscons) == 1), "only_numexpr_eq: lhs surprisingly non-flat"
                    newcons.insert(i, lhscons[0])
=======
    for i,con in enumerate(newcons):
        if isinstance(con, Comparison) and con.name != '==':
            # LHS <op> IV    with <op> one of !=,<,<=,>,>=
            lhs = con.args[0]
            if not isinstance(lhs, _NumVarImpl) and not lhs.name in supported:
                # LHS is unsupported for LHS <op> IV, rewrite to `(LHS == A) & (A <op> IV)`
                (lhsvar, lhscons) = get_or_make_var(lhs,expr_dict=expr_dict)
                # replace comparison by A <op> IV
                newcons[i] = Comparison(con.name, lhsvar, con.args[1])
                # add lhscon(s), which will be [(LHS == A)]
                if len(lhscons) == 1:
                    newcons.insert(i, lhscons[0])
                else:
                    assert(len(lhscons) == 0), "only_numexpr_eq: lhs surprisingly non-flat" #can be 0 because of CSE
>>>>>>> 775e7fb4

    return newcons<|MERGE_RESOLUTION|>--- conflicted
+++ resolved
@@ -31,19 +31,18 @@
         expr_dict = dict()
     newcons = copy.copy(constraints)
 
-<<<<<<< HEAD
     for i,cpm_expr in enumerate(newcons):
 
         if isinstance(cpm_expr, Operator) and cpm_expr.name == "->":
             cond, subexpr = cpm_expr.args
             if not isinstance(cond, _BoolVarImpl): # expr -> bv
-                res = only_numexpr_equality([cond], supported)
+                res = only_numexpr_equality([cond], supported, expr_dict=expr_dict)
                 if len(res) > 1:
                     newcons[i] = res[1].implies(subexpr)
                     newcons.insert(i, res[0])
 
             elif not isinstance(subexpr, _BoolVarImpl):  # expr -> bv
-                res = only_numexpr_equality([subexpr], supported)
+                res = only_numexpr_equality([subexpr], supported, expr_dict=expr_dict)
                 if len(res) > 1:
                     newcons[i] = cond.implies(res[1])
                     newcons.insert(i, res[0])
@@ -57,13 +56,13 @@
             if cpm_expr.name == "==" and is_boolexpr(lhs) and is_boolexpr(rhs): # reification, check recursively
 
                 if not isinstance(lhs, _BoolVarImpl):  # expr == bv
-                    res = only_numexpr_equality([lhs], supported)
+                    res = only_numexpr_equality([lhs], supported, expr_dict=expr_dict)
                     if len(res) > 1:
                         newcons[i] = res[1] == rhs
                         newcons.insert(i, res[0])
 
                 elif not isinstance(rhs, _BoolVarImpl):  # bv == expr
-                    res = only_numexpr_equality([rhs], supported)
+                    res = only_numexpr_equality([rhs], supported, expr_dict=expr_dict)
                     if len(res) > 1:
                         newcons[i] = lhs == res[1]
                         newcons.insert(i, res[0])
@@ -81,21 +80,5 @@
                     # add lhscon(s), which will be [(LHS == A)]
                     assert(len(lhscons) == 1), "only_numexpr_eq: lhs surprisingly non-flat"
                     newcons.insert(i, lhscons[0])
-=======
-    for i,con in enumerate(newcons):
-        if isinstance(con, Comparison) and con.name != '==':
-            # LHS <op> IV    with <op> one of !=,<,<=,>,>=
-            lhs = con.args[0]
-            if not isinstance(lhs, _NumVarImpl) and not lhs.name in supported:
-                # LHS is unsupported for LHS <op> IV, rewrite to `(LHS == A) & (A <op> IV)`
-                (lhsvar, lhscons) = get_or_make_var(lhs,expr_dict=expr_dict)
-                # replace comparison by A <op> IV
-                newcons[i] = Comparison(con.name, lhsvar, con.args[1])
-                # add lhscon(s), which will be [(LHS == A)]
-                if len(lhscons) == 1:
-                    newcons.insert(i, lhscons[0])
-                else:
-                    assert(len(lhscons) == 0), "only_numexpr_eq: lhs surprisingly non-flat" #can be 0 because of CSE
->>>>>>> 775e7fb4
 
     return newcons