--- conflicted
+++ resolved
@@ -50,11 +50,7 @@
 
 from ..expressions.core import Comparison, Operator, BoolVal
 from ..expressions.globalconstraints import GlobalConstraint, DirectConstraint
-<<<<<<< HEAD
 from ..expressions.utils import  is_num, eval_comparison, get_bounds
-=======
-from ..expressions.utils import is_any_list, is_num, eval_comparison, is_bool, get_bounds
->>>>>>> bc7f9c5e
 
 from ..expressions.variables import _BoolVarImpl, boolvar, NegBoolView, _NumVarImpl, intvar
 
@@ -69,17 +65,8 @@
     Any other unsupported global constraint should be decomposed using `cpmpy.transformations.decompose_global.decompose_global()`
 
     """
-    return _linearize_constraint_helper(lst_of_expr, supported, reified)[0]
-
-
-def _linearize_constraint_helper(lst_of_expr, supported={"sum","wsum"}, reified=False):
-    """
-    Helper function for linearize_constraint.
-    Besides a list of linearised expressions, also keeps track for the newly introduced variables as to prevent unwanted symmetries.
-    """
-
-    newlist = [] # to collect the linearized constraints
-    newvars = [] # to collect the newly introduced variables
+
+    newlist = []
     for cpm_expr in lst_of_expr:
 
         # boolvar
@@ -112,18 +99,12 @@
 
                 # BV -> LinExpr
                 elif isinstance(cond, _BoolVarImpl):
-                    lin_sub, new_vars = _linearize_constraint_helper([sub_expr], supported=supported, reified=True)
+                    lin_sub = linearize_constraint([sub_expr], supported=supported, reified=True)
                     newlist += [cond.implies(lin) for lin in lin_sub]
                     # ensure no new solutions are created
-<<<<<<< HEAD
-                    a, b = _linearize_constraint_helper([(~cond).implies(nv == nv.lb) for nv in new_vars], reified=reified)
-                    newlist += a
-                    newvars += b
-=======
                     new_vars = set(get_variables(lin_sub)) - set(get_variables(sub_expr))
                     newlist += linearize_constraint([(~cond).implies(nv == nv.lb) for nv in new_vars], supported=supported, reified=reified)
 
->>>>>>> bc7f9c5e
 
         # comparisons
         elif isinstance(cpm_expr, Comparison):
@@ -143,11 +124,7 @@
 
                 elif lhs.name == "mod" and "mod" not in supported:
                     if "mul" not in supported:
-<<<<<<< HEAD
                         raise NotImplementedError("Cannot linearize modulo without multiplication")
-=======
-                        raise NotImplementedError("Cannot linearize modulo withtout multiplication")
->>>>>>> bc7f9c5e
 
                     if cpm_expr.name != "==":
                         new_rhs, newcons = get_or_make_var(lhs)
@@ -165,7 +142,6 @@
                             raise NotImplementedError("Modulo with a divisor domain containing 0 is not supported. Please safen the expression first.")
                         k = intvar(*get_bounds((x - rhs) // y))
                         mult_res, newcons = get_or_make_var(k * y)
-<<<<<<< HEAD
                         # (abs of) modulo rhs is smaller than (abs of) the divisor y, but also needs to be of same sign as x.
                         newlist += linearize_constraint(only_implies(only_bv_reifies(flatten_constraint([Abs(rhs) < Abs(y), (x > 0).implies(rhs >= 0), (x < 0).implies(rhs <= 0)]))) + newcons, supported, reified=reified)
 
@@ -189,12 +165,6 @@
                     newlist.extend(exprs)
                     continue
 
-=======
-                        newlist += linearize_constraint([rhs < abs(y)]+newcons, supported, reified=reified)
-
-                        cpm_expr = (mult_res + rhs) == x
-
->>>>>>> bc7f9c5e
                 else:
                     raise TransformationNotImplementedError(f"lhs of constraint {cpm_expr} cannot be linearized, should be any of {supported | set(['sub'])} but is {lhs}. Please report on github")
 
@@ -208,19 +178,11 @@
             if cpm_expr.name == "<":
                 new_rhs, cons = get_or_make_var(rhs - 1) # if rhs is constant, will return new constant
                 newlist.append(lhs <= new_rhs)
-                if isinstance(new_rhs, _NumVarImpl):
-                    newvars.append(new_rhs)
-                a,b = _linearize_constraint_helper(cons)
-                newlist += a
-                newvars += b
+                newlist += linearize_constraint(cons)
             elif cpm_expr.name == ">":
                 new_rhs, cons = get_or_make_var(rhs + 1) # if rhs is constant, will return new constant
                 newlist.append(lhs >= new_rhs)
-                if isinstance(new_rhs, _NumVarImpl):
-                    newvars.append(new_rhs)
-                a,b = _linearize_constraint_helper(cons)
-                newlist += a
-                newvars += b
+                newlist += linearize_constraint(cons)
             elif cpm_expr.name == "!=":
                 # Special case: BV != BV
                 if isinstance(lhs, _BoolVarImpl) and isinstance(rhs, _BoolVarImpl):
@@ -240,16 +202,13 @@
                     _, M1 = (lhs - rhs + 1).get_bounds()
                     _, M2 = (rhs - lhs + 1).get_bounds()
                     cons = [lhs + -M1*z <= rhs-1, lhs  + -M2*z >= rhs-M2+1]
-                    a,b = _linearize_constraint_helper(flatten_constraint(cons), supported=supported, reified=reified)
-                    newlist += a
-                    newvars += b + [z]
+                    newlist += linearize_constraint(flatten_constraint(cons), supported=supported, reified=reified)
+
                 else:
                     # introduce new indicator constraints
                     z = boolvar()
                     constraints = [z.implies(lhs < rhs), (~z).implies(lhs > rhs)]
-                    a,b = _linearize_constraint_helper(constraints, supported=supported, reified=reified)
-                    newlist += a
-                    newvars += b + [z]
+                    newlist += linearize_constraint(constraints, supported=supported, reified=reified)
             else:
                 # supported comparison
                 newlist.append(eval_comparison(cpm_expr.name, lhs, rhs))
@@ -276,7 +235,6 @@
                 constraints += [sum(np.arange(lb, ub + 1) * row) + -1*arg == 0]
 
             newlist += constraints
-            newvars += [sigma]
 
         elif isinstance(cpm_expr, (DirectConstraint, BoolVal)):
             newlist.append(cpm_expr)
@@ -284,7 +242,7 @@
         elif isinstance(cpm_expr, GlobalConstraint) and cpm_expr.name not in supported:
             raise ValueError(f"Linearization of global constraint {cpm_expr} not supported, run `cpmpy.transformations.decompose_global.decompose_global() first")
 
-    return (newlist, newvars)
+    return newlist
 
 
 def only_positive_bv(lst_of_expr):
