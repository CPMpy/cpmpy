--- conflicted
+++ resolved
@@ -22,30 +22,18 @@
 - BoolVar -> LinExpr <= Constant
 
 - BoolVar -> GenExpr                    (GenExpr.name in supported, GenExpr.is_bool())
-<<<<<<< HEAD
-- BoolVar -> GenExpr >= Var/Constant    (GenExpr.name in supported)
-- BoolVar -> GenExpr <= Var/Constant    (GenExpr.name in supported)
-- BoolVar -> GenExpr == Var/Constant    (GenExpr.name in supported)
-=======
 - BoolVar -> GenExpr >= Var/Constant    (GenExpr.name in supported, GenExpr.is_num())
 - BoolVar -> GenExpr <= Var/Constant    (GenExpr.name in supported, GenExpr.is_num())
 - BoolVar -> GenExpr == Var/Constant    (GenExpr.name in supported, GenExpr.is_num())
->>>>>>> bbff63e8
 
 Where BoolVar is a boolean variable or its negation.
 
 General comparisons or expressions
 -----------------------------------
 - GenExpr                               (GenExpr.name in supported, GenExpr.is_bool())
-<<<<<<< HEAD
-- GenExpr == Var/Constant               (GenExpr.name in supported)
-- GenExpr <= Var/Constant               (GenExpr.name in supported)
-- GenExpr >= Var/Constant               (GenExpr.name in supported)
-=======
 - GenExpr == Var/Constant               (GenExpr.name in supported, GenExpr.is_num())
 - GenExpr <= Var/Constant               (GenExpr.name in supported, GenExpr.is_num())
 - GenExpr >= Var/Constant               (GenExpr.name in supported, GenExpr.is_num())
->>>>>>> bbff63e8
 
 
 """
@@ -53,36 +41,23 @@
 import numpy as np
 
 from .flatten_model import flatten_constraint, get_or_make_var
-<<<<<<< HEAD
-
-from ..expressions.core import Comparison, Operator, _wsum_should, _wsum_make, BoolVal
-from ..expressions.globalconstraints import GlobalConstraint
-from ..expressions.utils import is_any_list, is_num, eval_comparison, is_bool
-
-=======
 from ..exceptions import TransformationNotImplementedError
 
 from ..expressions.core import Comparison, Operator, BoolVal
 from ..expressions.globalconstraints import GlobalConstraint, DirectConstraint
 from ..expressions.utils import is_any_list, is_num, eval_comparison, is_bool
 
->>>>>>> bbff63e8
 from ..expressions.variables import _BoolVarImpl, boolvar, NegBoolView, _NumVarImpl
 
 def linearize_constraint(cpm_expr, supported={"sum","wsum"}, reified=False):
     """
     Transforms all constraints to a linear form.
-<<<<<<< HEAD
-    This function assumes all constraints are in 'flat normal form', and implications only contain boolean variables on the lhs.
-    Only apply after 'cpmpy.transformations.flatten_model.flatten_constraint() and cpmpy.transformations.reification.only_bv_implies()'.
-=======
     This function assumes all constraints are in 'flat normal form' with only boolean variables on the lhs of an implication.
     Only apply after 'cpmpy.transformations.flatten_model.flatten_constraint()' 'and only_bv_implies()'.
 
     `AllDifferent` has a special linearization and is decomposed as such if not in `supported`.
     Any other unsupported global constraint should be decomposed using `cpmpy.transformations.decompose_global.decompose_global()`
 
->>>>>>> bbff63e8
     """
 
     if is_any_list(cpm_expr):
@@ -94,11 +69,7 @@
         return [sum([cpm_expr]) >= 1]
 
     # Boolean operators
-<<<<<<< HEAD
-    if isinstance(cpm_expr, (Operator, GlobalConstraint)) and cpm_expr.is_bool():
-=======
     if isinstance(cpm_expr, Operator) and cpm_expr.is_bool():
->>>>>>> bbff63e8
         # conjunction
         if cpm_expr.name == "and":
             return [sum(cpm_expr.args) >= len(cpm_expr.args)]
@@ -109,11 +80,7 @@
 
         # xor
         elif cpm_expr.name == "xor" and len(cpm_expr.args) == 2:
-<<<<<<< HEAD
-            return [sum(cpm_expr.args) >= 1]
-=======
             return [sum(cpm_expr.args) == 1]
->>>>>>> bbff63e8
 
         # reification
         elif cpm_expr.name == "->":
@@ -123,11 +90,7 @@
 
             if isinstance(cond, _BoolVarImpl) and isinstance(sub_expr, _BoolVarImpl):
                 # shortcut for BV -> BV, convert to disjunction and apply linearize on it
-<<<<<<< HEAD
-                return linearize_constraint(~cond | sub_expr, reified=reified)
-=======
                 return linearize_constraint(cond <= sub_expr)
->>>>>>> bbff63e8
 
             # BV -> LinExpr
             if isinstance(cond, _BoolVarImpl):
@@ -138,92 +101,6 @@
     if isinstance(cpm_expr, Comparison):
         lhs, rhs = cpm_expr.args
 
-<<<<<<< HEAD
-        if isinstance(lhs, _NumVarImpl) and isinstance(rhs, _NumVarImpl):
-            # bring numvar to lhs
-            lhs = 1 * lhs + -1 * rhs
-            rhs = 0
-
-        # linearize unsupported operators
-        elif isinstance(lhs, (Operator, GlobalConstraint)) and lhs.name not in supported: # TODO: add mul, (abs?), (mod?), (pow?)
-
-            if lhs.name == "sub":
-                # convert to wsum
-                lhs = sum([1 * lhs.args[0] + -1 * lhs.args[1]])
-
-            elif lhs.name == "mul" and is_num(lhs.args[0]):
-                lhs = Operator("wsum",[[lhs.args[0]], [lhs.args[1]]])
-
-            elif lhs.name == "element":
-                arr, idx = cpm_expr.args[0].args
-                # Assuming 1-d array
-                assert len(np.array(arr).shape) == 1, f"Only support 1-d element constraints, not {cpm_expr} which has shape {cpm_expr.shape}"
-
-                n = len(arr)
-                sigma = boolvar(shape=n)
-
-                constraints = [sum(sigma) == 1]
-                constraints += [sum(np.arange(n) * sigma) == idx]
-                # translation with implication:
-                constraints += [s.implies(Comparison(cpm_expr.name, a, cpm_expr.args[1])) for s, a in zip(sigma, arr)]
-                return linearize_constraint(constraints, supported=supported, reified=reified)
-
-            # other global constraints
-            elif isinstance(lhs, GlobalConstraint) and hasattr(lhs, "decompose_comparison"):
-                decomp = lhs.decompose_comparison(cpm_expr.name, rhs)
-                return linearize_constraint(flatten_constraint(decomp), supported=supported, reified=reified)
-
-            else:
-                raise NotImplementedError(f"lhs of constraint {cpm_expr} cannot be linearized, should be any of {supported} or 'sub','element' but is {lhs}. Please report on github")
-
-        if is_num(lhs) or (isinstance(lhs, Operator) and lhs.name in {"sum","wsum"}):
-            # bring all vars to lhs
-            if isinstance(rhs, _NumVarImpl):
-                if isinstance(lhs, Operator) and lhs.name == "sum":
-                    lhs, rhs = sum([1 * a for a in lhs.args]+[-1 * rhs]), 0
-                else:
-                    lhs, rhs = lhs + -1*rhs, 0
-
-            # bring all const to rhs
-            if lhs.name == "sum":
-                rhs += -sum(arg for arg in lhs.args if is_num(arg))
-                lhs = sum(arg for arg in lhs.args if not is_num(arg)) # TODO: avoid looping again and keep idxes?
-            elif lhs.name == "wsum":
-                rhs += -sum(w * arg for w,arg in zip(*lhs.args) if is_num(arg))
-                lhs = sum(w * arg for w, arg in zip(*lhs.args) if not is_num(arg))
-
-        if isinstance(lhs, Operator) and lhs.name == "mul" and is_num(lhs.args[0]):
-            # convert to wsum
-            lhs = Operator("wsum",[[lhs.args[0]],[lhs.args[1]]])
-
-        # now fix the comparisons themselves
-        if cpm_expr.name == "<":
-            new_rhs, cons = get_or_make_var(rhs - 1) # if rhs is constant, will return new constant
-            return [lhs <= new_rhs] + cons
-        if cpm_expr.name == ">":
-            new_rhs, cons = get_or_make_var(rhs + 1) # if rhs is constant, will return new constant
-            return [lhs >= new_rhs] + cons
-        if cpm_expr.name == "!=":
-            # Special case: BV != BV
-            if isinstance(lhs, _BoolVarImpl) and isinstance(rhs, _BoolVarImpl):
-                return [lhs + rhs == 1]
-
-            if reified or (isinstance(lhs, (Operator, GlobalConstraint)) and lhs.name not in {"sum","wsum"}):
-                # lhs is sum/wsum and rhs is contant OR
-                # lhs is GenExpr and rhs is constant or var
-                #  ... what requires less new variables?
-                # Big M implementation
-                z = boolvar()
-                # Calculate bounds of M = |lhs - rhs| + 1,  TODO: should be easier after fixing issue #96
-                bound1, _ = get_or_make_var(1 + lhs - rhs)
-                bound2, _ = get_or_make_var(1 + rhs - lhs)
-                M = max(bound1.ub, bound2.ub)
-
-                cons = [lhs - M*z <= rhs-1, lhs - M*z >= rhs-M+1]
-                return linearize_constraint(flatten_constraint(cons), supported=supported, reified=reified)
-
-            else:
-=======
         if lhs.name == "sub":
             # convert to wsum
             lhs = sum([1 * lhs.args[0] + -1 * lhs.args[1]])
@@ -303,7 +180,6 @@
                 return linearize_constraint(flatten_constraint(cons), supported=supported, reified=reified)
 
             else:
->>>>>>> bbff63e8
                 # introduce new indicator constraints
                 z = boolvar()
                 constraints = [z.implies(lhs < rhs), (~z).implies(lhs > rhs)]
@@ -312,11 +188,7 @@
 
         return [Comparison(cpm_expr.name, lhs, rhs)]
 
-<<<<<<< HEAD
-    elif cpm_expr.name == "alldifferent":
-=======
     elif cpm_expr.name == "alldifferent" and cpm_expr.name not in supported:
->>>>>>> bbff63e8
         """
             More efficient implementations possible
             http://yetanothermathprogrammingconsultant.blogspot.com/2016/05/all-different-and-mixed-integer.html
@@ -337,12 +209,9 @@
 
         return constraints
 
-<<<<<<< HEAD
-=======
     elif isinstance(cpm_expr, GlobalConstraint) and cpm_expr.name not in supported:
         raise ValueError(f"Linearization of global constraint {cpm_expr} not supported, run `cpmpy.transformations.decompose_global.decompose_global() first")
 
->>>>>>> bbff63e8
     return [cpm_expr]
 
 
@@ -384,11 +253,7 @@
                     lhs.args[i] = new_arg
                     new_cons += cons
 
-<<<<<<< HEAD
-        return [Comparison(cpm_expr.name, lhs, rhs)] + new_cons
-=======
         return [Comparison(cpm_expr.name, lhs, rhs)] + linearize_constraint(new_cons)
->>>>>>> bbff63e8
 
     # reification
     if cpm_expr.name == "->":
@@ -398,50 +263,7 @@
             subexpr = only_positive_bv(subexpr)
             return[cond.implies(expr) for expr in subexpr]
 
-<<<<<<< HEAD
-    if isinstance(cpm_expr, (BoolVal, GlobalConstraint)):
-        return [cpm_expr]
-
-    raise Exception(f"{cpm_expr} is not linear or is not supported. Please report on github")
-
-
-
-
-
-
-
-
-
-
-
-
-
-
-
-
-
-
-
-
-
-
-
-
-
-
-
-
-
-
-
-
-
-
-
-
-=======
     if isinstance(cpm_expr, (GlobalConstraint, BoolVal, DirectConstraint)):
         return [cpm_expr]
 
-    raise Exception(f"{cpm_expr} is not linear or is not supported. Please report on github")
->>>>>>> bbff63e8
+    raise Exception(f"{cpm_expr} is not linear or is not supported. Please report on github")