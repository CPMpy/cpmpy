"""
Transformations regarding linearization of constraints.

Linearized constraints have one of the following forms:


Linear comparison:
------------------
- LinExpr == Constant
- LinExpr >= Constant
- LinExpr <= Constant

    LinExpr can be any of:
        - NumVar
        - sum
        - wsum

Indicator constraints:
----------------------
- BoolVar -> LinExpr == Constant
- BoolVar -> LinExpr >= Constant
- BoolVar -> LinExpr <= Constant

- BoolVar -> GenExpr                    (GenExpr.name in supported, GenExpr.is_bool())
- BoolVar -> GenExpr >= Var/Constant    (GenExpr.name in supported, GenExpr.is_num())
- BoolVar -> GenExpr <= Var/Constant    (GenExpr.name in supported, GenExpr.is_num())
- BoolVar -> GenExpr == Var/Constant    (GenExpr.name in supported, GenExpr.is_num())

Where BoolVar is a boolean variable or its negation.

General comparisons or expressions
-----------------------------------
- GenExpr                               (GenExpr.name in supported, GenExpr.is_bool())
- GenExpr == Var/Constant               (GenExpr.name in supported, GenExpr.is_num())
- GenExpr <= Var/Constant               (GenExpr.name in supported, GenExpr.is_num())
- GenExpr >= Var/Constant               (GenExpr.name in supported, GenExpr.is_num())


"""
import copy
import numpy as np
from cpmpy.transformations.normalize import toplevel_list
from .decompose_global import decompose_in_tree

from .flatten_model import flatten_constraint, get_or_make_var
from .get_variables import get_variables
from .. import Abs
from ..exceptions import TransformationNotImplementedError

from ..expressions.core import Comparison, Operator, BoolVal
from ..expressions.globalconstraints import GlobalConstraint, DirectConstraint
from ..expressions.utils import ExprStore, get_store, is_any_list, is_num, eval_comparison, is_bool, get_bounds

from ..expressions.variables import _BoolVarImpl, boolvar, NegBoolView, _NumVarImpl, intvar


def linearize_constraint(lst_of_expr, supported={"sum","wsum"}, expr_store:ExprStore=None, reified=False):
    """
    Transforms all constraints to a linear form.
    This function assumes all constraints are in 'flat normal form' with only boolean variables on the lhs of an implication.
    Only apply after 'cpmpy.transformations.flatten_model.flatten_constraint()' 'and only_bv_implies()'.

    `AllDifferent` has a special linearization and is decomposed as such if not in `supported`.
    Any other unsupported global constraint should be decomposed using `cpmpy.transformations.decompose_global.decompose_global()`

    """
    return _linearize_constraint_helper(lst_of_expr, supported, expr_store, reified)[0]


def _linearize_constraint_helper(lst_of_expr, supported={"sum","wsum"}, expr_store:ExprStore=None, reified=False):
    """
    Helper function for linearize_constraint.
    Besides a list of linearised expressions, also keeps track for the newly introduced variables as to prevent unwanted symmetries.
    """

    if expr_store is None:
        expr_store = get_store()

    newlist = [] # to collect the linearized constraints
    newvars = [] # to collect the newly introduced variables
    for cpm_expr in lst_of_expr:

        # boolvar
        if isinstance(cpm_expr, _BoolVarImpl):
            newlist.append(sum([cpm_expr]) >= 1)

        # Boolean operators
        elif isinstance(cpm_expr, Operator) and cpm_expr.is_bool():
            # conjunction
            if cpm_expr.name == "and":
                newlist.append(sum(cpm_expr.args) >= len(cpm_expr.args))

            # disjunction
            elif cpm_expr.name == "or":
                newlist.append(sum(cpm_expr.args) >= 1)

            # xor
            elif cpm_expr.name == "xor" and len(cpm_expr.args) == 2:
                newlist.append(sum(cpm_expr.args) == 1)

            # reification
            elif cpm_expr.name == "->":
                # determine direction of implication
                cond, sub_expr = cpm_expr.args
                assert isinstance(cond, _BoolVarImpl), f"Linearization of {cpm_expr} is not supported, lhs of implication must be boolvar. Apply `only_bv_implies` before calling `linearize_constraint`"

                if isinstance(cond, _BoolVarImpl) and isinstance(sub_expr, _BoolVarImpl):
                    # shortcut for BV -> BV, convert to disjunction and apply linearize on it
                    newlist.append(1 * cond + -1 * sub_expr <= 0)

                # BV -> LinExpr
                elif isinstance(cond, _BoolVarImpl):
                    lin_sub, new_vars = _linearize_constraint_helper([sub_expr], supported=supported, reified=True, expr_store=expr_store)
                    newlist += [cond.implies(lin) for lin in lin_sub]
                    a, b = _linearize_constraint_helper([(~cond).implies(nv == nv.lb) for nv in new_vars], reified=reified, expr_store=expr_store)
                    newlist += a
                    newvars += b

        # comparisons
        elif isinstance(cpm_expr, Comparison):
            lhs, rhs = cpm_expr.args

            if lhs.name == "sub":
                # convert to wsum
                lhs = sum([1 * lhs.args[0] + -1 * lhs.args[1]])
                cpm_expr = eval_comparison(cpm_expr.name, lhs, rhs)

            # linearize unsupported operators
            elif isinstance(lhs, Operator) and lhs.name not in supported: # TODO: add mul, (abs?), (mod?), (pow?)

                if lhs.name == "mul" and is_num(lhs.args[0]):
                    lhs = Operator("wsum",[[lhs.args[0]], [lhs.args[1]]])
                    cpm_expr = eval_comparison(cpm_expr.name, lhs, rhs)
                elif lhs.name == 'div':
                    a, b = lhs.args
                    # if division is total, b is either strictly negative or strictly positive!
                    lb, ub = get_bounds(b)
                    if not ((lb < 0 and ub < 0) or (lb > 0 and ub > 0)):
                        raise TypeError(
                            f"Can't divide by a domain containing 0, safen the expression first")
                    r = intvar(0, max(abs(lb) - 1, abs(ub) - 1))  # remainder is always positive for floordivision.
                    cpm_expr = [eval_comparison(cpm_expr.name, a, b * rhs + r)]
                    cond = [r < Abs(b)]
                    decomp = toplevel_list(decompose_in_tree(cond))  # decompose abs
                    cpm_exprs = toplevel_list(decomp + cpm_expr)
                    exprs = linearize_constraint(flatten_constraint(cpm_exprs, expr_store=expr_store, skip_simplify_bool=True), supported=supported, expr_store=expr_store)
                    newlist.extend(exprs)
                    continue
                    #newrhs = lhs.args[0]
                    #lhs = lhs.args[1] * rhs #operator is actually always '==' here due to only_numexpr_equality
                    #cpm_expr = eval_comparison(cpm_expr.name, lhs, newrhs)
                elif lhs.name == 'mod':  # x mod y == x - (x//y) * y
<<<<<<< HEAD
                    x = lhs.args[0]
                    y = lhs.args[1]
                    lhs = x - (x//y) * y
                    cpm_expr = eval_comparison(cpm_expr.name, lhs, rhs)
                    exprs = linearize_constraint(flatten_constraint(cpm_expr, expr_store=expr_store, skip_simplify_bool=True), supported=supported, expr_store=expr_store)
=======

                    # This creates a devision between decision variables (gurobi will fail)
                    # x = lhs.args[0]
                    # y = lhs.args[1]
                    # lhs = x - (x//y) * y
                    # cpm_expr = eval_comparison(cpm_expr.name, lhs, rhs)
                    # exprs = linearize_constraint(flatten_constraint(cpm_expr, expr_store=expr_store, skip_simplify_bool=True), supported=supported, expr_store=expr_store)

                    # Also fails due to unsupported expression
                    # x = lhs.args[0]
                    # y = lhs.args[1]
                    # d = intvar(0, abs(get_bounds(x)[1] // get_bounds(y)[0])+1)
                    # lhs = x - d * y
                    # cpm_expr = [eval_comparison(cpm_expr.name, lhs, rhs), (x//y == d)]
                    # exprs = linearize_constraint(flatten_constraint(cpm_expr, expr_store=expr_store, skip_simplify_bool=True), supported=supported, expr_store=expr_store)

                    # No idea if this alternative is correct, but it seems to make some xcsp3 instances solvable
                    # x mod y = r
                    # x // y = d
                    # x = d*y + r
                    x_bounds = [abs(b) for b in get_bounds(lhs.args[0])]
                    x = intvar(min(x_bounds), max(x_bounds))
                    y_bounds = [abs(b) for b in get_bounds(lhs.args[1])]
                    y = intvar(min(y_bounds), max(y_bounds))
                    r = rhs
                    d = intvar(0, abs(get_bounds(x)[1] // get_bounds(y)[0])+1)

                    if cpm_expr.name == "==": # x mod y == r
                        expr = (0 <= r) & (r < y) & (d*y + r == x)
                    
                    elif cpm_expr.name == "!=": # x mod y != r
                        expr = (r < 0) | (r >= y) | ((d*y <= x) & ((d+1)*y > x) & (d*y + r != x))

                    elif cpm_expr.name == "<=": # x mod y <= r
                        expr = (r < 0) | ((r < y) & (d*y <= x) & ((d+1)*y > x) & (d*y + r <= x))

                    elif cpm_expr.name == "<": # x mod y < r
                        expr = (r < 0) | ((r < y) & (d*y < x) & ((d+1)*y > x) & (d*y + r < x))

                    elif cpm_expr.name == ">=": # x mod y >= r
                        expr = (r >= y-1) | ((r > 0) & (d*y <= x) & ((d+1)*y > x) & (d*y + r >= x))

                    elif cpm_expr.name == ">": # x mod y > r
                        expr = (r > y-1) | ((r > 0) & (d*y <= x) & ((d+1)*y > x) & (d*y + r > x))

                    else:
                        raise TransformationNotImplementedError(f"lhs of constraint {cpm_expr} does not (yet) have a linearization within '{cpm_expr.name}'. Please report on github")

                    expr &= (Abs(lhs.args[0]) == x) & (Abs(lhs.args[1]) == y)

                    exprs = linearize_constraint(flatten_constraint(expr, expr_store=expr_store, skip_simplify_bool=True), supported=supported, expr_store=expr_store)
>>>>>>> 699e264a
                    newlist.extend(exprs)
                    continue
                else:
                    raise TransformationNotImplementedError(f"lhs of constraint {cpm_expr} cannot be linearized, should be any of {supported | set(['sub'])} but is {lhs}. Please report on github")

            elif isinstance(lhs, GlobalConstraint) and lhs.name not in supported:
                raise ValueError("Linearization of `lhs` not supported, run `cpmpy.transformations.decompose_global.decompose_global() first")

            [cpm_expr] = canonical_comparison([cpm_expr])  # just transforms the constraint, not introducing new ones
            lhs, rhs = cpm_expr.args

            # now fix the comparisons themselves
            if cpm_expr.name == "<":
                new_rhs, cons = get_or_make_var(rhs - 1, expr_store=expr_store) # if rhs is constant, will return new constant
                newlist.append(lhs <= new_rhs)
                if isinstance(new_rhs, _NumVarImpl):
                    newvars.append(new_rhs)
                a,b = _linearize_constraint_helper(cons, expr_store=expr_store)
                newlist += a
                newvars += b
            elif cpm_expr.name == ">":
                new_rhs, cons = get_or_make_var(rhs + 1, expr_store=expr_store) # if rhs is constant, will return new constant
                newlist.append(lhs >= new_rhs)
                if isinstance(new_rhs, _NumVarImpl):
                    newvars.append(new_rhs)
                a,b = _linearize_constraint_helper(cons, expr_store=expr_store)
                newlist += a
                newvars += b
            elif cpm_expr.name == "!=":
                # Special case: BV != BV
                if isinstance(lhs, _BoolVarImpl) and isinstance(rhs, _BoolVarImpl):
                    newlist.append(lhs + rhs == 1)

                if reified or (isinstance(lhs, (Operator, GlobalConstraint)) and lhs.name not in {"sum","wsum"}):
                    # lhs is sum/wsum and rhs is constant OR
                    # lhs is GenExpr and rhs is constant or var
                    #  ... what requires less new variables?
                    # Big M implementation
                    # M is chosen so that
                    # lhs - rhs + 1 <= M*z
                    # rhs - lhs + 1 <= M*~z
                    # holds
                    z = boolvar()
                    # Calculate bounds of M = |lhs - rhs| + 1
                    _, M1 = (lhs - rhs + 1).get_bounds()
                    _, M2 = (rhs - lhs + 1).get_bounds()
                    cons = [lhs + -M1*z <= rhs-1, lhs  + -M2*z >= rhs-M2+1]
                    a,b = _linearize_constraint_helper(flatten_constraint(cons, expr_store=expr_store), supported=supported, reified=reified, expr_store=expr_store)
                    newlist += a
                    newvars += b + [z]
                else:
                    # introduce new indicator constraints
                    z = boolvar()
                    constraints = [z.implies(lhs < rhs), (~z).implies(lhs > rhs)]
                    a,b = _linearize_constraint_helper(constraints, supported=supported, reified=reified, expr_store=expr_store)
                    newlist += a
                    newvars += b + [z]
            else:
                # supported comparison
                newlist.append(eval_comparison(cpm_expr.name, lhs, rhs))

        elif cpm_expr.name == "alldifferent" and cpm_expr.name in supported:
            newlist.append(cpm_expr)
        elif cpm_expr.name == "alldifferent" and cpm_expr.name not in supported:
            """
                More efficient implementations possible
                http://yetanothermathprogrammingconsultant.blogspot.com/2016/05/all-different-and-mixed-integer.html
                This method avoids bounds computation
                Introduces n^2 new boolean variables
            """
            # TODO check performance of implementation
            # Boolean variables
            lb, ub = min(arg.lb for arg in cpm_expr.args), max(arg.ub for arg in cpm_expr.args)
            # Linear decomposition of alldifferent using bipartite matching
            sigma = boolvar(shape=(len(cpm_expr.args), 1 + ub - lb))

            constraints = [sum(row) == 1 for row in sigma]  # Each var has exactly one value
            constraints += [sum(col) <= 1 for col in sigma.T]  # Each value is assigned to at most 1 variable

            for arg, row in zip(cpm_expr.args, sigma):
                constraints += [sum(np.arange(lb, ub + 1) * row) + -1*arg == 0]

            newlist += constraints
            newvars += [sigma]

        elif isinstance(cpm_expr, (DirectConstraint, BoolVal)):
            newlist.append(cpm_expr)

        elif isinstance(cpm_expr, GlobalConstraint) and cpm_expr.name not in supported:
            raise ValueError(f"Linearization of global constraint {cpm_expr} not supported, run `cpmpy.transformations.decompose_global.decompose_global() first")
    
    return (newlist, newvars)


def only_positive_bv(lst_of_expr, expr_store:ExprStore=None):
    """
        Replaces constraints containing NegBoolView with equivalent expression using only BoolVar.
        cpm_expr is expected to be linearized. Only apply after applying linearize_constraint(cpm_expr)

        Resulting expression is linear.
    """
    if expr_store is None:
        expr_store = get_store()

    newlist = []
    for cpm_expr in lst_of_expr:

        if isinstance(cpm_expr, Comparison):
            lhs, rhs = cpm_expr.args
            new_cons = []

            if isinstance(lhs, _NumVarImpl):
                if isinstance(lhs,NegBoolView):
                    lhs, rhs = Operator("wsum",[[-1], [lhs._bv]]), 1 - rhs

            if lhs.name == "sum" and any(isinstance(a, NegBoolView) for a in lhs.args):
                lhs = Operator("wsum",[[1]*len(lhs.args), lhs.args])

            if lhs.name == "wsum":
                weights, args = lhs.args
                idxes = {i for i, a in enumerate(args) if isinstance(a, NegBoolView)}
                nw, na = zip(*[(-w,a._bv) if i in idxes else (w,a) for i, (w,a) in enumerate(zip(weights, args))])
                lhs = Operator("wsum", [list(nw), list(na)]) # force making wsum, even for arity = 1
                rhs -= sum(weights[i] for i in idxes)

            if isinstance(lhs, Operator) and lhs.name not in {"sum","wsum"}:
            # other operators in comparison such as "min", "max"
                lhs = copy.copy(lhs)
                for i,arg in enumerate(list(lhs.args)):
                    if isinstance(arg, NegBoolView):
                        new_arg, cons = get_or_make_var(1 - arg, expr_store=expr_store)
                        lhs.args[i] = new_arg
                        new_cons += cons

            newlist.append(eval_comparison(cpm_expr.name, lhs, rhs))
            newlist += linearize_constraint(new_cons, expr_store=expr_store)

        # reification
        elif cpm_expr.name == "->":
            cond, subexpr = cpm_expr.args
            assert isinstance(cond, _BoolVarImpl), f"{cpm_expr} is not a supported linear expression. Apply `linearize_constraint` before calling `only_positive_bv`"
            if isinstance(cond, _BoolVarImpl): # BV -> Expr
                subexpr = only_positive_bv([subexpr], expr_store=expr_store)
                newlist += [cond.implies(expr) for expr in subexpr]


        elif isinstance(cpm_expr, (GlobalConstraint, BoolVal, DirectConstraint)):
            newlist.append(cpm_expr)

        else:
            raise Exception(f"{cpm_expr} is not linear or is not supported. Please report on github")

    return newlist

def canonical_comparison(lst_of_expr):

    lst_of_expr = toplevel_list(lst_of_expr)               # ensure it is a list

    newlist = []
    for cpm_expr in lst_of_expr:

        if isinstance(cpm_expr, Operator) and cpm_expr.name == '->':    # half reification of comparison
            lhs, rhs = cpm_expr.args
            if isinstance(rhs, Comparison):
                rhs = canonical_comparison(rhs)[0]
                newlist.append(lhs.implies(rhs))
            elif isinstance(lhs, Comparison):
                lhs = canonical_comparison(lhs)[0]
                newlist.append(lhs.implies(rhs))
            else:
                newlist.append(cpm_expr)

        elif isinstance(cpm_expr, Comparison):
            lhs, rhs = cpm_expr.args
            if isinstance(lhs, Comparison) and cpm_expr.name == "==":  # reification of comparison
                lhs = canonical_comparison(lhs)[0]
            elif is_num(lhs) or isinstance(lhs, _NumVarImpl) or (isinstance(lhs, Operator) and lhs.name in {"sum", "wsum"}):
                # Bring all vars from rhs to lhs
                # 1) collect the variables to bring over
                lhs2 = []
                if isinstance(rhs, _NumVarImpl):
                    lhs2, rhs = [-1 * rhs], 0
                elif isinstance(rhs, Operator) and rhs.name == "sum":
                    lhs2, rhs = [-1 * b if isinstance(b, _NumVarImpl) else 1 * b.args[0] for b in rhs.args
                                 if isinstance(b, _NumVarImpl) or isinstance(b, Operator)], \
                                 sum(b for b in rhs.args if is_num(b))
                elif isinstance(rhs, Operator) and rhs.name == "wsum":
                    lhs2, rhs = [-a * b for a, b in zip(rhs.args[0], rhs.args[1])
                                    if isinstance(b, _NumVarImpl)], \
                                    sum(-a * b for a, b in zip(rhs.args[0], rhs.args[1])
                                    if not isinstance(b, _NumVarImpl))
                # 2) add collected variables to lhs
                if isinstance(lhs, Operator) and lhs.name == "sum":
                    lhs, rhs = sum([1 * a for a in lhs.args] + lhs2), rhs
                elif isinstance(lhs, _NumVarImpl) or (isinstance(lhs, Operator) and lhs.name == "wsum"):
                    if len(lhs2) != 0:
                        lhs, rhs = lhs + lhs2, rhs
                else:
                    raise ValueError(
                        f"unexpected expression on lhs of expression, should be sum,wsum or intvar but got {lhs}")

                assert not is_num(lhs), "lhs cannot be an integer at this point!"

                # bring all const to rhs
                if isinstance(lhs, Operator):
                    if lhs.name == "sum":
                        new_args = []
                        for i, arg in enumerate(lhs.args):
                            if is_num(arg):
                                rhs -= arg
                            else:
                                new_args.append(arg)
                        lhs = Operator("sum", new_args)

                    elif lhs.name == "wsum":
                        new_weights, new_args = [], []
                        for i, (w, arg) in enumerate(zip(*lhs.args)):
                            if is_num(arg):
                                rhs -= w * arg
                            else:
                                new_weights.append(w)
                                new_args.append(arg)
                        lhs = Operator("wsum", [new_weights, new_args])
                    else:
                        raise ValueError(f"lhs should be sum or wsum, but got {lhs}")
                else:
                    assert isinstance(lhs, _NumVarImpl)
                    lhs = Operator("sum", [lhs])

            newlist.append(eval_comparison(cpm_expr.name, lhs, rhs))
        else:   # rest of expressions
            newlist.append(cpm_expr)

    return newlist<|MERGE_RESOLUTION|>--- conflicted
+++ resolved
@@ -150,13 +150,6 @@
                     #lhs = lhs.args[1] * rhs #operator is actually always '==' here due to only_numexpr_equality
                     #cpm_expr = eval_comparison(cpm_expr.name, lhs, newrhs)
                 elif lhs.name == 'mod':  # x mod y == x - (x//y) * y
-<<<<<<< HEAD
-                    x = lhs.args[0]
-                    y = lhs.args[1]
-                    lhs = x - (x//y) * y
-                    cpm_expr = eval_comparison(cpm_expr.name, lhs, rhs)
-                    exprs = linearize_constraint(flatten_constraint(cpm_expr, expr_store=expr_store, skip_simplify_bool=True), supported=supported, expr_store=expr_store)
-=======
 
                     # This creates a devision between decision variables (gurobi will fail)
                     # x = lhs.args[0]
@@ -208,7 +201,6 @@
                     expr &= (Abs(lhs.args[0]) == x) & (Abs(lhs.args[1]) == y)
 
                     exprs = linearize_constraint(flatten_constraint(expr, expr_store=expr_store, skip_simplify_bool=True), supported=supported, expr_store=expr_store)
->>>>>>> 699e264a
                     newlist.extend(exprs)
                     continue
                 else:
