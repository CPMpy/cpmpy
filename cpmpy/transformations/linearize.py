--- conflicted
+++ resolved
@@ -423,16 +423,11 @@
             lhs, rhs = cpm_expr.args
             if isinstance(lhs, Comparison) and cpm_expr.name == "==":  # reification of comparison
                 lhs = canonical_comparison(lhs)[0]
-<<<<<<< HEAD
             elif is_num(lhs) or isinstance(lhs, _NumVarImpl) or (isinstance(lhs, Operator) and lhs.name in {"sum", "wsum", "sub"}):
                 if lhs.name == "sub":
                     lhs = Operator("wsum", [[1,-1],lhs.args])
                 # bring all vars to lhs
-=======
-            elif is_num(lhs) or isinstance(lhs, _NumVarImpl) or (isinstance(lhs, Operator) and lhs.name in {"sum", "wsum"}):
-                # Bring all vars from rhs to lhs
-                # 1) collect the variables to bring over
->>>>>>> 5d0f2d32
+                # 1) collect all variables on lhs
                 lhs2 = []
                 if isinstance(rhs, _NumVarImpl):
                     lhs2, rhs = [-1 * rhs], 0
