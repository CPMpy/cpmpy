--- conflicted
+++ resolved
@@ -158,19 +158,14 @@
                             raise NotImplementedError("Modulo with a divisor domain containing 0 is not supported. "
                                                       "Please safen the expression first.")
                         k = intvar(*get_bounds((x - rhs) // y))
-<<<<<<< HEAD
                         mult_res, newcons = get_or_make_var(k * y, expr_dict=expr_dict)
-                        newlist += linearize_constraint([rhs < abs(y)]+newcons, supported, reified=reified, expr_dict=expr_dict)
-=======
-                        mult_res, newcons = get_or_make_var(k * y)
                         remainder = rhs < abs(y)
                         if is_true_cst(remainder):
                             remainder = BoolVal(True)
                         elif is_false_cst(remainder):
                             remainder = BoolVal(False)
                         newcons.append(remainder)
-                        newlist += linearize_constraint(newcons, supported, reified=reified)
->>>>>>> 2b838494
+                        newlist += linearize_constraint(newcons, supported, reified=reified, expr_dict=expr_dict)
 
                         cpm_expr = (mult_res + rhs) == x
 
