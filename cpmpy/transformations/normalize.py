--- conflicted
+++ resolved
@@ -53,15 +53,11 @@
     """
     removes boolean constants from all CPMpy expressions
     only resulting boolean constant is literal 'false'
-<<<<<<< HEAD
     Boolean constants are promoted to int if in numerical context,
     ints are never converted to Bool
-    - list_of_expr: list of CPMpy expressions
-=======
     
     Arguments:
         list_of_expr: list of CPMpy expressions
->>>>>>> 986ff179
     """
 
     newlist = []
