import copy
from ..expressions.core import Operator, Comparison, Expression
from ..expressions.globalconstraints import GlobalConstraint, Element
from ..expressions.variables import _BoolVarImpl, _NumVarImpl
from ..expressions.python_builtins import all
from ..expressions.utils import is_any_list
from .flatten_model import flatten_constraint, get_or_make_var

"""
  Transformations regarding reification constraints.

  There are three types of reification (BV=BoolVar, BE=BoolExpr):
    - BV -> BE      single implication, from var to expression
    - BV <- BE      single implication, from expression to var
    - BE == BV      full reification / double implication (e.g. BV <-> BE)

  Using logical operations, they can be decomposed and rewritten to each other.

  This file implements:
    - only_bv_implies():    transforms all reifications to BV -> BE form
    - reify_rewrite():      rewrites reifications not supported by a solver to ones that are
"""

def only_bv_implies(constraints):
    """
        Transforms all reifications to BV -> BE form

        More specifically:
            BE -> BV :: ~BV -> ~BE
            BE == BV :: ~BV -> ~BE, BV -> BE

        Assumes all constraints are in 'flat normal form'. Hence only apply
        AFTER `flatten()`
    """
    newcons = []
    for cpm_expr in constraints:
        # Operators: check BE -> BV
<<<<<<< HEAD
        if cpm_expr.name == '->':
            a0,a1 = cpm_exr.args
            if not isinstance(a0, _BoolVarImpl) and \
                    isinstance(a1, _BoolVarImpl):
                # BE -> BV :: ~BV -> ~BE
                newexpr = (~a1).implies(~a0)
                newcons.extend(only_bv_implies(flatten_constraint(newexpr)))
            elif isinstance(a1, Comparison) and \
                    a1.name == '==' and a1.args[0].is_bool():
                # BV0 -> BV2 == BV3 :: BV0 -> (BV2->BV3 & BV3->BV2)
                #                   :: BV0 -> (BV2->BV3) & BV0 -> (BV3->BV2)
                #                   :: BV0 -> (~BV2|BV3) & BV0 -> (~BV3|BV2)
                bv2,bv3 = a1.args
                newexpr = [a0.implies(~bv2|bv3), a0.implies(~bv3|bv2)]
                newcons.extend(only_bv_implies(flatten_constraint(newexpr)))
            else:
                newcons.append(cpm_expr)

        # Comparisons: check BE == BV
        elif cpm_expr.name == '==' and cpm_expr.args[0].is_bool():
            a0,a1 = cpm_exr.args
            if isinstance(a0, _BoolVarImpl) and isinstance(a1, _BoolVarImpl):
                # BVar0 == BVar1 special case, no need to re-transform
                newcons.append(a0.implies(a1))
                newcons.append(a1.implies(a0))
            else:
                # BE0 == BVar1 :: ~BVar1 -> ~BE0, BVar1 -> BE0
                newexprs = ((~a1).implies(a0), a1.implies(a0))
=======
        if cpm_expr.name == '->' and \
                not isinstance(cpm_expr.args[0], _BoolVarImpl) and \
                isinstance(cpm_expr.args[1], _BoolVarImpl):
            # BE -> BV :: ~BV -> ~BE
            a0,a1 = cpm_expr.args
            newexpr = (~a1).implies(~a0)
            newcons.extend(only_bv_implies(flatten_constraint(newexpr)))

        # Comparisons: check BE == BV
        elif cpm_expr.name == '==' and cpm_expr.args[0].is_bool():
            a0,a1 = cpm_expr.args
            if isinstance(a0, _BoolVarImpl) and isinstance(a1, _BoolVarImpl):
                # BVar0 == BVar1 special case, no need to re-transform
                newcons.append(a0.implies(a1))
                newcons.append(a1.implies(a0))
            else:
                # BE0 == BVar1 :: ~BVar1 -> ~BE0, BVar1 -> BE0
                newexprs = ((~a1).implies(~a0), a1.implies(a0))
>>>>>>> 4fca1843
                newcons.extend(only_bv_implies(flatten_constraint(newexprs)))
            # XXX there used to be a weird
            # BE0 == IVar1 :: IVar1 = BVarX, ~BVarX -> ~BE, BVarX -> BE
        else:
            # all other flat normal form expressions are fine
            newcons.append(cpm_expr)
    
    return newcons


def reify_rewrite(constraints, supported=frozenset()):
    """
        Rewrites reified constraints not natively supported by a solver,
        to a version that uses standard constraints and reification over equalities between variables.

        Input is expected to be in Flat Normal Form (so after `flatten_constraint()`)
        Output will also be in Flat Normal Form

        Boolean expressions 'and', 'or', and '->' and comparison expression 'IV1==IV2' are assumed to support reification
        (actually currently all comparisons <op> in {'==', '!=', '<=', '<', '>=', '>'},
         IV1 <op> IV2 are assumed to support reification BV -> (IV1 <op> IV2))

        :param supported  a (frozen)set of expression names that support reification in the solver, including
                          supported 'Left Hand Side (LHS)' expressions in reified comparisons, e.g. BV -> (LHS == V)
    """
    if not is_any_list(constraints):
        # assume list, so make list
        constraints = [constraints]

    newcons = []
    for cpm_expr in constraints:
        assert isinstance(cpm_expr, Expression), f"Expected CPMpy Expression but got {cpm_expr}, run transformations.normalize.make_cpm_expr first!"
        # check if reif, get (the index of) the Boolean subexpression BE
        boolexpr_index = None
        if cpm_expr.name == '->':
            if not isinstance(cpm_expr.args[0], _BoolVarImpl):  # BE -> BV
                boolexpr_index = 0
            elif not isinstance(cpm_expr.args[1], _BoolVarImpl):  # BV -> BE
                boolexpr_index = 1
            else:
                pass  # both BV
        elif cpm_expr.name == '==' and \
                cpm_expr.args[0].is_bool() and \
                not isinstance(cpm_expr.args[0], _BoolVarImpl) and \
                isinstance(cpm_expr.args[1], _BoolVarImpl):  # BE == BV
            boolexpr_index = 0

        if boolexpr_index is None:  # non-reified or variable-only reification
            newcons.append(cpm_expr)
        else:  # reification, check for rewrite
            boolexpr = cpm_expr.args[boolexpr_index]
            if isinstance(boolexpr, Operator):
                # Case 1, BE is Operator (and, or, ->)
                #   assume supported, return as is
                newcons.append(cpm_expr)
                #   could actually rewrite into list of clauses like to_cnf() does... not for here
            elif isinstance(boolexpr, GlobalConstraint):
                # Case 2, BE is a GlobalConstraint
                # replace BE by its decomposition, then flatten
                if boolexpr.name in supported:
                    newcons.append(cpm_expr)
                else:
                    reifexpr = copy.copy(cpm_expr)
                    reifexpr.args[boolexpr_index] = all(boolexpr.decompose())  # decomp() returns list
                    newcons += flatten_constraint(reifexpr)
            elif isinstance(boolexpr, Comparison):
                # Case 3, BE is Comparison(OP, LHS, RHS)
                op,(lhs,rhs) = boolexpr.name, boolexpr.args
                #   have list of supported lhs's such as sum and wsum...
                #   at the very least, (iv1 == iv2) == bv has to be supported
                if isinstance(lhs, _NumVarImpl) or lhs.name in supported:
                    newcons.append(cpm_expr)
                elif isinstance(lhs, Element) and (lhs.args[1].lb < 0 or lhs.args[1].ub >= len(lhs.args[0])):
                    # special case: (Element(arr,idx) <OP> RHS) == BV (or -> in some way)
                    # if the domain of 'idx' is larger than the range of 'arr', then 
                    # this is allowed and BV should be false if it takes a value there
                    # so we can not use Element (which would restruct the domain of idx)
                    # and have to work with an element-wise decomposition instead
                    reifexpr = copy.copy(cpm_expr)
                    decomp = all(lhs.decompose_comparison(op,rhs))  # decomp() returns list
                    if decomp is False:
                        # TODO uh... special case, can't insert a constant here with the current transformations...
                        # use IV < IV.lb which will be false...
                        decomp = (lhs.args[1] < lhs.args[1].lb)
                    reifexpr.args[boolexpr_index] = decomp
                    newcons += flatten_constraint(reifexpr)
                else:  #   other cases (assuming LHS is a total function):
                    #     (AUX,c) = get_or_make_var(LHS)
                    #     return c+[Comp(OP,AUX,RHS) == BV] or +[Comp(OP,AUX,RHS) -> BV] or +[Comp(OP,AUX,RHS) <- BV]
                    (auxvar, cons) = get_or_make_var(lhs)
                    newcons += cons
                    reifexpr = copy.copy(cpm_expr)
                    reifexpr.args[boolexpr_index] = Comparison(op, auxvar, rhs)  # Comp(OP,AUX,RHS)
                    newcons.append(reifexpr)
            else:
                # don't think this will be reached
                newcons.append(cpm_expr)

    return newcons<|MERGE_RESOLUTION|>--- conflicted
+++ resolved
@@ -35,7 +35,6 @@
     newcons = []
     for cpm_expr in constraints:
         # Operators: check BE -> BV
-<<<<<<< HEAD
         if cpm_expr.name == '->':
             a0,a1 = cpm_exr.args
             if not isinstance(a0, _BoolVarImpl) and \
@@ -56,25 +55,6 @@
 
         # Comparisons: check BE == BV
         elif cpm_expr.name == '==' and cpm_expr.args[0].is_bool():
-            a0,a1 = cpm_exr.args
-            if isinstance(a0, _BoolVarImpl) and isinstance(a1, _BoolVarImpl):
-                # BVar0 == BVar1 special case, no need to re-transform
-                newcons.append(a0.implies(a1))
-                newcons.append(a1.implies(a0))
-            else:
-                # BE0 == BVar1 :: ~BVar1 -> ~BE0, BVar1 -> BE0
-                newexprs = ((~a1).implies(a0), a1.implies(a0))
-=======
-        if cpm_expr.name == '->' and \
-                not isinstance(cpm_expr.args[0], _BoolVarImpl) and \
-                isinstance(cpm_expr.args[1], _BoolVarImpl):
-            # BE -> BV :: ~BV -> ~BE
-            a0,a1 = cpm_expr.args
-            newexpr = (~a1).implies(~a0)
-            newcons.extend(only_bv_implies(flatten_constraint(newexpr)))
-
-        # Comparisons: check BE == BV
-        elif cpm_expr.name == '==' and cpm_expr.args[0].is_bool():
             a0,a1 = cpm_expr.args
             if isinstance(a0, _BoolVarImpl) and isinstance(a1, _BoolVarImpl):
                 # BVar0 == BVar1 special case, no need to re-transform
@@ -83,7 +63,6 @@
             else:
                 # BE0 == BVar1 :: ~BVar1 -> ~BE0, BVar1 -> BE0
                 newexprs = ((~a1).implies(~a0), a1.implies(a0))
->>>>>>> 4fca1843
                 newcons.extend(only_bv_implies(flatten_constraint(newexprs)))
             # XXX there used to be a weird
             # BE0 == IVar1 :: IVar1 = BVarX, ~BVarX -> ~BE, BVarX -> BE
