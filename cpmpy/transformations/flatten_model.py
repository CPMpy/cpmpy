--- conflicted
+++ resolved
@@ -547,12 +547,8 @@
 
         # pre-process sum, to fold in nested subtractions and const*Exprs, e.g. x - y + 2*(z+r)
         if expr.name == "sum" and \
-<<<<<<< HEAD
-           any(isinstance(a, Operator) and (a.name == "-" or _wsum_should(a)) for a in expr.args):
-=======
            all(isinstance(a, Expression) for a in expr.args) and \
            any((a.name == "-" or _wsum_should(a)) for a in expr.args):
->>>>>>> 8fd91ebe
             we = [_wsum_make(a) for a in expr.args]
             w = [wi for w,_ in we for wi in w]
             e = [ei for _,e in we for ei in e]
