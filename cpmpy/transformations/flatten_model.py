"""
Flattening a model (or individual constraints) into 'flat normal form'.

In flat normal form, constraints belong to one of three families with all arguments
either constants, variables, list of constants or list of variables, and
some binary constraints have a canonical order of variables.

Furthermore, it is 'negated normal' meaning that the ~ (negation operator) only appears
before a Boolean variable (in CPMpy, absorbed in a 'NegBoolView'),
and it is 'negation normal' meaning that the - (negative operator) only appears before
a constant, that is a - b :: a + -1*b :: wsum([1,-1],[a,b])

The three families of possible constraints are:

Base constraints: (no nesting)
------------------------------

    - Boolean variable
    - Boolean operators: and([Var]), or([Var]), xor([Var]) (CPMpy class 'Operator', is_bool())
    - Boolean impliciation: Var -> Var                     (CPMpy class 'Operator', is_bool())
    - Boolean equality: Var == Var                         (CPMpy class 'Comparison')
                        Var == Constant                    (CPMpy class 'Comparison')
    - Global constraint (Boolean): global([Var]*)          (CPMpy class 'GlobalConstraint', is_bool())

Comparison constraints: (up to one nesting on one side)
-------------------------------------------------------

    - Numeric equality:  Numexpr == Var                    (CPMpy class 'Comparison')
                         Numexpr == Constant               (CPMpy class 'Comparison')
    - Numeric disequality: Numexpr != Var                  (CPMpy class 'Comparison')
                           Numexpr != Constant             (CPMpy class 'Comparison')
    - Numeric inequality (>=,>,<,<=): Numexpr >=< Var      (CPMpy class 'Comparison')

    Numexpr:

        - Operator (non-Boolean) with all args Var/constant (examples: +,*,/,mod,wsum)
                                                           (CPMpy class 'Operator', not is_bool())
        - Global constraint (non-Boolean) (examples: Max,Min,Element)
                                                           (CPMpy class 'GlobalConstraint', not is_bool()))

    wsum: wsum([Const],[Var]) represents sum([Const]*[Var]) # TODO: not implemented yet

Reify/imply constraint: (up to two nestings on one side)
--------------------------------------------------------

    - Reification (double implication): Boolexpr == Var    (CPMpy class 'Comparison')
    - Implication: Boolexpr -> Var                         (CPMpy class 'Operator', is_bool())
                   Var -> Boolexpr                         (CPMpy class 'Operator', is_bool())

    Boolexpr:

        - Boolean operators: and([Var]), or([Var]), xor([Var]) (CPMpy class 'Operator', is_bool())
        - Boolean equality: Var == Var                         (CPMpy class 'Comparison')
        - Global constraint (Boolean): global([Var]*)          (CPMpy class 'GlobalConstraint', is_bool())
        - Comparison constraint (see above)                    (CPMpy class 'Comparison')
    
    Reification of a comparison is the most complex case as it can allow up to 3 levels of nesting in total, e.g.:

        - (wsum([1,2,3],[IV1,IV2,IV3]) > 5) == BV
        - (IV1 == IV2) == BV
        - (BV1 == BV2) == BV3

Objective: (up to one nesting)
------------------------------

    - Satisfaction problem: None
    - Decision variable: Var
    - Linear: sum([Var])                                   (CPMpy class 'Operator', name 'sum')
              wsum([Const],[Var])                          (CPMpy class 'Operator', name 'wsum')

The output after calling flatten_model() or flatten_constraint() will ONLY contain expressions
of the form specified above.

The flattening does not promise to do common subexpression elimination or to automatically group
commutative expressions (and, or, sum, wsum, ...) but such optimisations should be added later.

TODO: update behind_the_scenes.rst doc with the new 'flat normal form'
TODO: small optimisations, e.g. and/or chaining (potentially after negation), see test_flatten
"""
import copy
import math
import numpy as np
from ..expressions.core import *
from ..expressions.core import _wsum_should
from ..expressions.core import _wsum_make
from ..expressions.variables import _NumVarImpl, _IntVarImpl, _BoolVarImpl, NegBoolView
from ..expressions.utils import is_num, is_any_list

def flatten_model(orig_model):
    """
        Receives model, returns new model where every constraint is in 'flat normal form'
    """
    from ..model import Model  # otherwise circular dependency...

    # the top-level constraints
    basecons = []
    for con in orig_model.constraints:
        basecons += flatten_constraint(con)

    # the objective
    if orig_model.objective_ is None:
        return Model(*basecons)  # no objective, satisfaction problem
    else:
        (newobj, newcons) = flatten_objective(orig_model.objective_)
        basecons += newcons
        if orig_model.objective_is_min:
            return Model(*basecons, minimize=newobj)
        else:
            return Model(*basecons, maximize=newobj)


def flatten_constraint(expr):
    """
        input is any expression; except bool, is_num(), pure _NumVarImpl,
        or Operator/GlobalConstraint with not is_bool()
        
        output: see definition of 'flat normal form' above.

        it will return 'Exception' if something is not supported
        TODO, what built-in python error is best?
    """
    # base cases
    if isinstance(expr, bool):
        if expr:
            return []
        else:
            return [expr]  # not sure about this one... means False is a valid FNF expression
    elif isinstance(expr, _BoolVarImpl):
        return [expr]
    elif is_num(expr) or isinstance(expr, _NumVarImpl):
        raise Exception("Numeric constants or numeric variables not allowed as base constraint")

    # recursively flatten list of constraints
    if is_any_list(expr):
        flatcons = []
        for e in expr:
            flatcons += flatten_constraint(e)  # add all at end
        return flatcons
    # recursively flatten top-level 'and'
    if isinstance(expr, Operator) and expr.name == 'and':
        flatcons = []
        for e in expr.args:
            flatcons += flatten_constraint(e)  # add all at end
        return flatcons

    assert expr.is_bool(), f"Boolean expressions only in flatten_constraint, `{expr}` not allowed."

    if isinstance(expr, Operator):
        """
            - Base Boolean operators: and([Var]), or([Var])        (CPMpy class 'Operator', is_bool())
            - Base Boolean impliciation: Var -> Var                (CPMpy class 'Operator', is_bool())
            - Implication: Boolexpr -> Var                         (CPMpy class 'Operator', is_bool())
                           Var -> Boolexpr                         (CPMpy class 'Operator', is_bool())
        """
        # does not type-check that arguments are bool... Could do now with expr.is_bool()!
        if all(__is_flat_var(arg) for arg in expr.args):
            return [expr]

        if expr.name == '->':
            # ->, allows a boolexpr on one side
            if isinstance(expr.args[0], _BoolVarImpl):
                # LHS is var, ensure RHS is normalized 'Boolexpr'
                lhs = expr.args[0]
                (rhs,flatcons) = normalized_boolexpr(expr.args[1])
            else:
                # make LHS normalized 'Boolexpr', RHS must be a var
                (lhs,lcons) = normalized_boolexpr(expr.args[0])
                (rhs,rcons) = get_or_make_var(expr.args[1])
                flatcons = lcons+rcons

            newexpr = Operator(expr.name, (lhs,rhs))
            return [newexpr]+flatcons
        else:
            # a normalizable boolexpr
            (con, flatcons) = normalized_boolexpr(expr)
            return [con]+flatcons


    elif isinstance(expr, Comparison):
        """
    - Base Boolean equality: Var == Var                         (CPMpy class 'Comparison')
                             Var == Constant                    (CPMpy class 'Comparison')
    - Numeric equality:  Numexpr == Var                    (CPMpy class 'Comparison')
                         Numexpr == Constant               (CPMpy class 'Comparison')
    - Numeric disequality: Numexpr != Var                  (CPMpy class 'Comparison')
                           Numexpr != Constant             (CPMpy class 'Comparison')
    - Numeric inequality (>=,>,<,<=,): Numexpr >=< Var     (CPMpy class 'Comparison')
    - Reification (double implication): Boolexpr == Var    (CPMpy class 'Comparison')
        """
<<<<<<< HEAD
        left, right = expr.args[0], expr.args[1]

        # Flatten a complex weighted sum where any of the sub expressions is a sum, mul, neg, ...
        # e.g. bv0 - 3 * (bv2 + 2 * bv1)
        if isinstance(left, Operator) and \
           (left.name == "wsum" or
            any(_wsum_should_flatten(sub_expr) for sub_expr in left.args) ):
            w_new, x_new = _wsum_make_flatten(left)
            return [Comparison(expr.name, Operator("wsum",[w_new, x_new] ),right)]
=======
        if all(__is_flat_var(arg) for arg in expr.args):
            return [expr]
>>>>>>> 7a8322e7

        # swap 'Var == Expr' to normal 'Expr == Var'
        lexpr, rexpr = expr.args
        if (expr.name == '==' or expr.name == '!=') \
                and __is_flat_var(lexpr) and not __is_flat_var(rexpr):
            lexpr, rexpr = rexpr, lexpr

        # ensure rhs is var
        (rvar, rcons) = get_or_make_var(rexpr)

        exprname = expr.name  # so it can be modified
        # 'BoolExpr != Rvar' to normal 'BoolExpr == ~Rvar'
        if exprname == '!=' and lexpr.is_bool():  # negate rvar
            exprname = '=='
            rvar = ~rvar

        # Reification (double implication): Boolexpr == Var
        if exprname == '==' and lexpr.is_bool():
            if is_num(rexpr):
                # shortcut, full original one is normalizable BoolExpr
                # such as And(v1,v2,v3) == 0
                (con, flatcons) = normalized_boolexpr(expr)
                return [con]+flatcons
            else:
                (lhs, lcons) = normalized_boolexpr(lexpr)
        else:
            # other cases: LHS is numexpr
            (lhs, lcons) = normalized_numexpr(lexpr)

        return [Comparison(exprname, lhs, rvar)]+lcons+rcons

    else:
        """
    - Global constraint (Boolean): global([Var]*)          (CPMpy class 'GlobalConstraint', is_bool())
        """
        (con, flatcons) = normalized_boolexpr(expr)
        return [con] + flatcons


def flatten_objective(expr, supported=frozenset(["sum","wsum"])):
    """
    - Decision variable: Var
    - Linear: sum([Var])                                   (CPMpy class 'Operator', name 'sum')
              wsum([Const],[Var])                          (CPMpy class 'Operator', name 'wsum')
    """
    # lets be very explicit here
    if is_any_list(expr):
        # one source of errors is sum(v) where v is a matrix, use v.sum() instead
        raise Exception(f"Objective expects a single variable/expression, not a list of expressions")

    if isinstance(expr, Expression) and expr.name in supported:
        return normalized_numexpr(expr)
    else:
        # any other numeric expression
        return get_or_make_var(expr)


def __is_flat_var(arg):
    """ True if the variable is a numeric constant, or a _NumVarImpl (incl subclasses)
    """
    return is_num(arg) or isinstance(arg, _NumVarImpl)

def __is_flat_var_or_list(arg):
    """ True if the variable is a numeric constant, or a _NumVarImpl (incl subclasses)
        or a list of __is_flat_var_or_list
    """
    return is_num(arg) or isinstance(arg, _NumVarImpl) or \
           is_any_list(arg) and all(__is_flat_var_or_list(el) for el in arg)


def get_or_make_var(expr):
    """
        Must return a variable, and list of flat normal constraints
        Determines whether this is a Boolean or Integer variable and returns
        the equivalent of: (var, normalize(expr) == var)
    """
    if __is_flat_var(expr):
        return (expr, [])

    if is_any_list(expr):
        raise Exception(f"Expected single variable, not a list for: {expr}")

    if expr.is_bool():
        # normalize expr into a boolexpr LHS, reify LHS == bvar
        (flatexpr, flatcons) = normalized_boolexpr(expr)

        bvar = _BoolVarImpl()
        return (bvar, [flatexpr == bvar]+flatcons)

    else:
        # normalize expr into a numexpr LHS,
        # then compute bounds and return (newintvar, LHS == newintvar)
        (flatexpr, flatcons) = normalized_numexpr(expr)

        if isinstance(flatexpr, Operator) and expr.name == "wsum":
            # more complex args, and weights can be negative, so more complex lbs/ubs
            weights, flatvars  = flatexpr.args
            bounds = np.array([[w * fvar.lb for w, fvar in zip(weights, flatvars)],
                               [w * fvar.ub for w, fvar in zip(weights, flatvars)]])
            lb, ub = bounds.min(axis=0).sum(), bounds.max(axis=0).sum() # for every column is axis=0...
            ivar = _IntVarImpl(lb, ub)
            return (ivar, [flatexpr == ivar]+flatcons)

        elif isinstance(flatexpr, Operator):
            lbs = [var.lb if isinstance(var, _NumVarImpl) else var for var in flatexpr.args]
            ubs = [var.ub if isinstance(var, _NumVarImpl) else var for var in flatexpr.args]

            if flatexpr.name == 'abs': # unary
                if lbs[0] < 0 and ubs[0] > 0:
                    lb = 0 # from neg to pos, so includes 0
                else:
                    lb = min(abs(lbs[0]), abs(ubs[0])) # same sign, take smallest
                ub = max(abs(lbs[0]), abs(ubs[0])) # largest abs value
                ivar = _IntVarImpl(lb, ub)
            elif flatexpr.name == 'mul': # binary
                v0 = [lbs[0], ubs[0]]
                v1 = [lbs[1], ubs[1]]
                bnds = [v0[i]*v1[j] for i in [0,1] for j in [0,1]]
                ivar = _IntVarImpl(min(bnds),max(bnds))
            elif flatexpr.name == 'div': # binary
                num = [lbs[0], ubs[0]]
                denom = [lbs[1], ubs[1]]
                bnds = [num[i]/denom[j] for i in [0,1] for j in [0,1]]
                # the above can give fractional values, tighten bounds to integer
                ivar = _IntVarImpl(math.ceil(min(bnds)), math.floor(max(bnds)))
            elif flatexpr.name == 'mod': # binary
                l = np.arange(lbs[0], ubs[0]+1)
                r = np.arange(lbs[1], ubs[1]+1)
                # check all possibilities
                remainders = np.mod(l[:,None],r)
                lb, ub = np.min(remainders), np.max(remainders)
                ivar = _IntVarImpl(lb,ub)
            elif flatexpr.name == 'pow': # binary
                base = [lbs[0], ubs[0]]
                exp = [lbs[1], ubs[1]]
                if exp[0] < 0:
                    raise NotImplementedError("Power operator: For integer values, exponent must be non-negative")
                bnds = [base[i]**exp[j] for i in [0,1] for j in [0,1]]
                if exp[1] > 0: # even/uneven behave differently when base is negative
                    bnds += [base[0]**(exp[1]-1), base[1]**(exp[1]-1)]
                ivar = _IntVarImpl(min(bnds), max(bnds))
            elif flatexpr.name == 'sum': # n-ary
                ivar = _IntVarImpl(sum(lbs), sum(ubs))
            elif flatexpr.is_bool(): # Boolean
                ivar = _BoolVarImpl() # TODO: we can support Bool? check, update docs
            else:
                raise Exception("Operator '{}' not known in get_or_make_var".format(expr.name)) # or bug

            return (ivar, [flatexpr == ivar]+flatcons)

        else:
            """
            - Global constraint (non-Boolean) (examples: Max,Min,Element)
            """
            # we don't currently have a generic way to get bounds from non-Boolean globals...
            # XXX Add to GlobalCons as function? e.g. (lb,ub) = expr.get_bounds()? would also work for Operator...
            ivar = _IntVarImpl(-2147483648, 2147483647) # TODO, this can breaks solvers

            return (ivar, [flatexpr == ivar]+flatcons)


def get_or_make_var_or_list(expr):
    """ Like get_or_make_var() but also accepts and recursively transforms lists
        Used to convert arguments of globals
    """
    if __is_flat_var_or_list(expr):
        return (expr,[])
    elif is_any_list(expr):
        flatvars, flatcons = zip(*[get_or_make_var(arg) for arg in expr])
        return (flatvars, [c for con in flatcons for c in con])
    else:
        return get_or_make_var(expr)


def normalized_boolexpr(expr):
    """
        all 'flat normal form' Boolean expressions that can be 'reified', meaning that

            - expr == BoolVar
            - expr != BoolVar
            - expr -> BoolVar

        are valid expressions.

        Currently, this is the case for:
        - Boolean operators: and([Var]), or([Var])             (CPMpy class 'Operator', is_bool())
        - Boolean equality: Var == Var                         (CPMpy class 'Comparison')
        - Global constraint (Boolean): global([Var]*)          (CPMpy class 'GlobalConstraint', is_bool())
        - Comparison constraint (see elsewhere)                (CPMpy class 'Comparison')

        output: (base_expr, base_cons) with:
            base_expr: same as 'expr', but all arguments are variables
            base_cons: list of flat normal constraints
    """
    assert(not __is_flat_var(expr))
    assert(expr.is_bool()) 
    if isinstance(expr, Operator):
        # and, or, ->

        # apply De Morgan's transform for "implies"
        if expr.name == '->':
            # TODO, optimisation if args0 is an 'and'?
            (lhs,lcons) = get_or_make_var(expr.args[0])
            # TODO, optimisation if args1 is an 'or'?
            (rhs,rcons) = get_or_make_var(expr.args[1])
            return ((~lhs | rhs), lcons+rcons)

        if all(__is_flat_var(arg) for arg in expr.args):
            return (expr, [])
        else:
            # one of the arguments is not flat, flatten all
            flatvars, flatcons = zip(*[get_or_make_var(arg) for arg in expr.args])
            newexpr = Operator(expr.name, flatvars)
            return (newexpr, [c for con in flatcons for c in con])

    elif isinstance(expr, Comparison):
        if all(__is_flat_var(arg) for arg in expr.args):
            return (expr, [])
        else:
            # LHS can be numexpr, RHS has to be variable

            # TODO: optimisations that swap directions instead when it can avoid to create vars
            """
            if expr.name == '==' or expr.name == '!=':
                # RHS has to be variable, LHS can be more
                if __is_flat_var(lexpr) and not __is_flat_var(rexpr):
                    # LHS is var and RHS not, swap for new expression
                    lexpr, rexpr = rexpr, lexpr

                if __is_numexpr(lexpr) and __is_numexpr(rexpr):
                    # numeric case
                    (lrich, lcons) = flatten_objective(lexpr)
                    (rvar, rcons) = flatten_numexpr(rexpr)
                else:
                    # Boolean case
                    # make LHS reify_ready, RHS var
                    (lrich, lcons) = reify_ready_boolexpr(lexpr)
                    (rvar, rcons) = flatten_boolexpr(rexpr)
                flatcons += [Comparison(expr.name, lrich, rvar)]+lcons+rcons

            else: # inequalities '<=', '<', '>=', '>'
                newname = expr.name
                # LHS can be linexpr, RHS a var
                if __is_flat_var(lexpr) and not __is_flat_var(rexpr):
                    # LHS is var and RHS not, swap for new expression (incl. operator name)
                    lexpr, rexpr = rexpr, lexpr
                    if   expr.name == "<=": newname = ">="
                    elif expr.name == "<":  newname = ">"
                    elif expr.name == ">=": newname = "<="
                    elif expr.name == ">":  newname = "<"

                # make LHS like objective, RHS var
                (lrich, lcons) = flatten_objective(lexpr)
                (rvar, rcons) = flatten_numexpr(rexpr)
                flatcons += [Comparison(newname, lrich, rvar)]+lcons+rcons
            """

            # RHS must be var (or const)
            lexpr, rexpr = expr.args
            exprname = expr.name

            # ==,!=: can swap if lhs is var and rhs is not
            if (exprname == '==' or exprname == '!=') and \
                not __is_flat_var(rexpr) and __is_flat_var(lexpr):
                lexpr, rexpr = rexpr, lexpr

            # ensure rhs is var
            (rvar, rcons) = get_or_make_var(rexpr)

            # LHS: check if Boolexpr == smth:
            if (exprname == '==' or exprname == '!=') and lexpr.is_bool():
                if is_num(rexpr):
                    # BoolExpr == 0|False
                    assert (not rexpr), f"should be false: {rexpr}" # 'true' is preprocessed away

                    nnexpr = negated_normal(lexpr)
                    return normalized_boolexpr(nnexpr)

                # this is a reified constraint, so lhs must be var too to be in normal form
                (lhs, lcons) = get_or_make_var(lexpr)
                if expr.name == '!=':
                    # != not needed, negate RHS variable
                    rhs = ~rvar
                    exprname = '=='
            else:
                # other cases: LHS is numexpr
                (lhs, lcons) = normalized_numexpr(lexpr)

            return (Comparison(exprname, lhs, rvar), lcons+rcons)

    else:
        """
        - Global constraint (Boolean): global([Var]*)          (CPMpy class 'GlobalConstraint', is_bool())
        """
        # just recursively flatten args, which can be lists
        if all(__is_flat_var_or_list(arg) for arg in expr.args):
            return (expr, [])
        else:
            # recursively flatten all children
            flatargs, flatcons = zip(*[get_or_make_var_or_list(arg) for arg in expr.args])

            # take copy, replace args
            newexpr = copy.copy(expr) # shallow or deep? currently shallow
            newexpr.args = flatargs
            return (newexpr, [c for con in flatcons for c in con])


def normalized_numexpr(expr):
    """
        all 'flat normal form' numeric expressions...

        Currently, this is the case for:

        - Operator (non-Boolean) with all args Var/constant (examples: +,*,/,mod,wsum)
                                                           (CPMpy class 'Operator', not is_bool())
        - Global constraint (non-Boolean) (examples: Max,Min,Element)
                                                           (CPMpy class 'GlobalConstraint', not is_bool()))

        output: (base_expr, base_cons) with:
            base_expr: same as 'expr', but all arguments are variables
            base_cons: list of flat normal constraints
    """
    # XXX a boolexpr is also a valid numexpr... e.g. 30*(iv > 5) + ... see mario obj.
    if __is_flat_var(expr):
        return (expr, [])

    elif expr.is_bool():
        # unusual case, but its truth-value is a valid numexpr
        # so reify and return the boolvar
        return get_or_make_var(expr)

    elif isinstance(expr, Operator):
        # special case, -var, turn into -1*args[0]
        if expr.name == '-': # unary
            return normalized_numexpr(-1*expr.args[0])

        if all(__is_flat_var(arg) for arg in expr.args):
            return (expr, [])

        elif expr.name == 'wsum': # unary
            weights, sub_exprs  = expr.args
            flatvars, flatcons = map(list, zip(*[get_or_make_var(arg) for arg in sub_exprs])) # also bool, reified...
            newexpr = Operator(expr.name, (weights, flatvars))
            return (newexpr, [c for con in flatcons for c in con])

        else: # generic operator
            # recursively flatten all children
            flatvars, flatcons = zip(*[get_or_make_var(arg) for arg in expr.args])

            newexpr = Operator(expr.name, flatvars)
            return (newexpr, [c for con in flatcons for c in con])
    else:
        # Global constraint (non-Boolean) (examples: Max,Min,Element)

        # just recursively flatten args, which can be lists
        if all(__is_flat_var_or_list(arg) for arg in expr.args):
            return (expr, [])
        else:
            # recursively flatten all children
            flatvars, flatcons = zip(*[get_or_make_var_or_list(arg) for arg in expr.args])

            # take copy, replace args
            newexpr = copy.copy(expr) # shallow or deep? currently shallow
            newexpr.args = flatvars
            return (newexpr, [c for con in flatcons for c in con])

    raise Exception("Operator '{}' not allowed as numexpr".format(expr)) # or bug

def negated_normal(expr):
    """
        WORK IN PROGRESS
        Negate 'expr' by pushing the negation down into it and its args

        Comparison: swap comparison sign
        Operator.is_bool(): apply DeMorgan
        Global: should call decompose and negate that?

        This function only ensures 'negated normal' for the top-level
        constraint (negating arguments recursively as needed),
        it does not ensure flatness (except if the input is flat)
    """

    if __is_flat_var(expr):
        return ~expr

    elif isinstance(expr, Comparison):
        newexpr = copy.copy(expr)
        if   expr.name == '==': newexpr.name = '!='
        elif expr.name == '!=': newexpr.name = '=='
        elif expr.name == '<=': newexpr.name = '>'
        elif expr.name == '<':  newexpr.name = '>='
        elif expr.name == '>=': newexpr.name = '<'
        elif expr.name == '>':  newexpr.name = '<='
        return newexpr

    elif isinstance(expr, Operator):
        assert(expr.is_bool())

        if expr.name == 'and':
            return Operator('or', [negated_normal(arg) for arg in expr.args])
        elif expr.name == 'or':
            return Operator('and', [negated_normal(arg) for arg in expr.args])
        elif expr.name == '->':
            return expr.args[0] & negated_normal(expr.args[1])
        else:
            #raise NotImplementedError("negate_normal {}".format(expr))
            return expr == 0 # can't do better than this...

    elif expr.name == 'xor':
        # avoid circular import
        from ..expressions.globalconstraints import Xor
        # stay in xor space
        # only negated last element
        return Xor(expr.args[:-1]) ^ negated_normal(expr.args[-1])

    else:
        # global...
        #raise NotImplementedError("negate_normal {}".format(expr))
<<<<<<< HEAD
        return expr == 0 # can't do better than this...

def _wsum_should_flatten(arg):
    # in flatten we also turn negations (in sums) into weighted sums,
    # for stronger expression simplification
    if isinstance(arg, Operator) and arg.name == "-":
        return True
    return _wsum_should(arg)

def _wsum_make_flatten(sub_expr):
    # Mixed operator weighted sums that can be flattened into one,
    # where any of the sub expressions is a sum, mul, neg, ...
    # e.g. bv0 - 3 * (bv2 + 2 * bv1)
    if sub_expr.name == 'wsum':
        w_new, x_new = [], []
        for wi, xi in zip(sub_expr.args[0], sub_expr.args[1]):
            wni, xni = _wsum_make_flatten(xi)
            wni = [wnij * wi for wnij in wni]
            w_new += wni
            x_new += xni
        return w_new, x_new
    elif sub_expr.name == 'mul':
        w = sub_expr.args[0]
        wi, x = _wsum_make_flatten(sub_expr.args[1])
        wi_new = [wij*w for wij in wi]
        return wi_new, x
    elif sub_expr.name == "sum":
        w_new, x_new = [], []
        for xi in sub_expr.args:
            wni, xni = _wsum_make_flatten(xi)
            w_new += wni
            x_new += xni
        return w_new, x_new
    elif sub_expr.name == "-" and isinstance(sub_expr.args[0], Operator):
        # - (3 * y)
        w, x = _wsum_make_flatten(sub_expr.args[0])
        return [-i for i in w], x

    ## base case
    return _wsum_make(sub_expr)
=======
        return expr == 0 # can't do better than this...
>>>>>>> 7a8322e7
<|MERGE_RESOLUTION|>--- conflicted
+++ resolved
@@ -187,20 +187,20 @@
     - Numeric inequality (>=,>,<,<=,): Numexpr >=< Var     (CPMpy class 'Comparison')
     - Reification (double implication): Boolexpr == Var    (CPMpy class 'Comparison')
         """
-<<<<<<< HEAD
+        # <<<<<<< HEAD
         left, right = expr.args[0], expr.args[1]
 
         # Flatten a complex weighted sum where any of the sub expressions is a sum, mul, neg, ...
         # e.g. bv0 - 3 * (bv2 + 2 * bv1)
         if isinstance(left, Operator) and \
-           (left.name == "wsum" or
+            (left.name == "wsum" or
             any(_wsum_should_flatten(sub_expr) for sub_expr in left.args) ):
             w_new, x_new = _wsum_make_flatten(left)
             return [Comparison(expr.name, Operator("wsum",[w_new, x_new] ),right)]
-=======
+        # =======
         if all(__is_flat_var(arg) for arg in expr.args):
             return [expr]
->>>>>>> 7a8322e7
+        # >>>>>>> master
 
         # swap 'Var == Expr' to normal 'Expr == Var'
         lexpr, rexpr = expr.args
@@ -619,8 +619,8 @@
     else:
         # global...
         #raise NotImplementedError("negate_normal {}".format(expr))
-<<<<<<< HEAD
         return expr == 0 # can't do better than this...
+# <<<<<<< HEAD
 
 def _wsum_should_flatten(arg):
     # in flatten we also turn negations (in sums) into weighted sums,
@@ -660,6 +660,5 @@
 
     ## base case
     return _wsum_make(sub_expr)
-=======
-        return expr == 0 # can't do better than this...
->>>>>>> 7a8322e7
+# =======
+# >>>>>>> master