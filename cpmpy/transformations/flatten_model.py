"""
Flattening a model (or individual constraints) into 'flat normal form'.

In flat normal form, constraints belong to one of three families with all arguments
either constants, variables, list of constants or list of variables, and
some binary constraints have a canonical order of variables.

Furthermore, it is 'negated normal' meaning that the ~ (negation operator) only appears
before a Boolean variable (in CPMpy, absorbed in a 'NegBoolView'),
and it is 'negation normal' meaning that the - (negative operator) only appears before
a constant, that is a - b :: a + -1*b :: wsum([1,-1],[a,b])

The three families of possible constraints are:

Base constraints: (no nesting)
------------------------------

    - Boolean variable
    - Boolean operators: and([Var]), or([Var]), xor([Var]) (CPMpy class 'Operator', is_bool())
    - Boolean impliciation: Var -> Var                     (CPMpy class 'Operator', is_bool())
    - Boolean equality: Var == Var                         (CPMpy class 'Comparison')
                        Var == Constant                    (CPMpy class 'Comparison')
    - Global constraint (Boolean): global([Var]*)          (CPMpy class 'GlobalConstraint', is_bool())

Comparison constraints: (up to one nesting on one side)
-------------------------------------------------------

    - Numeric equality:  Numexpr == Var                    (CPMpy class 'Comparison')
                         Numexpr == Constant               (CPMpy class 'Comparison')
    - Numeric disequality: Numexpr != Var                  (CPMpy class 'Comparison')
                           Numexpr != Constant             (CPMpy class 'Comparison')
    - Numeric inequality (>=,>,<,<=): Numexpr >=< Var      (CPMpy class 'Comparison')

    Numexpr:

        - Operator (non-Boolean) with all args Var/constant (examples: +,*,/,mod,wsum)
                                                           (CPMpy class 'Operator', not is_bool())
        - Global constraint (non-Boolean) (examples: Max,Min,Element)
                                                           (CPMpy class 'GlobalConstraint', not is_bool()))

    wsum: wsum([Const],[Var]) represents sum([Const]*[Var]) # TODO: not implemented yet

Reify/imply constraint: (up to two nestings on one side)
--------------------------------------------------------

    - Reification (double implication): Boolexpr == Var    (CPMpy class 'Comparison')
    - Implication: Boolexpr -> Var                         (CPMpy class 'Operator', is_bool())
                   Var -> Boolexpr                         (CPMpy class 'Operator', is_bool())

    Boolexpr:

        - Boolean operators: and([Var]), or([Var]), xor([Var]) (CPMpy class 'Operator', is_bool())
        - Boolean equality: Var == Var                         (CPMpy class 'Comparison')
        - Global constraint (Boolean): global([Var]*)          (CPMpy class 'GlobalConstraint', is_bool())
        - Comparison constraint (see above)                    (CPMpy class 'Comparison')
    
    Reification of a comparison is the most complex case as it can allow up to 3 levels of nesting in total, e.g.:

        - (wsum([1,2,3],[IV1,IV2,IV3]) > 5) == BV
        - (IV1 == IV2) == BV
        - (BV1 == BV2) == BV3

Objective: (up to one nesting)
------------------------------

    - Satisfaction problem: None
    - Decision variable: Var
    - Linear: sum([Var])                                   (CPMpy class 'Operator', name 'sum')
              wsum([Const],[Var])                          (CPMpy class 'Operator', name 'wsum')

The output after calling flatten_model() or flatten_constraint() will ONLY contain expressions
of the form specified above.

The flattening does not promise to do common subexpression elimination or to automatically group
commutative expressions (and, or, sum, wsum, ...) but such optimisations should be added later.

TODO: update behind_the_scenes.rst doc with the new 'flat normal form'
TODO: small optimisations, e.g. and/or chaining (potentially after negation), see test_flatten
"""
import copy
import math
import numpy as np
from ..expressions.core import *
from ..expressions.core import _wsum_should
from ..expressions.core import _wsum_make
from ..expressions.variables import _NumVarImpl, _IntVarImpl, _BoolVarImpl, NegBoolView
from ..expressions.utils import is_num, is_any_list

def flatten_model(orig_model):
    """
        Receives model, returns new model where every constraint is in 'flat normal form'
    """
    from ..model import Model  # otherwise circular dependency...

    # the top-level constraints
    basecons = []
    for con in orig_model.constraints:
        basecons += flatten_constraint(con)

    # the objective
    if orig_model.objective_ is None:
        return Model(*basecons)  # no objective, satisfaction problem
    else:
        (newobj, newcons) = flatten_objective(orig_model.objective_)
        basecons += newcons
        if orig_model.objective_is_min:
            return Model(*basecons, minimize=newobj)
        else:
            return Model(*basecons, maximize=newobj)


def flatten_constraint(expr):
    """
        input is any expression; except bool, is_num(), pure _NumVarImpl,
        or Operator/GlobalConstraint with not is_bool()
        
        output: see definition of 'flat normal form' above.

        it will return 'Exception' if something is not supported
        TODO, what built-in python error is best?
    """
    # base cases
    if isinstance(expr, bool):
        if expr:
            return []
        else:
            return [expr]  # not sure about this one... means False is a valid FNF expression
    elif isinstance(expr, _BoolVarImpl):
        return [expr]
    elif is_num(expr) or isinstance(expr, _NumVarImpl):
        raise Exception("Numeric constants or numeric variables not allowed as base constraint")

    # recursively flatten list of constraints
    if is_any_list(expr):
        flatcons = []
        for e in expr:
            flatcons += flatten_constraint(e)  # add all at end
        return flatcons
    # recursively flatten top-level 'and'
    if isinstance(expr, Operator) and expr.name == 'and':
        flatcons = []
        for e in expr.args:
            flatcons += flatten_constraint(e)  # add all at end
        return flatcons

    assert expr.is_bool(), f"Boolean expressions only in flatten_constraint, `{expr}` not allowed."

    if isinstance(expr, Operator):
        """
            - Base Boolean operators: and([Var]), or([Var])        (CPMpy class 'Operator', is_bool())
            - Base Boolean impliciation: Var -> Var                (CPMpy class 'Operator', is_bool())
            - Implication: Boolexpr -> Var                         (CPMpy class 'Operator', is_bool())
                           Var -> Boolexpr                         (CPMpy class 'Operator', is_bool())
        """
        # does not type-check that arguments are bool... Could do now with expr.is_bool()!
        if all(__is_flat_var(arg) for arg in expr.args):
            return [expr]

        if expr.name == '->':
            # ->, allows a boolexpr on one side
            if isinstance(expr.args[0], _BoolVarImpl):
                # LHS is var, ensure RHS is normalized 'Boolexpr'
                lhs = expr.args[0]
                (rhs,flatcons) = normalized_boolexpr(expr.args[1])
            else:
                # make LHS normalized 'Boolexpr', RHS must be a var
                (lhs,lcons) = normalized_boolexpr(expr.args[0])
                (rhs,rcons) = get_or_make_var(expr.args[1])
                flatcons = lcons+rcons

            newexpr = Operator(expr.name, (lhs,rhs))
            return [newexpr]+flatcons
        else:
            # a normalizable boolexpr
            (con, flatcons) = normalized_boolexpr(expr)
            return [con]+flatcons


    elif isinstance(expr, Comparison):
        """
    - Base Boolean equality: Var == Var                         (CPMpy class 'Comparison')
                             Var == Constant                    (CPMpy class 'Comparison')
    - Numeric equality:  Numexpr == Var                    (CPMpy class 'Comparison')
                         Numexpr == Constant               (CPMpy class 'Comparison')
    - Numeric disequality: Numexpr != Var                  (CPMpy class 'Comparison')
                           Numexpr != Constant             (CPMpy class 'Comparison')
    - Numeric inequality (>=,>,<,<=,): Numexpr >=< Var     (CPMpy class 'Comparison')
    - Reification (double implication): Boolexpr == Var    (CPMpy class 'Comparison')
        """
<<<<<<< HEAD
        # <<<<<<< HEAD
=======

>>>>>>> 325cb494
        left, right = expr.args[0], expr.args[1]

        # Flatten a complex weighted sum where any of the sub expressions is a sum, mul, neg, ...
        # e.g. bv0 - 3 * (bv2 + 2 * bv1)
        if isinstance(left, Operator) and \
            (left.name == "wsum" or
            any(_wsum_should_flatten(sub_expr) for sub_expr in left.args) ):
            w_new, x_new = _wsum_make_flatten(left)
            return [Comparison(expr.name, Operator("wsum",[w_new, x_new] ),right)]
<<<<<<< HEAD
        # =======
=======

>>>>>>> 325cb494
        if all(__is_flat_var(arg) for arg in expr.args):
            return [expr]
        # >>>>>>> master

        # swap 'Var == Expr' to normal 'Expr == Var'
        lexpr, rexpr = expr.args
        if (expr.name == '==' or expr.name == '!=') \
                and __is_flat_var(lexpr) and not __is_flat_var(rexpr):
            lexpr, rexpr = rexpr, lexpr

        # ensure rhs is var
        (rvar, rcons) = get_or_make_var(rexpr)

        exprname = expr.name  # so it can be modified
        # 'BoolExpr != Rvar' to normal 'BoolExpr == ~Rvar'
        if exprname == '!=' and lexpr.is_bool():  # negate rvar
            exprname = '=='
            rvar = ~rvar

        # Reification (double implication): Boolexpr == Var
        if exprname == '==' and lexpr.is_bool():
            if is_num(rexpr):
                # shortcut, full original one is normalizable BoolExpr
                # such as And(v1,v2,v3) == 0
                (con, flatcons) = normalized_boolexpr(expr)
                return [con]+flatcons
            else:
                (lhs, lcons) = normalized_boolexpr(lexpr)
        else:
            # other cases: LHS is numexpr
            (lhs, lcons) = normalized_numexpr(lexpr)

        return [Comparison(exprname, lhs, rvar)]+lcons+rcons

    else:
        """
    - Global constraint (Boolean): global([Var]*)          (CPMpy class 'GlobalConstraint', is_bool())
        """
        (con, flatcons) = normalized_boolexpr(expr)
        return [con] + flatcons


def flatten_objective(expr, supported=frozenset(["sum","wsum"])):
    """
    - Decision variable: Var
    - Linear: sum([Var])                                   (CPMpy class 'Operator', name 'sum')
              wsum([Const],[Var])                          (CPMpy class 'Operator', name 'wsum')
    """
    # lets be very explicit here
    if is_any_list(expr):
        # one source of errors is sum(v) where v is a matrix, use v.sum() instead
        raise Exception(f"Objective expects a single variable/expression, not a list of expressions")

    if isinstance(expr, Expression) and expr.name in supported:
        return normalized_numexpr(expr)
    else:
        # any other numeric expression
        return get_or_make_var(expr)


def __is_flat_var(arg):
    """ True if the variable is a numeric constant, or a _NumVarImpl (incl subclasses)
    """
    return is_num(arg) or isinstance(arg, _NumVarImpl)

def __is_flat_var_or_list(arg):
    """ True if the variable is a numeric constant, or a _NumVarImpl (incl subclasses)
        or a list of __is_flat_var_or_list
    """
    return is_num(arg) or isinstance(arg, _NumVarImpl) or \
           is_any_list(arg) and all(__is_flat_var_or_list(el) for el in arg)


def get_or_make_var(expr):
    """
        Must return a variable, and list of flat normal constraints
        Determines whether this is a Boolean or Integer variable and returns
        the equivalent of: (var, normalize(expr) == var)
    """
    if __is_flat_var(expr):
        return (expr, [])

    if is_any_list(expr):
        raise Exception(f"Expected single variable, not a list for: {expr}")

    if expr.is_bool():
        # normalize expr into a boolexpr LHS, reify LHS == bvar
        (flatexpr, flatcons) = normalized_boolexpr(expr)

        bvar = _BoolVarImpl()
        return (bvar, [flatexpr == bvar]+flatcons)

    else:
        # normalize expr into a numexpr LHS,
        # then compute bounds and return (newintvar, LHS == newintvar)
        (flatexpr, flatcons) = normalized_numexpr(expr)

        if isinstance(flatexpr, Operator) and expr.name == "wsum":
            # more complex args, and weights can be negative, so more complex lbs/ubs
            weights, flatvars  = flatexpr.args
            bounds = np.array([[w * fvar.lb for w, fvar in zip(weights, flatvars)],
                               [w * fvar.ub for w, fvar in zip(weights, flatvars)]])
            lb, ub = bounds.min(axis=0).sum(), bounds.max(axis=0).sum() # for every column is axis=0...
            ivar = _IntVarImpl(lb, ub)
            return (ivar, [flatexpr == ivar]+flatcons)

        elif isinstance(flatexpr, Operator):
            lbs = [var.lb if isinstance(var, _NumVarImpl) else var for var in flatexpr.args]
            ubs = [var.ub if isinstance(var, _NumVarImpl) else var for var in flatexpr.args]

            if flatexpr.name == 'abs': # unary
                if lbs[0] < 0 and ubs[0] > 0:
                    lb = 0 # from neg to pos, so includes 0
                else:
                    lb = min(abs(lbs[0]), abs(ubs[0])) # same sign, take smallest
                ub = max(abs(lbs[0]), abs(ubs[0])) # largest abs value
                ivar = _IntVarImpl(lb, ub)
            elif flatexpr.name == "sub": # binary
                lb = lbs[0] - ubs[1]
                ub = ubs[0] - lbs[1]
                ivar = _IntVarImpl(lb,ub)
            elif flatexpr.name == 'mul': # binary
                v0 = [lbs[0], ubs[0]]
                v1 = [lbs[1], ubs[1]]
                bnds = [v0[i]*v1[j] for i in [0,1] for j in [0,1]]
                ivar = _IntVarImpl(min(bnds),max(bnds))
            elif flatexpr.name == 'div': # binary
                num = [lbs[0], ubs[0]]
                denom = [lbs[1], ubs[1]]
                bnds = [num[i]/denom[j] for i in [0,1] for j in [0,1]]
                # the above can give fractional values, tighten bounds to integer
                ivar = _IntVarImpl(math.ceil(min(bnds)), math.floor(max(bnds)))
            elif flatexpr.name == 'mod': # binary
                l = np.arange(lbs[0], ubs[0]+1)
                r = np.arange(lbs[1], ubs[1]+1)
                # check all possibilities
                remainders = np.mod(l[:,None],r)
                lb, ub = np.min(remainders), np.max(remainders)
                ivar = _IntVarImpl(lb,ub)
            elif flatexpr.name == 'pow': # binary
                base = [lbs[0], ubs[0]]
                exp = [lbs[1], ubs[1]]
                if exp[0] < 0:
                    raise NotImplementedError("Power operator: For integer values, exponent must be non-negative")
                bnds = [base[i]**exp[j] for i in [0,1] for j in [0,1]]
                if exp[1] > 0: # even/uneven behave differently when base is negative
                    bnds += [base[0]**(exp[1]-1), base[1]**(exp[1]-1)]
                ivar = _IntVarImpl(min(bnds), max(bnds))
            elif flatexpr.name == 'sum': # n-ary
                ivar = _IntVarImpl(sum(lbs), sum(ubs))
            elif flatexpr.is_bool(): # Boolean
                ivar = _BoolVarImpl() # TODO: we can support Bool? check, update docs
            else:
                raise Exception("Operator '{}' not known in get_or_make_var".format(expr.name)) # or bug

            return (ivar, [flatexpr == ivar]+flatcons)

        else:
            """
            - Global constraint (non-Boolean) (examples: Max,Min,Element)
            """
            # we don't currently have a generic way to get bounds from non-Boolean globals...
            # XXX Add to GlobalCons as function? e.g. (lb,ub) = expr.get_bounds()? would also work for Operator...
            ivar = _IntVarImpl(-2147483648, 2147483647) # TODO, this can breaks solvers

            return (ivar, [flatexpr == ivar]+flatcons)


def get_or_make_var_or_list(expr):
    """ Like get_or_make_var() but also accepts and recursively transforms lists
        Used to convert arguments of globals
    """
    if __is_flat_var_or_list(expr):
        return (expr,[])
    elif is_any_list(expr):
        flatvars, flatcons = zip(*[get_or_make_var(arg) for arg in expr])
        return (flatvars, [c for con in flatcons for c in con])
    else:
        return get_or_make_var(expr)


def normalized_boolexpr(expr):
    """
        all 'flat normal form' Boolean expressions that can be 'reified', meaning that

            - expr == BoolVar
            - expr != BoolVar
            - expr -> BoolVar

        are valid expressions.

        Currently, this is the case for:
        - Boolean operators: and([Var]), or([Var])             (CPMpy class 'Operator', is_bool())
        - Boolean equality: Var == Var                         (CPMpy class 'Comparison')
        - Global constraint (Boolean): global([Var]*)          (CPMpy class 'GlobalConstraint', is_bool())
        - Comparison constraint (see elsewhere)                (CPMpy class 'Comparison')

        output: (base_expr, base_cons) with:
            base_expr: same as 'expr', but all arguments are variables
            base_cons: list of flat normal constraints
    """
    assert(not __is_flat_var(expr))
    assert(expr.is_bool()) 
    if isinstance(expr, Operator):
        # and, or, ->

        # apply De Morgan's transform for "implies"
        if expr.name == '->':
            # TODO, optimisation if args0 is an 'and'?
            (lhs,lcons) = get_or_make_var(expr.args[0])
            # TODO, optimisation if args1 is an 'or'?
            (rhs,rcons) = get_or_make_var(expr.args[1])
            return ((~lhs | rhs), lcons+rcons)

        if all(__is_flat_var(arg) for arg in expr.args):
            return (expr, [])
        else:
            # one of the arguments is not flat, flatten all
            flatvars, flatcons = zip(*[get_or_make_var(arg) for arg in expr.args])
            newexpr = Operator(expr.name, flatvars)
            return (newexpr, [c for con in flatcons for c in con])

    elif isinstance(expr, Comparison):
        if all(__is_flat_var(arg) for arg in expr.args):
            return (expr, [])
        else:
            # LHS can be numexpr, RHS has to be variable

            # TODO: optimisations that swap directions instead when it can avoid to create vars
            """
            if expr.name == '==' or expr.name == '!=':
                # RHS has to be variable, LHS can be more
                if __is_flat_var(lexpr) and not __is_flat_var(rexpr):
                    # LHS is var and RHS not, swap for new expression
                    lexpr, rexpr = rexpr, lexpr

                if __is_numexpr(lexpr) and __is_numexpr(rexpr):
                    # numeric case
                    (lrich, lcons) = flatten_objective(lexpr)
                    (rvar, rcons) = flatten_numexpr(rexpr)
                else:
                    # Boolean case
                    # make LHS reify_ready, RHS var
                    (lrich, lcons) = reify_ready_boolexpr(lexpr)
                    (rvar, rcons) = flatten_boolexpr(rexpr)
                flatcons += [Comparison(expr.name, lrich, rvar)]+lcons+rcons

            else: # inequalities '<=', '<', '>=', '>'
                newname = expr.name
                # LHS can be linexpr, RHS a var
                if __is_flat_var(lexpr) and not __is_flat_var(rexpr):
                    # LHS is var and RHS not, swap for new expression (incl. operator name)
                    lexpr, rexpr = rexpr, lexpr
                    if   expr.name == "<=": newname = ">="
                    elif expr.name == "<":  newname = ">"
                    elif expr.name == ">=": newname = "<="
                    elif expr.name == ">":  newname = "<"

                # make LHS like objective, RHS var
                (lrich, lcons) = flatten_objective(lexpr)
                (rvar, rcons) = flatten_numexpr(rexpr)
                flatcons += [Comparison(newname, lrich, rvar)]+lcons+rcons
            """

            # RHS must be var (or const)
            lexpr, rexpr = expr.args
            exprname = expr.name

            # ==,!=: can swap if lhs is var and rhs is not
            if (exprname == '==' or exprname == '!=') and \
                not __is_flat_var(rexpr) and __is_flat_var(lexpr):
                lexpr, rexpr = rexpr, lexpr

            # ensure rhs is var
            (rvar, rcons) = get_or_make_var(rexpr)

            # LHS: check if Boolexpr == smth:
            if (exprname == '==' or exprname == '!=') and lexpr.is_bool():
                if is_num(rexpr):
                    # BoolExpr == 0|False
                    assert (not rexpr), f"should be false: {rexpr}" # 'true' is preprocessed away
                    if exprname == '==':
                        nnexpr = negated_normal(lexpr)
                        return normalized_boolexpr(nnexpr)
                    else: # !=, should only be possible in dubble negation
                        return normalized_boolexpr(lexpr)

                # this is a reified constraint, so lhs must be var too to be in normal form
                (lhs, lcons) = get_or_make_var(lexpr)
                if expr.name == '!=':
                    # != not needed, negate RHS variable
                    rhs = ~rvar
                    exprname = '=='
            else:
                # other cases: LHS is numexpr
                (lhs, lcons) = normalized_numexpr(lexpr)

            return (Comparison(exprname, lhs, rvar), lcons+rcons)

    else:
        """
        - Global constraint (Boolean): global([Var]*)          (CPMpy class 'GlobalConstraint', is_bool())
        """
        # just recursively flatten args, which can be lists
        if all(__is_flat_var_or_list(arg) for arg in expr.args):
            return (expr, [])
        else:
            # recursively flatten all children
            flatargs, flatcons = zip(*[get_or_make_var_or_list(arg) for arg in expr.args])

            # take copy, replace args
            newexpr = copy.copy(expr) # shallow or deep? currently shallow
            newexpr.args = flatargs
            return (newexpr, [c for con in flatcons for c in con])


def normalized_numexpr(expr):
    """
        all 'flat normal form' numeric expressions...

        Currently, this is the case for:

        - Operator (non-Boolean) with all args Var/constant (examples: +,*,/,mod,wsum)
                                                           (CPMpy class 'Operator', not is_bool())
        - Global constraint (non-Boolean) (examples: Max,Min,Element)
                                                           (CPMpy class 'GlobalConstraint', not is_bool()))

        output: (base_expr, base_cons) with:
            base_expr: same as 'expr', but all arguments are variables
            base_cons: list of flat normal constraints
    """
    # XXX a boolexpr is also a valid numexpr... e.g. 30*(iv > 5) + ... see mario obj.
    if __is_flat_var(expr):
        return (expr, [])

    elif expr.is_bool():
        # unusual case, but its truth-value is a valid numexpr
        # so reify and return the boolvar
        return get_or_make_var(expr)

    elif isinstance(expr, Operator):
        # special case, -var, turn into -1*args[0]
        if expr.name == '-': # unary
            return normalized_numexpr(-1*expr.args[0])

        if all(__is_flat_var(arg) for arg in expr.args):
            return (expr, [])

        elif expr.name == 'wsum': # unary
            weights, sub_exprs  = expr.args
            flatvars, flatcons = map(list, zip(*[get_or_make_var(arg) for arg in sub_exprs])) # also bool, reified...
            newexpr = Operator(expr.name, (weights, flatvars))
            return (newexpr, [c for con in flatcons for c in con])

        else: # generic operator
            # recursively flatten all children
            flatvars, flatcons = zip(*[get_or_make_var(arg) for arg in expr.args])

            newexpr = Operator(expr.name, flatvars)
            return (newexpr, [c for con in flatcons for c in con])
    else:
        # Global constraint (non-Boolean) (examples: Max,Min,Element)

        # just recursively flatten args, which can be lists
        if all(__is_flat_var_or_list(arg) for arg in expr.args):
            return (expr, [])
        else:
            # recursively flatten all children
            flatvars, flatcons = zip(*[get_or_make_var_or_list(arg) for arg in expr.args])

            # take copy, replace args
            newexpr = copy.copy(expr) # shallow or deep? currently shallow
            newexpr.args = flatvars
            return (newexpr, [c for con in flatcons for c in con])

    raise Exception("Operator '{}' not allowed as numexpr".format(expr)) # or bug

def negated_normal(expr):
    """
        WORK IN PROGRESS
        Negate 'expr' by pushing the negation down into it and its args

        Comparison: swap comparison sign
        Operator.is_bool(): apply DeMorgan
        Global: decompose and negate that

        This function only ensures 'negated normal' for the top-level
        constraint (negating arguments recursively as needed),
        it does not ensure flatness (except if the input is flat)
    """

    if __is_flat_var(expr):
        return ~expr

    elif isinstance(expr, Comparison):
        newexpr = copy.copy(expr)
        if   expr.name == '==': newexpr.name = '!='
        elif expr.name == '!=': newexpr.name = '=='
        elif expr.name == '<=': newexpr.name = '>'
        elif expr.name == '<':  newexpr.name = '>='
        elif expr.name == '>=': newexpr.name = '<'
        elif expr.name == '>':  newexpr.name = '<='
        return newexpr

    elif isinstance(expr, Operator):
        assert(expr.is_bool())

        if expr.name == 'and':
            return Operator('or', [negated_normal(arg) for arg in expr.args])
        elif expr.name == 'or':
            return Operator('and', [negated_normal(arg) for arg in expr.args])
        elif expr.name == '->':
            return expr.args[0] & negated_normal(expr.args[1])
        else:
            #raise NotImplementedError("negate_normal {}".format(expr))
            return expr == 0 # can't do better than this...

    elif expr.name == 'xor':
        # avoid circular import
        from ..expressions.globalconstraints import Xor
        # stay in xor space
        # only negated last element
        return Xor(expr.args[:-1]) ^ negated_normal(expr.args[-1])

    else: # circular if I import GlobalConstraint here...
        if hasattr(expr, "decompose"):
            # global... decompose and negate that
            return negated_normal(Operator('and', expr.decompose()))
        else:
            raise NotImplementedError("negate_normal {}".format(expr))

<<<<<<< HEAD
=======

>>>>>>> 325cb494
def _wsum_should_flatten(arg):
    # in flatten we also turn negations (in sums) into weighted sums,
    # for stronger expression simplification
    if isinstance(arg, Operator) and arg.name == "-":
        # TODO: HANDLE the ABS operator 
        if any(isinstance(sub_arg, Operator) and sub_arg.name == "abs" for sub_arg in arg.args):
            return False
        return True
    return _wsum_should(arg)

def _wsum_make_flatten(sub_expr):
    # Mixed operator weighted sums that can be flattened into one,
    # where any of the sub expressions is a sum, mul, neg, ...
    # e.g. bv0 - 3 * (bv2 + 2 * bv1)
    if sub_expr.name == 'wsum':
        w_new, x_new = [], []
        for wi, xi in zip(sub_expr.args[0], sub_expr.args[1]):
            wni, xni = _wsum_make_flatten(xi)
            wni = [wnij * wi for wnij in wni]
            w_new += wni
            x_new += xni
        return w_new, x_new
    elif sub_expr.name == 'mul':
        w = sub_expr.args[0]
        wi, x = _wsum_make_flatten(sub_expr.args[1])
        wi_new = [wij*w for wij in wi]
        return wi_new, x
    elif sub_expr.name == "sum":
        w_new, x_new = [], []
        for xi in sub_expr.args:
            wni, xni = _wsum_make_flatten(xi)
            w_new += wni
            x_new += xni
        return w_new, x_new
    elif sub_expr.name == "-" and isinstance(sub_expr.args[0], Operator):
        # - (3 * y)
        w, x = _wsum_make_flatten(sub_expr.args[0])
        return [-i for i in w], x

    ## base case
<<<<<<< HEAD
    return _wsum_make(sub_expr)
=======
    return _wsum_make(sub_expr)
>>>>>>> 325cb494
<|MERGE_RESOLUTION|>--- conflicted
+++ resolved
@@ -187,11 +187,7 @@
     - Numeric inequality (>=,>,<,<=,): Numexpr >=< Var     (CPMpy class 'Comparison')
     - Reification (double implication): Boolexpr == Var    (CPMpy class 'Comparison')
         """
-<<<<<<< HEAD
-        # <<<<<<< HEAD
-=======
-
->>>>>>> 325cb494
+
         left, right = expr.args[0], expr.args[1]
 
         # Flatten a complex weighted sum where any of the sub expressions is a sum, mul, neg, ...
@@ -201,14 +197,9 @@
             any(_wsum_should_flatten(sub_expr) for sub_expr in left.args) ):
             w_new, x_new = _wsum_make_flatten(left)
             return [Comparison(expr.name, Operator("wsum",[w_new, x_new] ),right)]
-<<<<<<< HEAD
-        # =======
-=======
-
->>>>>>> 325cb494
+
         if all(__is_flat_var(arg) for arg in expr.args):
             return [expr]
-        # >>>>>>> master
 
         # swap 'Var == Expr' to normal 'Expr == Var'
         lexpr, rexpr = expr.args
@@ -637,10 +628,6 @@
         else:
             raise NotImplementedError("negate_normal {}".format(expr))
 
-<<<<<<< HEAD
-=======
-
->>>>>>> 325cb494
 def _wsum_should_flatten(arg):
     # in flatten we also turn negations (in sums) into weighted sums,
     # for stronger expression simplification
@@ -681,8 +668,4 @@
         return [-i for i in w], x
 
     ## base case
-<<<<<<< HEAD
-    return _wsum_make(sub_expr)
-=======
-    return _wsum_make(sub_expr)
->>>>>>> 325cb494
+    return _wsum_make(sub_expr)