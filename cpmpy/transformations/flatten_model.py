--- conflicted
+++ resolved
@@ -135,21 +135,11 @@
             - Base Boolean impliciation: Var -> Var                (CPMpy class 'Operator', is_bool())
             - Implication: Boolexpr -> Var                         (CPMpy class 'Operator', is_bool())
                            Var -> Boolexpr                         (CPMpy class 'Operator', is_bool())
-<<<<<<< HEAD
-        """
-        # does not type-check that arguments are bool... Could do now with expr.is_bool()!
-        if all(__is_flat_var(arg) for arg in expr.args):
-            if expr.name == 'not':
-                #convert to negboolview
-                return [NegBoolView(expr.args[0])]
-            else:
-                return [expr]
-=======
             """
             # does not type-check that arguments are bool... Could do now with expr.is_bool()!
             if all(__is_flat_var(arg) for arg in expr.args):
-                newlist.append(expr)
-                continue
+                    newlist.append(expr)
+                    continue
 
             elif expr.name == 'or':
                 # rewrites that avoid auxiliary var creation, should go to normalize?
@@ -205,24 +195,13 @@
                     # make LHS normalized 'Boolexpr', RHS must be a var
                     lhs,lcons = normalized_boolexpr(expr.args[0])
                     rhs,rcons = get_or_make_var(expr.args[1])
->>>>>>> b75f5770
 
                 newlist.append(Operator(expr.name, (lhs,rhs)))
                 newlist.extend(lcons)
                 newlist.extend(rcons)
                 continue
 
-<<<<<<< HEAD
-            newexpr = Operator(expr.name, (lhs,rhs))
-            return [newexpr]+flatcons
-        elif expr.name == 'not':
-            nnexpr = negated_normal(expr.args[0])
-            (con, flatcons) = normalized_boolexpr(nnexpr)
-            return [con]+flatcons
-        else:
-=======
             # if none of the above cases + continue matched:
->>>>>>> b75f5770
             # a normalizable boolexpr
             (con, flatcons) = normalized_boolexpr(expr)
             newlist.append(con)
@@ -353,89 +332,9 @@
         # normalize expr into a numexpr LHS,
         # then compute bounds and return (newintvar, LHS == newintvar)
         (flatexpr, flatcons) = normalized_numexpr(expr)
-<<<<<<< HEAD
         lb, ub = flatexpr.get_bounds()
         ivar = _IntVarImpl(lb,ub)
         return (ivar, [flatexpr == ivar]+flatcons)
-=======
-
-        if isinstance(flatexpr, Operator) and flatexpr.name == "wsum":
-            # more complex args, and weights can be negative, so more complex lbs/ubs
-            weights, flatvars  = flatexpr.args
-            bounds = np.array([[w * fvar if is_num(fvar) else w * fvar.lb for w, fvar in zip(weights, flatvars)],
-                               [w * fvar if is_num(fvar) else w * fvar.ub for w, fvar in zip(weights, flatvars)]])
-            lb, ub = bounds.min(axis=0).sum(), bounds.max(axis=0).sum() # for every column is axis=0...
-            ivar = _IntVarImpl(lb, ub)
-            return (ivar, [flatexpr == ivar]+flatcons)
-
-        elif isinstance(flatexpr, Operator):
-            lbs = [var.lb if isinstance(var, _NumVarImpl) else var for var in flatexpr.args]
-            ubs = [var.ub if isinstance(var, _NumVarImpl) else var for var in flatexpr.args]
-
-            if flatexpr.name == 'abs': # unary
-                if lbs[0] < 0 and ubs[0] > 0:
-                    lb = 0 # from neg to pos, so includes 0
-                else:
-                    lb = min(abs(lbs[0]), abs(ubs[0])) # same sign, take smallest
-                ub = max(abs(lbs[0]), abs(ubs[0])) # largest abs value
-                ivar = _IntVarImpl(lb, ub)
-            elif flatexpr.name == "sub": # binary
-                lb = lbs[0] - ubs[1]
-                ub = ubs[0] - lbs[1]
-                ivar = _IntVarImpl(lb,ub)
-            elif flatexpr.name == 'mul': # binary
-                v0 = [lbs[0], ubs[0]]
-                v1 = [lbs[1], ubs[1]]
-                bnds = [v0[i]*v1[j] for i in [0,1] for j in [0,1]]
-                ivar = _IntVarImpl(min(bnds),max(bnds))
-            elif flatexpr.name == 'div': # binary
-                num = [lbs[0], ubs[0]]
-                denom = [lbs[1], ubs[1]]
-                bnds = [num[i]/denom[j] for i in [0,1] for j in [0,1]]
-                # the above can give fractional values, tighten bounds to integer
-                ivar = _IntVarImpl(math.ceil(min(bnds)), math.floor(max(bnds)))
-            elif flatexpr.name == 'mod': # binary
-
-                if (ubs[0]+1) - lbs[0] > 1000000 or (ubs[1]+1) - lbs[1] > 1000000:
-                    # special check: if the bounds are too loose we can not check all possibilities below
-                    ivar = _IntVarImpl(-2147483648, 2147483647)
-                else:
-                    l = np.arange(lbs[0], ubs[0]+1)
-                    r = np.arange(lbs[1], ubs[1]+1)
-                    # check all possibilities
-                    remainders = np.mod(l[:,None],r)
-                    lb, ub = np.min(remainders), np.max(remainders)
-                    ivar = _IntVarImpl(lb,ub)
-
-            elif flatexpr.name == 'pow': # binary
-                base = [lbs[0], ubs[0]]
-                exp = [lbs[1], ubs[1]]
-                if exp[0] < 0:
-                    raise NotImplementedError("Power operator: For integer values, exponent must be non-negative")
-                bnds = [base[i]**exp[j] for i in [0,1] for j in [0,1]]
-                if exp[1] > 0: # even/uneven behave differently when base is negative
-                    bnds += [base[0]**(exp[1]-1), base[1]**(exp[1]-1)]
-                ivar = _IntVarImpl(min(bnds), max(bnds))
-            elif flatexpr.name == 'sum': # n-ary
-                ivar = _IntVarImpl(sum(lbs), sum(ubs))
-            elif flatexpr.is_bool(): # Boolean
-                ivar = _BoolVarImpl() # TODO: we can support Bool? check, update docs
-            else:
-                raise Exception("Operator '{}' not known in get_or_make_var".format(expr.name)) # or bug
-
-            return (ivar, [flatexpr == ivar]+flatcons)
-
-        else:
-            """
-            - Global constraint (non-Boolean) (examples: Max,Min,Element)
-            """
-            # we don't currently have a generic way to get bounds from non-Boolean globals...
-            # TODO issue #96 Add to GlobalCons as function? e.g. (lb,ub) = expr.get_bounds()? would also work for Operator...
-            ivar = _IntVarImpl(-2147483648, 2147483647) # TODO, this can breaks solvers
-
-            return (ivar, [flatexpr == ivar]+flatcons)
-
->>>>>>> b75f5770
 
 def get_or_make_var_or_list(expr):
     """ Like get_or_make_var() but also accepts and recursively transforms lists
@@ -520,7 +419,6 @@
             # LHS: check if Boolexpr == smth:
             if (exprname == '==' or exprname == '!=') and lexpr.is_bool():
                 if is_num(rexpr):
-                    #This case still exists, as the users can write boolexpr == 0
                     # BoolExpr == 0|False
                     assert (not rexpr), f"should be false: {rexpr}" # 'true' is preprocessed away
                     if exprname == '==':
