"""
Flattening a model (or individual constraints) into 'flat normal form'.

In flat normal form, constraints belong to one of three families with all arguments
either constants, variables, list of constants or list of variables, and
some binary constraints have a canonical order of variables.

Furthermore, it is 'negated normal' meaning that the ~ (negation operator) only appears
before a Boolean variable (in CPMpy, absorbed in a 'NegBoolView'),
and it is 'negation normal' meaning that the - (negative operator) only appears before
a constant, that is a - b :: a + -1*b :: wsum([1,-1],[a,b])

The three families of possible constraints are:

Base constraints: (no nesting)
------------------------------

    - Boolean variable
    - Boolean operators: and([Var]), or([Var])             (CPMpy class 'Operator', is_bool())
    - Boolean impliciation: Var -> Var                     (CPMpy class 'Operator', is_bool())
    - Boolean equality: Var == Var                         (CPMpy class 'Comparison')
                        Var == Constant                    (CPMpy class 'Comparison')
    - Global constraint (Boolean): global([Var]*)          (CPMpy class 'GlobalConstraint', is_bool())

Comparison constraints: (up to one nesting on one side)
-------------------------------------------------------

    - Numeric equality:  Numexpr == Var                    (CPMpy class 'Comparison')
                         Numexpr == Constant               (CPMpy class 'Comparison')
    - Numeric disequality: Numexpr != Var                  (CPMpy class 'Comparison')
                           Numexpr != Constant             (CPMpy class 'Comparison')
    - Numeric inequality (>=,>,<,<=): Numexpr >=< Var      (CPMpy class 'Comparison')

    Numexpr:

        - Operator (non-Boolean) with all args Var/constant (examples: +,*,/,mod,wsum)
                                                           (CPMpy class 'Operator', not is_bool())
        - Global constraint (non-Boolean) (examples: Max,Min,Element)
                                                           (CPMpy class 'GlobalConstraint', not is_bool()))

    wsum: wsum([Const],[Var]) represents sum([Const]*[Var]) # TODO: not implemented yet

Reify/imply constraint: (up to two nestings on one side)
--------------------------------------------------------

    - Reification (double implication): Boolexpr == Var    (CPMpy class 'Comparison')
    - Implication: Boolexpr -> Var                         (CPMpy class 'Operator', is_bool())
                   Var -> Boolexpr                         (CPMpy class 'Operator', is_bool())

    Boolexpr:

        - Boolean operators: and([Var]), or([Var])             (CPMpy class 'Operator', is_bool())
        - Boolean equality: Var == Var                         (CPMpy class 'Comparison')
        - Global constraint (Boolean): global([Var]*)          (CPMpy class 'GlobalConstraint', is_bool())
        - Comparison constraint (see above)                    (CPMpy class 'Comparison')
    
    Reification of a comparison is the most complex case as it can allow up to 3 levels of nesting in total, e.g.:

        - (wsum([1,2,3],[IV1,IV2,IV3]) > 5) == BV
        - (IV1 == IV2) == BV
        - (BV1 == BV2) == BV3

Objective: (up to one nesting)
------------------------------

    - Satisfaction problem: None
    - Decision variable: Var
    - Linear: sum([Var])                                   (CPMpy class 'Operator', name 'sum')
              wsum([Const],[Var])                          (CPMpy class 'Operator', name 'wsum')

The output after calling flatten_model() or flatten_constraint() will ONLY contain expressions
of the form specified above.

The flattening does not promise to do common subexpression elimination or to automatically group
commutative expressions (and, or, sum, wsum, ...) but such optimisations should be added later.

TODO: update behind_the_scenes.rst doc with the new 'flat normal form'
TODO: small optimisations, e.g. and/or chaining (potentially after negation), see test_flatten
"""
import math
import builtins

from .normalize import toplevel_list, simplify_boolean
from ..expressions.core import *
from ..expressions.core import _wsum_should, _wsum_make
from ..expressions.variables import _NumVarImpl, _IntVarImpl, _BoolVarImpl
from ..expressions.utils import is_num, is_any_list
from .negation import push_down_negation


def flatten_model(orig_model):
    """
        Receives model, returns new model where every constraint is in 'flat normal form'
    """
    from ..model import Model  # otherwise circular dependency...

    # the top-level constraints
    basecons = flatten_constraint(orig_model.constraints)

    # the objective
    if orig_model.objective_ is None:
        return Model(*basecons)  # no objective, satisfaction problem
    else:
        (newobj, newcons) = flatten_objective(orig_model.objective_)
        basecons += newcons
        if orig_model.objective_is_min:
            return Model(*basecons, minimize=newobj)
        else:
            return Model(*basecons, maximize=newobj)


def flatten_constraint(expr):
    """
        input is any expression; except is_num(), pure _NumVarImpl,
        or Operator/GlobalConstraint with not is_bool()
        
        output: see definition of 'flat normal form' above.

        it will return 'Exception' if something is not supported
        TODO, what built-in python error is best?
        RE TODO: we now have custom NotImpl/NotSupported
    """
    from ..expressions.globalconstraints import GlobalConstraint  # avoid circular import

    newlist = []
    # for backwards compatibility reasons, we now consider it a meta-
    # transformation, that calls (preceding) transformations itself
    # e.g. `toplevel_list()` ensures it is a list
    lst_of_expr = toplevel_list(expr)               # ensure it is a list
    lst_of_expr = push_down_negation(lst_of_expr)   # push negation into the arguments to simplify expressions
    lst_of_expr = simplify_boolean(lst_of_expr)     # simplify boolean expressions, and ensure types are correct
    for expr in lst_of_expr:

        if not expr.has_subexpr():
            newlist.append(expr)  # no need to do anything
            continue

        elif isinstance(expr, Operator):
            """
            - Base Boolean operators: and([Var]), or([Var])        (CPMpy class 'Operator', is_bool())
            - Base Boolean impliciation: Var -> Var                (CPMpy class 'Operator', is_bool())
            - Implication: Boolexpr -> Var                         (CPMpy class 'Operator', is_bool())
                           Var -> Boolexpr                         (CPMpy class 'Operator', is_bool())
            """
            # does not type-check that arguments are bool... Could do now with expr.is_bool()!
            if expr.name == 'or':
                # rewrites that avoid auxiliary var creation, should go to normalize?
                # in case of an implication in a disjunction, merge in
                if builtins.any(isinstance(a, Operator) and a.name == '->' for a in expr.args):
                    newargs = list(expr.args)  # take copy
                    for i,a in enumerate(newargs):
                        if isinstance(a, Operator) and a.name == '->':
                            newargs[i:i+1] = [~a.args[0],a.args[1]]
                    # there could be nested implications
                    newlist.extend(flatten_constraint(Operator('or', newargs)))
                    continue
                # conjunctions in disjunctions could be split out by applying distributivity,
                # but this would explode the number of constraints in favour of having less auxiliary variables.
                # Testing has proven that this is not worth it.
            elif expr.name == '->':
                # some rewrite rules that avoid creating auxiliary variables
                # 1) if rhs is 'and', split into individual implications a0->and([a11..a1n]) :: a0->a11,...,a0->a1n
                if expr.args[1].name == 'and':
                    a1s = expr.args[1].args
                    a0 = expr.args[0]
                    lst_of_expr.extend([a0.implies(a1) for a1 in a1s])
                    continue
                # 2) if lhs is 'or' then or([a01..a0n])->a1 :: ~a1->and([~a01..~a0n] and split
                elif expr.args[0].name == 'or':
                    a0s = expr.args[0].args
                    a1 = expr.args[1]
                    newlist.extend(flatten_constraint([(~a1).implies(~a0) for a0 in a0s]))
                    continue
                # 2b) if lhs is ->, like 'or': a01->a02->a1 :: (~a01|a02)->a1 :: ~a1->a01,~a1->~a02
                elif expr.args[0].name == '->':
                    a01,a02 = expr.args[0].args
                    a1 = expr.args[1]
                    newlist.extend(flatten_constraint([(~a1).implies(a01), (~a1).implies(~a02)]))
                    continue

                # ->, allows a boolexpr on one side
                elif isinstance(expr.args[0], _BoolVarImpl):
                    # LHS is var, ensure RHS is normalized 'Boolexpr'
                    lhs,lcons = expr.args[0], ()
                    rhs,rcons = normalized_boolexpr(expr.args[1])
                else:
                    # make LHS normalized 'Boolexpr', RHS must be a var
                    lhs,lcons = normalized_boolexpr(expr.args[0])
                    rhs,rcons = get_or_make_var(expr.args[1])

                newlist.append(Operator(expr.name, (lhs,rhs)))
                newlist.extend(lcons)
                newlist.extend(rcons)
                continue



            # if none of the above cases + continue matched:
            # a normalizable boolexpr
            (con, flatcons) = normalized_boolexpr(expr)
            newlist.append(con)
            newlist.extend(flatcons)

        elif isinstance(expr, Comparison):
            """
    - Base Boolean equality: Var == Var                         (CPMpy class 'Comparison')
                             Var == Constant                    (CPMpy class 'Comparison')
    - Numeric equality:  Numexpr == Var                    (CPMpy class 'Comparison')
                         Numexpr == Constant               (CPMpy class 'Comparison')
    - Numeric disequality: Numexpr != Var                  (CPMpy class 'Comparison')
                           Numexpr != Constant             (CPMpy class 'Comparison')
    - Numeric inequality (>=,>,<,<=,): Numexpr >=< Var     (CPMpy class 'Comparison')
    - Reification (double implication): Boolexpr == Var    (CPMpy class 'Comparison')
            """
            exprname = expr.name  # so it can be modified
            lexpr, rexpr = expr.args
            rewritten = False

            # rewrite 'Var == Expr' to normalzed 'Expr == Var'
            if (expr.name == '==' or expr.name == '!=') \
                    and __is_flat_var(lexpr) and not __is_flat_var(rexpr):
                lexpr, rexpr = rexpr, lexpr
                rewritten = True

            # already flat?
            if not expr.has_subexpr():
                if not rewritten:
                    newlist.append(expr)  # original
                else:
                    newlist.append(Comparison(exprname, lexpr, rexpr))
                continue

            # ensure rhs is var
            (rvar, rcons) = get_or_make_var(rexpr)
            # Reification (double implication): Boolexpr == Var
            # normalize the lhs (does not have to be a var, hence we call normalize instead of get_or_make_var
            if exprname == '==' and lexpr.is_bool():
                if rvar.is_bool():
                    # this is a reification
                    (lhs, lcons) = normalized_boolexpr(lexpr)
                else:
                    # integer comparison
                    (lhs, lcons) = get_or_make_var(lexpr)
            else:
                (lhs, lcons) = normalized_numexpr(lexpr)

            newlist.append(Comparison(exprname, lhs, rvar))
            newlist.extend(lcons)
            newlist.extend(rcons)

        elif isinstance(expr, GlobalConstraint):
            """
    - Global constraint: global([Var]*)          (CPMpy class 'GlobalConstraint')
            """
            (con, flatcons) = normalized_boolexpr(expr)
            newlist.append(con)
            newlist.extend(flatcons)

        else:
            # any other case (e.g. DirectConstraint), pass as is
            newlist.append(expr)

    return newlist


def flatten_objective(expr, supported=frozenset(["sum","wsum"])):
    """
    - Decision variable: Var
    - Linear: sum([Var])                                   (CPMpy class 'Operator', name 'sum')
              wsum([Const],[Var])                          (CPMpy class 'Operator', name 'wsum')
    """
    # lets be very explicit here
    if is_any_list(expr):
        # one source of errors is sum(v) where v is a matrix, use v.sum() instead
        raise Exception(f"Objective expects a single variable/expression, not a list of expressions: {expr}")

    expr = simplify_boolean([expr])[0]
    (flatexpr, flatcons) = normalized_numexpr(expr)  # might rewrite expr into a (w)sum
    if isinstance(flatexpr, Expression) and flatexpr.name in supported:
        return (flatexpr, flatcons)
    else:
        # any other numeric expression,
        var, cons = get_or_make_var(flatexpr)
        return (var, cons+flatcons)


def __is_flat_var(arg):
    """ True if the variable is a numeric constant, or a _NumVarImpl (incl subclasses)
    """
    return is_num(arg) or isinstance(arg, _NumVarImpl)

def __is_flat_var_or_list(arg):
    """ True if the variable is a numeric constant, or a _NumVarImpl (incl subclasses)
        or a list of __is_flat_var_or_list
    """
    return is_num(arg) or isinstance(arg, _NumVarImpl) or \
           is_any_list(arg) and all(__is_flat_var_or_list(el) for el in arg)


def get_or_make_var(expr):
    """
        Must return a variable, and list of flat normal constraints
        Determines whether this is a Boolean or Integer variable and returns
        the equivalent of: (var, normalize(expr) == var)
    """
    if __is_flat_var(expr):
        return (expr, [])

    if is_any_list(expr):
        raise Exception(f"Expected single variable, not a list for: {expr}")

    if expr.is_bool():
        # normalize expr into a boolexpr LHS, reify LHS == bvar
        (flatexpr, flatcons) = normalized_boolexpr(expr)

        if isinstance(flatexpr,_BoolVarImpl):
            # avoids unnecessary bv == bv or bv == ~bv assignments
            return flatexpr,flatcons
        bvar = _BoolVarImpl()
        return bvar, [flatexpr == bvar] + flatcons

    else:
        # normalize expr into a numexpr LHS,
        # then compute bounds and return (newintvar, LHS == newintvar)
        (flatexpr, flatcons) = normalized_numexpr(expr)

        lb, ub = flatexpr.get_bounds()
        if not(isinstance(lb,int) and isinstance(ub,int)):
            warnings.warn(f"CPMPy only uses integer variables, non-integer expression detected ({expr}) and it will be "
                          f"reified into an intvar with rounded bounds. \n Your constraints will stay the same.",
                          UserWarning)
            lb, ub = math.floor(lb), math.ceil(ub)
        ivar = _IntVarImpl(lb, ub)
        return ivar, [flatexpr == ivar] + flatcons

def get_or_make_var_or_list(expr):
    """ Like get_or_make_var() but also accepts and recursively transforms lists
        Used to convert arguments of globals
    """
    if __is_flat_var_or_list(expr):
        return (expr,[])
    elif is_any_list(expr):
        flatvars, flatcons = zip(*[get_or_make_var(arg) for arg in expr])
        return (flatvars, [c for con in flatcons for c in con])
    else:
        return get_or_make_var(expr)


def normalized_boolexpr(expr):
    """
        input is any Boolean (is_bool()) expression
        output are all 'flat normal form' Boolean expressions that can be 'reified', meaning that
            - subexpr == BoolVar
            - subexpr -> BoolVar

        are valid output expressions.

        Currently, this is the case for subexpr:
        - Boolean operators: and([Var]), or([Var])             (CPMpy class 'Operator', is_bool())
        - Boolean equality: Var == Var                         (CPMpy class 'Comparison')
        - Global constraint: global([Var]*)                    (CPMpy class 'GlobalConstraint')
        - Comparison constraint (see elsewhere)                (CPMpy class 'Comparison')

        output: (base_expr, base_cons) with:
            base_expr: same as 'expr', but all arguments are variables
            base_cons: list of flat normal constraints
    """
    assert(not __is_flat_var(expr))
    assert(expr.is_bool()) 

    if isinstance(expr, Operator):
        # and, or, ->

        # apply De Morgan's transform for "implies"
        if expr.name == '->':
            # TODO, optimisation if args0 is an 'and'?
            (lhs,lcons) = get_or_make_var(expr.args[0])
            # TODO, optimisation if args1 is an 'or'?
            (rhs,rcons) = get_or_make_var(expr.args[1])
            return ((~lhs | rhs), lcons+rcons)
        if expr.name == 'not':
            flatvar, flatcons = get_or_make_var(expr.args[0])
            return (~flatvar, flatcons)
        if not expr.has_subexpr():
            return (expr, [])
        else:
            # one of the arguments is not flat, flatten all
            flatvars, flatcons = zip(*[get_or_make_var(arg) for arg in expr.args])
            newexpr = Operator(expr.name, flatvars)
            return (newexpr, [c for con in flatcons for c in con])

    elif isinstance(expr, Comparison):
        if (expr.name != '!=') and (not expr.has_subexpr()):
            return (expr, [])  # shortcut
        else:
            # LHS can be boolexpr, RHS has to be variable

            lexpr, rexpr = expr.args
            exprname = expr.name

            # ==,!=: can swap if lhs is var and rhs is not
            if (exprname == '==' or exprname == '!=') and \
                not __is_flat_var(rexpr) and __is_flat_var(lexpr):
                lexpr, rexpr = rexpr, lexpr

            # ensure rhs is var
            (rvar, rcons) = get_or_make_var(rexpr)

            # LHS: check if Boolexpr == smth:
            if (exprname == '==' or exprname == '!=') and lexpr.is_bool():
                # this is a reified constraint, so lhs must be var too to be in normal form
                (lhs, lcons) = get_or_make_var(lexpr)
                if expr.name == '!=' and rvar.is_bool():
                    # != not needed, negate RHS variable
                    rvar = ~rvar
                    exprname = '=='
            else:
                # other cases: LHS is numexpr
                (lhs, lcons) = normalized_numexpr(lexpr)

            return (Comparison(exprname, lhs, rvar), lcons+rcons)

    else:
        """
        - Global constraint (Boolean): global([Var]*)          (CPMpy class 'GlobalConstraint', is_bool())
        """
        # just recursively flatten args, which can be lists
        if not expr.has_subexpr():
            return (expr, [])
        else:
            # recursively flatten all children
            flatargs, flatcons = zip(*[get_or_make_var_or_list(arg) for arg in expr.args])

            # take copy, replace args
            newexpr = copy.copy(expr) # shallow or deep? currently shallow
            newexpr.update_args(flatargs)
            return (newexpr, [c for con in flatcons for c in con])


def normalized_numexpr(expr):
    """
        all 'flat normal form' numeric expressions...

        Currently, this is the case for:

        - Operator (non-Boolean) with all args Var/constant (examples: +,*,/,mod,wsum)
                                                           (CPMpy class 'Operator', not is_bool())
        - Global constraint (non-Boolean) (examples: Max,Min,Element)
                                                           (CPMpy class 'GlobalConstraint', not is_bool()))

        output: (base_expr, base_cons) with:
            base_expr: same as 'expr', but all arguments are variables
            base_cons: list of flat normal constraints
    """
    # XXX a boolexpr is also a valid numexpr... e.g. 30*(iv > 5) + ... see mario obj.
    if __is_flat_var(expr):
        return (expr, [])

    elif expr.is_bool():
        # unusual case, but its truth-value is a valid numexpr
        # so reify and return the boolvar
        return get_or_make_var(expr)

    elif isinstance(expr, Operator):
        # rewrite -a, const*a and a*const into a weighted sum, so it can be used as objective
        if expr.name == '-' or (expr.name == 'mul' and _wsum_should(expr)):
            return normalized_numexpr(Operator("wsum", _wsum_make(expr)))

        if not expr.has_subexpr():
            return (expr, [])

        # pre-process sum, to fold in nested subtractions and const*Exprs, e.g. x - y + 2*(z+r)
        if expr.name == "sum" and \
           all(isinstance(a, Expression) for a in expr.args) and \
           any((a.name == "-" or _wsum_should(a)) for a in expr.args):
            we = [_wsum_make(a) for a in expr.args]
            w = [wi for w,_ in we for wi in w]
            e = [ei for _,e in we for ei in e]
            return normalized_numexpr(Operator("wsum", (w,e)))

        # wsum needs special handling because expr.args is a tuple of which only 2nd one has exprs
        if expr.name == 'wsum':
            weights, sub_exprs  = expr.args
            # while here, avoid creation of auxiliary variables for compatible operators -/sum/wsum
            i = 0
            while(i < len(sub_exprs)): # can dynamically change
                if isinstance(sub_exprs[i], Operator) and \
                    ((sub_exprs[i].name in ['-', 'sum'] and
                      all(isinstance(a, Expression) for a in sub_exprs[i].args)) or
                     (sub_exprs[i].name == 'wsum' and
                      all(isinstance(a, Expression) for a in sub_exprs[i].args[1]))):  # TODO: avoid constants for now...
                    w,e = _wsum_make(sub_exprs[i])
                    # insert in place, and next iteration over same 'i' again
                    weights[i:i+1] = [weights[i]*wj for wj in w]
                    sub_exprs[i:i+1] = e
                else:
                    i = i+1

            # now flatten the resulting subexprs
            flatvars, flatcons = map(list, zip(*[get_or_make_var(arg) for arg in sub_exprs])) # also bool, reified...
            newexpr = Operator(expr.name, (weights, flatvars))
            return (newexpr, [c for con in flatcons for c in con])

        else: # generic operator
            # recursively flatten all children
            flatvars, flatcons = zip(*[get_or_make_var(arg) for arg in expr.args])

            newexpr = Operator(expr.name, flatvars)
            return (newexpr, [c for con in flatcons for c in con])
    else:
        # Globalfunction (examples: Max,Min,Element)

        # just recursively flatten args, which can be lists
        if not expr.has_subexpr():
            return (expr, [])
        else:
            # recursively flatten all children
            flatvars, flatcons = zip(*[get_or_make_var_or_list(arg) for arg in expr.args])

            # take copy, replace args
            newexpr = copy.copy(expr) # shallow or deep? currently shallow
            newexpr.update_args(flatvars)
<<<<<<< HEAD
            return (newexpr, [c for con in flatcons for c in con])

    raise Exception("Operator '{}' not allowed as numexpr".format(expr)) # or bug
=======
            return (newexpr, [c for con in flatcons for c in con])
>>>>>>> a046c1fc
<|MERGE_RESOLUTION|>--- conflicted
+++ resolved
@@ -520,10 +520,4 @@
             # take copy, replace args
             newexpr = copy.copy(expr) # shallow or deep? currently shallow
             newexpr.update_args(flatvars)
-<<<<<<< HEAD
-            return (newexpr, [c for con in flatcons for c in con])
-
-    raise Exception("Operator '{}' not allowed as numexpr".format(expr)) # or bug
-=======
-            return (newexpr, [c for con in flatcons for c in con])
->>>>>>> a046c1fc
+            return (newexpr, [c for con in flatcons for c in con])