'''
Custom exception classes, for finer grained error handling
'''


class CPMpyException(Exception):
    '''Parent class for all our exceptions'''
    pass


class MinizincPathException(CPMpyException):
    pass

class MinizincNameException(CPMpyException):
    pass

class MinizincBoundsException(CPMpyException):
    pass

class NotSupportedError(CPMpyException):
    pass

class IncompleteFunctionError(CPMpyException):
    pass

<<<<<<< HEAD
class TransformationNotImplementedError(CPMpyException):
=======
class TypeError(CPMpyException):
>>>>>>> 5a6986ff
    pass<|MERGE_RESOLUTION|>--- conflicted
+++ resolved
@@ -23,9 +23,9 @@
 class IncompleteFunctionError(CPMpyException):
     pass
 
-<<<<<<< HEAD
+class TypeError(CPMpyException):
+    pass
+
+
 class TransformationNotImplementedError(CPMpyException):
-=======
-class TypeError(CPMpyException):
->>>>>>> 5a6986ff
     pass