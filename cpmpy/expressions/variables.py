--- conflicted
+++ resolved
@@ -53,11 +53,7 @@
 
 import numpy as np
 from .core import Expression, Operator
-<<<<<<< HEAD
-from .utils import is_num, is_int, flatlist, is_true_cst, is_false_cst
-=======
-from .utils import is_num, is_int, flatlist, is_boolexpr
->>>>>>> 02689e80
+from .utils import is_num, is_int, flatlist, is_boolexpr, is_true_cst, is_false_cst
 
 
 def BoolVar(shape=1, name=None):
@@ -326,11 +322,9 @@
     def __eq__(self, other):
         # (BV == 1) <-> BV
         # if other == 1: XXX: dangerous because "=="" is overloaded
-        if (is_num(other) and other == 1) or \
-                is_true_cst(other):
+        if (is_num(other) and other == 1) or is_true_cst(other):
             return self
-        if (is_num(other) and other == 0) or \
-                is_false_cst(other):
+        if (is_num(other) and other == 0) or is_false_cst(other):
             return ~self
         return super().__eq__(other)
 
