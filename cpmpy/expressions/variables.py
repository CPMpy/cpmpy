#!/usr/bin/env python
#-*- coding:utf-8 -*-
##
## variables.py
##
"""
    Integer and Boolean decision variables (as n-dimensional numpy objects)

    =================
    List of functions
    =================
    .. autosummary::
        :nosignatures:

        boolvar
        intvar
        cpm_array

    ==================
    Module description
    ==================

    A decision variable is a variable whose value will be determined by the solver.

    Boolean and Integer decision variables are the key elements of a CP model.

    All variables in CPMpy are n-dimensional array objects and have defined dimensions. 
    Following the numpy library, the dimension sizes of an n-dimenionsal array is called its __shape__. 
    In CPMpy all variables are considered an array with a given shape. For 'single' variables the shape 
    is '1'. For an array of length `n` the shape is 'n'. An `n*m` matrix has shape (n,m), and tensors 
    with more than 2 dimensions are all supported too. For the implementation of this, 
    CPMpy builts on numpy's n-dimensional ndarray and inherits many of its benefits 
    (vectorized operators and advanced indexing).

    This module contains the cornerstone `boolvar()` and `intvar()` functions, which create (numpy arrays of) 
    variables. There is also a helper function `cpm_array()` for wrapping standard numpy arrays so they can be 
    indexed by a variable. Apart from these 3 functions, none of the classes in this module should be directly 
    instantiated; they are created by these 3 helper functions.


    ===============
    List of classes
    ===============
    .. autosummary::
        :nosignatures:

        NullShapeError
        _NumVarImpl
        _IntVarImpl
        _BoolVarImpl
        NegBoolView
        NDVarArray

    ==============
    Module details
    ==============
"""
import math
from collections.abc import Iterable
import warnings # for deprecation warning
from functools import reduce

import numpy as np
import cpmpy as cp  # to avoid circular import
from .core import Expression, Operator
from .utils import is_num, is_int, flatlist, is_boolexpr, is_true_cst, is_false_cst, get_bounds


def BoolVar(shape=1, name=None):
    warnings.warn("Deprecated, use boolvar() instead, will be removed in stable version", DeprecationWarning)
    return boolvar(shape=shape, name=name)


def boolvar(shape=1, name=None):
    """
    Boolean decision variables will take either the value `True` or `False`.
    
    Arguments:
    shape -- the shape of the n-dimensional array of variables (int or tuple of ints, default: 1)
    name -- name to give to the variables (string or list/tuple/array of string, default: None)

    If name is None then a name 'BV<unique number>' will be assigned to it.
    If name is a string, then assign it as the suffix of variable names.
    If name is a list/tuple/array of string, then assign them as the variable names accordingly.

    If shape is different from 1, then each element of the array will have the location
    of this specific variable in the array append to its name.

    For example,
    - `print(boolvar(shape=3, name="x"))` will print `[x[0], x[1], x[2]]`
    - `print(boolvar(shape=3, name=list("xyz"))` will print `[x, y, z]`


    The following examples show how to create Boolean variables of different shapes:

    - Creating a single (unit-sized or scalar) Boolean variable:
        .. code-block:: python

            # creation of a unit Boolean variable
            x = boolvar(name="x")

    - the creation of a vector boolean variables. 

        .. code-block:: python

            # creation of a vector of size 3 of Boolean variables
            x = boolvar(shape=3, name="x")

            # note that with Python's unpacking, you can assign them
            # to intermediate variables. This allows for fine-grained use of variables when
            # defining the constraints of the model
            e, x, a, m, p, l = boolvar(shape=6, name=list("exampl"))

    - the creation of a matrix or higher-order tensor of Boolean variables. 
        .. code-block:: python

            # creation of a 9x9 matrix of Boolean variables:
            matrix = boolvar(shape=(9, 9), name="matrix")
            # creation of a 2x2 matrix of Boolean variables, and give a name for each element:
            matrix2 = boolvar(shape=(2, 2), name=[['a', 'b'], ['c', 'd']])

            # creation of a __tensor of Boolean variables where (3, 8, 7) reflects
            # the dimensions of the tensor, a matrix of multiple-dimensions.
            # In this case, we create an 3D-array of dimensions 3 x 8 x 7.
            tensor = BoolVar(shape=(3, 8, 7), name="tensor")
    """
    if shape == 0 or shape is None:
        raise NullShapeError(shape)
    if shape == 1:
        return _BoolVarImpl(name=name)

    # collect the `names` of each individual decision variable
    names = _gen_var_names(name, shape)

    # create np.array 'data' representation of the decision variables
    data = np.array([_BoolVarImpl(name=n) for n in names])
    # insert into custom ndarray
    r = NDVarArray(shape, dtype=object, buffer=data)
    r._has_subexpr = False # A bit ugly (acces to private field) but otherwise np.ndarray constructor complains if we pass it as an argument to NDVarArray
    return r


def IntVar(lb, ub, shape=1, name=None):
    warnings.warn("Deprecated, use intvar() instead, will be removed in stable version", DeprecationWarning)
    return intvar(lb, ub, shape=shape, name=name)


def intvar(lb, ub, shape=1, name=None):
    """
    Integer decision variables are constructed by specifying the lowest (lb) value
    the decision variable can take, as well as the highest value (ub).

    Arguments:
    lb -- lower bound on the values the variable can take (int)
    ub -- upper bound on the values the variable can take (int)
    shape -- the shape of the n-dimensional array of variables (int or tuple of ints, default: 1)
    name -- name to give to the variables (string or list/tuple/array of string, default: None)

    The range of values between lb..ub is called the __domain__ of the integer variable.
    All variables in an array start from the same domain.
    Specific values in the domain of individual variables can be forbidden with constraints.

    If name is None then a name 'IV<unique number>' will be assigned to it.
    If name is a string, then assign it as the suffix of variable names.
    If name is a list/tuple/array of string, then assign them as the variable names accordingly.

    If shape is different from 1, then each element of the array will have the location
    of this specific variable in the array append to its name.

    The following examples show how to create integer variables of different shapes:

    - Creation of a single (unit-sized or scalar) integer variable with a given lower bound (**lb**) of 3 and upper bound (**ub**) 8. Variable `x` can thus take values 3, 4, 5, 6, 7, 8 (upper bound included!).

        .. code-block:: python

            # creation of a unit integer variable with lowerbound of 3 and upperbound of 8 
            x = intvar(3, 8, name="x")

    - Creation of a vector of integer variables with all having the same given lower bound and upper bound:

        .. code-block:: python

            # creation of a vector Boolean of 5 variables with lowerbound of 3 and upperbound of 8 
            x = intvar(3, 8, shape=5, name="x")

            # Python's unpacking can assign multiple intermediate variables at once
            e, x, a, m, p, l = intvar(3, 8, shape=6, name=list("exampl"))

    - Creation of a 4D-array/tensor (of dimensions 100 x 100 x 100 x 100) of integer variables.
        .. code-block:: python

            arrx s= intvar(3, 8, shape=(100, 100, 100, 100), name="arrx")

    """
    if shape == 0 or shape is None:
        raise NullShapeError(shape)
    if shape == 1:
        return _IntVarImpl(lb, ub, name=name)

    # collect the `names` of each individual decision variable
    names = _gen_var_names(name, shape)

    # create np.array 'data' representation of the decision variables
    data = np.array([_IntVarImpl(lb, ub, name=n) for n in names]) # repeat new instances
    # insert into custom ndarray
    r = NDVarArray(shape, dtype=object, buffer=data)
    r._has_subexpr = False # A bit ugly (acces to private field) but otherwise np.ndarray constructor complains if we pass it as an argument to NDVarArray
    return r

def cparray(arr):
    warnings.warn("Deprecated, use cpm_array() instead, will be removed in stable version", DeprecationWarning)
    return cpm_array(arr)


def cpm_array(arr):
    """
    N-dimensional wrapper, to wrap standard numpy arrays or lists.

    In CP modeling languages, indexing an array by an integer variable is common, e.g. `[1,2,3,4][var1] == var2`.
    This is called an __element__ constraint. Python does not allow expressing it on standard arrays,
    but CPMpy-numpy arrays do allow it, so you first have to wrap the array.

    Note that 'arr' will be transformed to vector and indexed as such, 2-dimensional indexing is not supported (yet?).

    .. code-block:: python

        # Transforming a given numpy-array **m** into a cparray

        iv1, iv2 = intvar(0, 9, shape=2)

        data = [1, 2, 3, 4]
        data = cpm_array(data)

        Model([ data[iv1] == iv2 ])

    As an alternative, you can also write the `Element` constraint directly on `data`: `Element(data, iv1) == iv2`
    """
    if not isinstance(arr, np.ndarray):
        arr = np.array(arr)
    order = 'F' if arr.flags['F_CONTIGUOUS'] else 'C'
    return NDVarArray(shape=arr.shape, dtype=arr.dtype, buffer=arr, order=order)


class NullShapeError(Exception):
    """
    Error returned when providing an empty or size 0 shape for numpy arrays of variables
    """
    def __init__(self, shape, message="Shape should be non-zero"):
        self.shape = shape
        self.message = message
        super().__init__(self.message)

    def __str__(self) -> str:
        return f'{self.shape}: {self.message}'


class _NumVarImpl(Expression):
    """
    Abstract **continuous numerical** variable with given lowerbound and upperbound.

    Abstract class, only mean to be subclassed
    """
    def __init__(self, lb, ub, name):
        assert (is_num(lb) and is_num(ub))
        assert (lb <= ub)
        self.lb = lb
        self.ub = ub
        self.name = name
        self._value = None

    def has_subexpr(self):
        """Does it contains nested Expressions?
           Is of importance when deciding whether transformation/decomposition is needed.
        """
        return False

    def is_bool(self):
        """ is it a Boolean (return type) Operator?
        """
        return False

    def value(self):
        """ the value obtained in the last solve call
            (or 'None')
        """
        return self._value

    def get_bounds(self):
        """ the lower and upper bounds"""
        return self.lb, self.ub

    def clear(self):
        """ clear the value obtained from the last solve call
        """
        self._value = None

    def __repr__(self):
        return self.name

    # for sets/dicts. Because names are unique, so is the str repr
    def __hash__(self):
        return hash(self.name)


class _IntVarImpl(_NumVarImpl):
    """
    **Integer** variable with given lowerbound and upperbound.

    Do not create this object directly, use `intvar()` instead
    """
    counter = 0

    def __init__(self, lb, ub, name=None):
        assert is_int(lb), "IntVar lowerbound must be integer {} {}".format(type(lb), lb)
        assert is_int(ub), "IntVar upperbound must be integer {} {}".format(type(ub), ub)

        if name is None:
            name = "IV{}".format(_IntVarImpl.counter)
            _IntVarImpl.counter = _IntVarImpl.counter + 1 # static counter

        super().__init__(int(lb), int(ub), name=name) # explicit cast: can be numpy

    # special casing for intvars (and boolvars)
    def __abs__(self):
        if self.lb >= 0:
            # no-op
            return self
        return super().__abs__()


class _BoolVarImpl(_IntVarImpl):
    """
    **Boolean** variable with given lowerbound and upperbound.

    Do not create this object directly, use `boolvar()` instead
    """
    counter = 0

    def __init__(self, lb=0, ub=1, name=None):
        assert(lb == 0 or lb == 1)
        assert(ub == 0 or ub == 1)

        if name is None:
            name = "BV{}".format(_BoolVarImpl.counter)
            _BoolVarImpl.counter = _BoolVarImpl.counter + 1 # static counter
        _IntVarImpl.__init__(self, lb, ub, name=name)

    def is_bool(self):
        """ is it a Boolean (return type) Operator?
        """
        return True

    def __invert__(self):
        return NegBoolView(self)

    def __abs__(self):
        return self

    # when redefining __eq__, must redefine custom__hash__
    # https://stackoverflow.com/questions/53518981/inheritance-hash-sets-to-none-in-a-subclass
    def __hash__(self):
        return hash(self.name)


class NegBoolView(_BoolVarImpl):
    """
        Represents not(`var`), not an actual variable implementation!

        It stores a link to `var`'s _BoolVarImpl

        Do not create this object directly, use the `~` operator instead: `~bv`
    """
    def __init__(self, bv):
        #assert(isinstance(bv, _BoolVarImpl))
        self._bv = bv
        # as it is always created using the ~ operator (only available for _BoolVarImpl)
        # it already comply with the asserts of the __init__ of _BoolVarImpl and can use 
        # __init__ from _IntVarImpl
        _IntVarImpl.__init__(self, 1-bv.ub, 1-bv.lb, name=str(self))

    def value(self):
        """ the negation of the value obtained in the last solve call by the viewed variable
            (or 'None')
        """
        v = self._bv.value()
        if v is None:
            return None
        return not v

    def clear(self):
        """ clear, for the viewed variable, the value obtained from the last solve call
        """
        self._bv.clear()

    def __repr__(self):
        return "~{}".format(self._bv.name)

    def __invert__(self):
        return self._bv


# subclass numericexpression for operators (first), ndarray for all the rest
class NDVarArray(np.ndarray, Expression):
    """
    N-dimensional numpy array of variables.

    Do not create this object directly, use one of the functions in this module
    """
    def __init__(self, shape, **kwargs):
        # bit ugly, but np.int and np.bool do not play well with > overloading
        if np.issubdtype(self.dtype, np.integer):
            self.astype(int)
        elif np.issubdtype(self.dtype, np.bool_):
            self.astype(bool)

        # TODO: global name?
        # this is nice and sneaky, 'self' is the list_of_arguments!
        Expression.__init__(self, "NDVarArray", self)
        # no need to call ndarray __init__ method as specified in the np.ndarray documentation:
        # "No ``__init__`` method is needed because the array is fully initialized
        #         after the ``__new__`` method."

    @property
    def args(self):
        """ The constructor for NDVarArray never gets called, so _args is never initialised
        """
        return self # we can just return self

    def is_bool(self):
        """ is it a Boolean (return type) Operator?
        """
        return False

    def value(self):
        """ the values, for each of the stored variables, obtained in the last solve call
            (or 'None')
        """
        return np.reshape([x.value() for x in self], self.shape)

    def clear(self):
        """ clear, for each of the stored variables, the value obtained from the last solve call
        """
        for e in self.flat:
            e.clear()

    def __repr__(self):
        """
            some ways in which np creates this object does not call
            the constructor, so the Expression does not have 'args'
            set..
        """
        if not hasattr(self, "_args"):
            self.name = "NDVarArray"
            self.update_args(self)
        return super().__repr__()

    def __getitem__(self, index):
        # array access, check if variables are used in the indexing

        # index is single expression: direct element
        if isinstance(index, Expression):
            return cp.Element(self, index)

        # multi-dimensional index
        if isinstance(index, tuple) and any(isinstance(el, Expression) for el in index):

            if len(index) != self.ndim:
                raise NotImplementedError("CPMpy does not support returning an array from an Element constraint. Provide an index for each dimension. If you really need this, please report on github.")

            # find dimension of expression in index
            expr_dim = [dim for dim,idx in enumerate(index) if isinstance(idx, Expression)]
            if len(expr_dim) == 1: # optimization, only 1 expression, reshape to 1d-element
                # TODO can we do the same for more than one Expression? Not sure...
                index  = list(index)
                index += [index.pop(expr_dim[0])]

                arr = np.moveaxis(self, expr_dim[0], -1)
<<<<<<< HEAD
                return Element(arr[index[:-1]], index[-1])
=======
                return cp.Element(arr[index[:-1]], index[-1])
>>>>>>> c98fcf37


            arr = self[tuple(index[:expr_dim[0]])] # select remaining dimensions
            index = index[expr_dim[0]:]

            # calculate index for flat array
            flat_index = index[-1]
            for dim, idx in enumerate(index[:-1]):
                flat_index += idx * math.prod(arr.shape[dim+1:])
            # using index expression as single var for flat array
            return cp.Element(arr.flatten(), flat_index)

        return super().__getitem__(index)

    """
    make the given array the first dimension in the returned array
    """
    def __axis(self, axis):

        arr = self

        # correct type and value checks
        if not isinstance(axis,int):
            raise TypeError("Axis keyword argument in .sum() should always be an integer")
        if axis >= arr.ndim:
            raise ValueError("Axis out of range")

        if axis < 0:
            axis += arr.ndim

        # Change the array to make the selected axis the first dimension
        if axis > 0:
            iter_axis = list(range(arr.ndim))
            iter_axis.remove(axis)
            iter_axis.insert(0, axis)
            arr = arr.transpose(iter_axis)

        return arr

    def sum(self, axis=None, out=None):
        """
            overwrite np.sum(NDVarArray) as people might use it
        """

        if out is not None:
            raise NotImplementedError()

        if axis is None:    # simple case where we want the sum over the whole array
            return cp.sum(self)

        return cpm_array(np.apply_along_axis(cp.sum, axis=axis, arr=self))


    def prod(self, axis=None, out=None):
        """
            overwrite np.prod(NDVarArray) as people might use it
        """

        if out is not None:
            raise NotImplementedError()

        if axis is None:  # simple case where we want the product over the whole array
            return reduce(lambda a, b: a * b, self.flatten())

        # TODO: is there a better way? This does pairwise multiplication still
        return cpm_array(np.multiply.reduce(self, axis=axis))

    def max(self, axis=None, out=None):
        """
            overwrite np.max(NDVarArray) as people might use it
        """
        if out is not None:
            raise NotImplementedError()

        if axis is None:    # simple case where we want the maximum over the whole array
            return cp.max(self)

        return cpm_array(np.apply_along_axis(cp.max, axis=axis, arr=self))

    def min(self, axis=None, out=None):
        """
            overwrite np.min(NDVarArray) as people might use it
        """
        if out is not None:
            raise NotImplementedError()

        if axis is None:    # simple case where we want the minimum over the whole array
            return cp.min(self)

        return cpm_array(np.apply_along_axis(cp.min, axis=axis, arr=self))

    def any(self, axis=None, out=None):
        """
            overwrite np.any(NDVarArray)
        """
        if any(not is_boolexpr(x) for x in self.flat):
            raise TypeError("Cannot call .any() in an array not consisting only of bools")

        if out is not None:
            raise NotImplementedError()

        if axis is None:    # simple case where we want a disjunction over the whole array
            return cp.any(self)

        return cpm_array(np.apply_along_axis(cp.any, axis=axis, arr=self))


    def all(self, axis=None, out=None):
        """
            overwrite np.any(NDVarArray)
        """
        if any(not is_boolexpr(x) for x in self.flat):
            raise TypeError("Cannot call .any() in an array not consisting only of bools")

        if out is not None:
            raise NotImplementedError()

        if axis is None:  # simple case where we want a conjunction over the whole array
            return cp.all(self)

        return cpm_array(np.apply_along_axis(cp.all, axis=axis, arr=self))

    def get_bounds(self):
        lbs, ubs = zip(*[get_bounds(e) for e in self])
        return cpm_array(lbs), cpm_array(ubs)

    # VECTORIZED master function (delegate)
    def _vectorized(self, other, attr):
        if not isinstance(other, Iterable):
            other = [other]*len(self)
        # this is a bit cryptic, but it calls 'attr' on s with o as arg
        # s.__eq__(o) <-> getattr(s, '__eq__')(o)
        return cpm_array([getattr(s,attr)(o) for s,o in zip(self, other)])

    # VECTORIZED comparisons
    def __eq__(self, other):
        return self._vectorized(other, '__eq__')

    def __ne__(self, other):
        return self._vectorized(other, '__ne__')

    def __lt__(self, other):
        return self._vectorized(other, '__lt__')

    def __le__(self, other):
        return self._vectorized(other, '__le__')

    def __gt__(self, other):
        return self._vectorized(other, '__gt__')

    def __ge__(self, other):
        return self._vectorized(other, '__ge__')

    # VECTORIZED math operators
    # only 'abs' 'neg' and binary ones
    # '~' not needed, gets translated to ==0 and that is already handled
    def __abs__(self):
        return cpm_array([abs(s) for s in self])

    def __neg__(self):
        return cpm_array([-s for s in self])

    def __add__(self, other):
        return self._vectorized(other, '__add__')

    def __radd__(self, other):
        return self._vectorized(other, '__radd__')

    def __sub__(self, other):
        return self._vectorized(other, '__sub__')

    def __rsub__(self, other):
        return self._vectorized(other, '__rsub__')

    def __mul__(self, other):
        return self._vectorized(other, '__mul__')

    def __rmul__(self, other):
        return self._vectorized(other, '__rmul__')

    def __truediv__(self, other):
        return self._vectorized(other, '__truediv__')

    def __rtruediv__(self, other):
        return self._vectorized(other, '__rtruediv__')

    def __floordiv__(self, other):
        return self._vectorized(other, '__floordiv__')

    def __rfloordiv__(self, other):
        return self._vectorized(other, '__rfloordiv__')

    def __mod__(self, other):
        return self._vectorized(other, '__mod__')

    def __rmod__(self, other):
        return self._vectorized(other, '__rmod__')

    def __pow__(self, other, modulo=None):
        assert (modulo is None), "Power operator: modulo not supported"
        return self._vectorized(other, '__pow__')

    def __rpow__(self, other, modulo=None):
        assert (modulo is None), "Power operator: modulo not supported"
        return self._vectorized(other, '__rpow__')

    # VECTORIZED Bool operators
    def __invert__(self):
        return cpm_array([~s for s in self])

    def __and__(self, other):
        return self._vectorized(other, '__and__')

    def __rand__(self, other):
        return self._vectorized(other, '__rand__')

    def __or__(self, other):
        return self._vectorized(other, '__or__')

    def __ror__(self, other):
        return self._vectorized(other, '__ror__')

    def __xor__(self, other):
        return self._vectorized(other, '__xor__')

    def __rxor__(self, other):
        return self._vectorized(other, '__rxor__')

    def implies(self, other):
        return self._vectorized(other, 'implies')

    #in	  __contains__(self, value) 	Check membership
    # CANNOT meaningfully overwrite, python always returns True/False
    # regardless of what you return in the __contains__ function

    # TODO?
    #object.__matmul__(self, other)


def _gen_var_names(name, shape):
    """
    Helper function to collect the name of all decision variables (in np.ndindex(shape) order)

    `name` can be None, str, or an enumerable with the same shape as `shape`.
    Raises errors if invalid name
    """
    if name is None or isinstance(name, str):
        return [_genname(name, idx) for idx in np.ndindex(shape)]
    elif isinstance(name, (list, tuple, np.ndarray)):
        # special case: should match shape of decision variables
        name_arr = np.array(name)
        if isinstance(shape, int):
            shape = (shape,)
        if name_arr.shape != shape:
            raise ValueError(f"The shape of name sequence {name_arr.shape} does not match {shape}.")
        if len(name_arr.flat) != len(np.unique(name_arr)):
            raise ValueError(f"Duplicated names in {name_arr}.")
        return [name_arr[idx] for idx in np.ndindex(shape)]
    else:
        raise TypeError(f"Unsupported type for name: {type(name)}")

def _genname(basename, idxs):
    """
    Helper function to 'name' array variables
    - idxs: list of indices, one for every dimension of the array
    - basename: base name to prepend

    if basename is 'None', then it returns None

    output: something like "basename[0,1]"
    """
    if basename == None:
        return None
    stridxs = ",".join(map(str, idxs))
    return f"{basename}[{stridxs}]" # "<name>[<idx0>,<idx1>,...]"
<|MERGE_RESOLUTION|>--- conflicted
+++ resolved
@@ -475,11 +475,7 @@
                 index += [index.pop(expr_dim[0])]
 
                 arr = np.moveaxis(self, expr_dim[0], -1)
-<<<<<<< HEAD
-                return Element(arr[index[:-1]], index[-1])
-=======
                 return cp.Element(arr[index[:-1]], index[-1])
->>>>>>> c98fcf37
 
 
             arr = self[tuple(index[:expr_dim[0]])] # select remaining dimensions
