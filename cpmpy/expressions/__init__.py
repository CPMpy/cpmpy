"""
    Classes and functions that represent and create expressions (constraints and objectives)

    ==================
    List of submodules
    ==================
    .. autosummary::
        python_builtins
        :nosignatures:

        variables
        core
        globalconstraints
        globalfunctions
        utils


"""

# we only import methods/classes that are used for modelling
# others need to be imported by the developer explicitely
from .variables import boolvar, intvar, cpm_array
from .variables import BoolVar, IntVar, cparray # Old, to be deprecated
<<<<<<< HEAD
from .globalconstraints import AllDifferent, AllDifferentExcept0, AllEqual, Circuit, Inverse, Table, ShortTable, Xor, Cumulative, \
=======
from .globalconstraints import AllDifferent, AllDifferentExcept0, AllEqual, Circuit, SubCircuit, SubCircuitWithStart, Inverse, Table, Xor, Cumulative, \
>>>>>>> 09d02887
    IfThenElse, GlobalCardinalityCount, DirectConstraint, InDomain, Increasing, Decreasing, IncreasingStrict, DecreasingStrict
from .globalconstraints import alldifferent, allequal, circuit # Old, to be deprecated
from .globalfunctions import Maximum, Minimum, Abs, Element, Count, NValue, NValueExcept, IfThenElseNum
from .core import BoolVal
from .python_builtins import all, any, max, min, sum<|MERGE_RESOLUTION|>--- conflicted
+++ resolved
@@ -21,11 +21,7 @@
 # others need to be imported by the developer explicitely
 from .variables import boolvar, intvar, cpm_array
 from .variables import BoolVar, IntVar, cparray # Old, to be deprecated
-<<<<<<< HEAD
-from .globalconstraints import AllDifferent, AllDifferentExcept0, AllEqual, Circuit, Inverse, Table, ShortTable, Xor, Cumulative, \
-=======
-from .globalconstraints import AllDifferent, AllDifferentExcept0, AllEqual, Circuit, SubCircuit, SubCircuitWithStart, Inverse, Table, Xor, Cumulative, \
->>>>>>> 09d02887
+from .globalconstraints import AllDifferent, AllDifferentExcept0, AllEqual, Circuit, SubCircuit, SubCircuitWithStart, Inverse, Table, ShortTable, Xor, Cumulative, \
     IfThenElse, GlobalCardinalityCount, DirectConstraint, InDomain, Increasing, Decreasing, IncreasingStrict, DecreasingStrict
 from .globalconstraints import alldifferent, allequal, circuit # Old, to be deprecated
 from .globalfunctions import Maximum, Minimum, Abs, Element, Count, NValue, NValueExcept, IfThenElseNum
