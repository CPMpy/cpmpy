"""
    Classes and functions that represent and create expressions (constraints and objectives)

    ==================
    List of submodules
    ==================
    .. autosummary::
        python_builtins
        :nosignatures:

        variables
        core
        globalconstraints
        globalfunctions
        utils


"""

# we only import methods/classes that are used for modelling
# others need to be imported by the developer explicitely
from .variables import boolvar, intvar, cpm_array
from .variables import BoolVar, IntVar, cparray # Old, to be deprecated
<<<<<<< HEAD
from .globalconstraints import AllDifferent, AllDifferentExcept0, AllDifferentExceptN, AllEqualExceptN, AllEqual, Circuit, Inverse, Table, Xor, Cumulative, IfThenElse, GlobalCardinalityCount, DirectConstraint, InDomain
=======
from .globalconstraints import AllDifferent, AllDifferentExcept0, AllEqual, Circuit, Inverse, Table, Xor, Cumulative, \
    IfThenElse, GlobalCardinalityCount, DirectConstraint, InDomain, Increasing, Decreasing, IncreasingStrict, DecreasingStrict
>>>>>>> 3a946913
from .globalconstraints import alldifferent, allequal, circuit # Old, to be deprecated
from .globalfunctions import Maximum, Minimum, Abs, Element, Count, NValue
from .core import BoolVal
from .python_builtins import all, any, max, min, sum<|MERGE_RESOLUTION|>--- conflicted
+++ resolved
@@ -5,13 +5,13 @@
     List of submodules
     ==================
     .. autosummary::
-        python_builtins
         :nosignatures:
 
         variables
         core
         globalconstraints
         globalfunctions
+        python_builtins
         utils
 
 
@@ -21,12 +21,7 @@
 # others need to be imported by the developer explicitely
 from .variables import boolvar, intvar, cpm_array
 from .variables import BoolVar, IntVar, cparray # Old, to be deprecated
-<<<<<<< HEAD
-from .globalconstraints import AllDifferent, AllDifferentExcept0, AllDifferentExceptN, AllEqualExceptN, AllEqual, Circuit, Inverse, Table, Xor, Cumulative, IfThenElse, GlobalCardinalityCount, DirectConstraint, InDomain
-=======
-from .globalconstraints import AllDifferent, AllDifferentExcept0, AllEqual, Circuit, Inverse, Table, Xor, Cumulative, \
-    IfThenElse, GlobalCardinalityCount, DirectConstraint, InDomain, Increasing, Decreasing, IncreasingStrict, DecreasingStrict
->>>>>>> 3a946913
+from .globalconstraints import AllDifferent, AllDifferentExcept0, AllDifferentExceptN, AllEqualExceptN, AllEqual, Circuit, Inverse, Table, Xor, Cumulative, IfThenElse, GlobalCardinalityCount, DirectConstraint, InDomain, Increasing, Decreasing, IncreasingStrict, DecreasingStrict
 from .globalconstraints import alldifferent, allequal, circuit # Old, to be deprecated
 from .globalfunctions import Maximum, Minimum, Abs, Element, Count, NValue
 from .core import BoolVal
