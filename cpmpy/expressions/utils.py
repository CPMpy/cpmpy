#!/usr/bin/env python
#-*- coding:utf-8 -*-
##
## utils.py
##
"""
Internal utilities for expression handling.

    =================
    List of functions
    =================
    .. autosummary::
        :nosignatures:

        is_int
        is_num
        is_pure_list
        is_any_list
        flatlist
        all_pairs
        argval
        eval_comparison
"""

import numpy as np
from collections.abc import Iterable # for _flatten
from itertools import chain, combinations

from cpmpy.exceptions import IncompleteFunctionError


def is_int(arg):
    """ can it be interpreted as an integer? (incl bool and numpy variants)
    """
    return isinstance(arg, (bool, np.bool_, int, np.integer))
def is_num(arg):
    """ is it an int or float? (incl numpy variants)
    """
    return isinstance(arg, (bool, np.bool_, int, np.integer, float, np.floating))
def is_bool(arg):
    """ is it a boolean (incl numpy variants)
    """
    return isinstance(arg, (bool, np.bool_))
def is_boolexpr(expr):
    #boolexpr
    if hasattr(expr, 'is_bool'):
        return expr.is_bool()
    #boolean constant
    return is_bool(expr)
def is_pure_list(arg):
    """ is it a list or tuple?
    """
    return isinstance(arg, (list, tuple))
def is_any_list(arg):
    """ is it a list or tuple or numpy array?
    """
    return isinstance(arg, (list, tuple, np.ndarray))

def flatlist(args):
    """ recursively flatten arguments into one single list
    """
    return list(_flatten(args))
def _flatten(args):
    # from: https://stackoverflow.com/questions/2158395/flatten-an-irregular-list-of-lists
    # returns an iterator, not a list
    for el in args:
        if isinstance(el, Iterable) and not isinstance(el, (str, bytes)):
            yield from _flatten(el)
        else:
            yield el

def all_pairs(args):
    """ returns all pairwise combinations of elements in args
    """
    return list(combinations(args, 2))

def argval(a):
    """ returns .value() of Expression, otherwise the variable itself
        
        We check with hasattr instead of isinstance to avoid circular dependency
    """
    try:
        return a.value() if hasattr(a, "value") else a
    except IncompleteFunctionError as e:
        if a.is_bool(): return False
        raise e

def eval_comparison(str_op, lhs, rhs):
    """
        Internal function: evaluates the textual `str_op` comparison operator
        lhs <str_op> rhs

        Valid str_op's:
        * '=='
        * '!='
        * '>'
        * '>='
        * '<'
        * '<='

        Especially useful in decomposition and transformation functions that already involve a comparison.
    """
    if str_op == '==':
        return lhs == rhs
    elif str_op == '!=':
        return lhs != rhs
    elif str_op == '>':
        return lhs > rhs
    elif str_op == '>=':
        return lhs >= rhs
    elif str_op == '<':
        return lhs < rhs
    elif str_op == '<=':
        return lhs <= rhs
    else:
        raise Exception("Not a known comparison:", str_op)

<<<<<<< HEAD
# syntax of the form 'if b then x == 9 else x == 0' is not supported
# a little helper:
def ite(condition, if_true, if_false):
    return (condition.implies(if_true) & \
            (~condition).implies(if_false)
           )
=======

def get_bounds(expr):
    # can return floats, use floor and ceil when creating an intvar!
    from cpmpy.expressions.core import Expression
    if isinstance(expr,Expression):
        return expr.get_bounds()
    else:
        assert is_num(expr), f"All Expressions should have a get_bounds function, `{expr}`"
        if is_bool(expr):
            return 0, 1
        return expr, expr
>>>>>>> 8eddb2e8
<|MERGE_RESOLUTION|>--- conflicted
+++ resolved
@@ -115,14 +115,6 @@
     else:
         raise Exception("Not a known comparison:", str_op)
 
-<<<<<<< HEAD
-# syntax of the form 'if b then x == 9 else x == 0' is not supported
-# a little helper:
-def ite(condition, if_true, if_false):
-    return (condition.implies(if_true) & \
-            (~condition).implies(if_false)
-           )
-=======
 
 def get_bounds(expr):
     # can return floats, use floor and ceil when creating an intvar!
@@ -133,5 +125,4 @@
         assert is_num(expr), f"All Expressions should have a get_bounds function, `{expr}`"
         if is_bool(expr):
             return 0, 1
-        return expr, expr
->>>>>>> 8eddb2e8
+        return expr, expr