--- conflicted
+++ resolved
@@ -102,7 +102,6 @@
         Circuit
         Inverse
         Table
-        SmartTable
         Xor
         Cumulative
         IfThenElse
@@ -320,35 +319,6 @@
         return arrval in tab
 
 
-class SmartTable(GlobalConstraint):
-    """The values of the variables in 'array' correspond to a row in 'table'
-    """
-    def __init__(self, array, table):
-        array = flatlist(array)
-        if not all(isinstance(x, Expression) for x in array):
-            raise TypeError("the first argument of a Table constraint should only contain variables/expressions")
-        super().__init__("smarttable", [array, table])
-
-    def decompose(self):
-        from .python_builtins import any, all
-        arr, tab = self.args
-        return [any(all(ai == ri for ai, ri in zip(arr, row) if ri != '*') for row in tab)], []
-
-    def value(self):
-        arr, tab = self.args
-        arrval = [argval(a) for a in arr]
-        for tup in tab:
-            thistup = True
-            for aval, tval in zip(arrval, tup):
-                if tval != '*':
-                    if aval != tval:
-                        thistup = False
-            if thistup:
-                #found tuple that matches
-                return True
-        #didn't find tuple that matches
-        return False
-
 # syntax of the form 'if b then x == 9 else x == 0' is not supported (no override possible)
 # same semantic as CPLEX IfThenElse constraint
 # https://www.ibm.com/docs/en/icos/12.9.0?topic=methods-ifthenelse-method
@@ -381,11 +351,6 @@
     """
 
     def __init__(self, expr, arr):
-<<<<<<< HEAD
-        #assert not (is_boolexpr(expr) or any(is_boolexpr(a) for a in arr)), \
-         #   "The expressions in the InDomain constraint should not be boolean"
-=======
->>>>>>> b3b30c18
         super().__init__("InDomain", [expr, arr])
 
     def decompose(self):
