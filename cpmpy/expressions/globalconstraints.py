#!/usr/bin/env python
#-*- coding:utf-8 -*-
##
## globalconstraints.py
##
"""
    Global constraints conveniently express non-primitive constraints.

    Using global constraints
    ------------------------

    Solvers can have specialised implementations for global constraints. CPMpy has :class:`~cpmpy.expressions.globalconstraints.GlobalConstraint`
    expressions so that they can be passed to the solver as is when supported.

    If a solver does not support a global constraint (see :ref:`Solver Interfaces <solver-interfaces>`) then it will be automatically
    decomposed by calling its :func:`~cpmpy.expressions.globalconstraints.GlobalConstraint.decompose()` function.
    The :func:`~cpmpy.expressions.globalconstraints.GlobalConstraint.decompose()` function returns two arguments:
        - a list of simpler constraints replacing the global constraint
        - if the decomposition introduces *new variables*, then the second argument has to be a list
            of constraints that (totally) define those new variables

    As a user you **should almost never subclass GlobalConstraint()** unless you know of a solver that
    supports that specific global constraint, and that you will update its solver interface to support it.

    For all other use cases, it sufficies to write your own helper function that immediately returns the
    decomposition, e.g.:

    .. code-block:: python

        def alldifferent_except0(args):
            return [ ((var1!= 0) & (var2 != 0)).implies(var1 != var2) for var1, var2 in all_pairs(args)]


    Numeric global constraints
    --------------------------

    CPMpy also implements `Numeric Global Constraints`. For these, the CPMpy :class:`~cpmpy.expressions.globalconstraints.GlobalConstraint` does not
    exactly match what is implemented in the solver, but for good reason!!

    For example solvers may implement the global constraint ``Minimum(iv1, iv2, iv3) == iv4`` through an API
    call ``addMinimumEquals([iv1,iv2,iv3], iv4)``.

    However, CPMpy also wishes to support the expressions ``Minimum(iv1, iv2, iv3) > iv4`` as well as
    ``iv4 + Minimum(iv1, iv2, iv3)``. 

    Hence, the CPMpy global constraint only captures the ``Minimum(iv1, iv2, iv3)`` part, whose return type
    is numeric and can be used in any other CPMpy expression. Only at the time of transforming the CPMpy
    model to the solver API, will the expressions be decomposed and auxiliary variables introduced as needed
    such that the solver only receives ``Minimum(iv1, iv2, iv3) == ivX`` expressions.
    This is the burden of the CPMpy framework, not of the user who wants to express a problem formulation.


    Subclassing GlobalConstraint
    ----------------------------
    
    If you do wish to add a :class:`~cpmpy.expressions.globalconstraints.GlobalConstraint`, because it is supported by solvers or because you will do
    advanced analysis and rewriting on it, then preferably define it with a standard decomposition, e.g.:

    .. code-block:: python

        class my_global(GlobalConstraint):
            def __init__(self, args):
                super().__init__("my_global", args)

            def decompose(self):
                return [self.args[0] != self.args[1]] # your decomposition

    ..
        If it is a :class:`~cpmpy.expressions.globalfunctions.GlobalFunction` meaning that its return type is numeric (see :class:`~cpmpy.expressions.globalfunctions.Minimum` and :class:`~cpmpy.expressions.globalfunctions.Element`)
        then set `is_bool=False` in the super() constructor and preferably implement `.value()` accordingly.


    Alternative decompositions
    --------------------------
    
    For advanced use cases where you want to use another decomposition than the standard decomposition
    of a :class:`~cpmpy.expressions.globalconstraints.GlobalConstraint` expression, you can overwrite the :func:`~cpmpy.expressions.globalconstraints.GlobalConstraint.decompose` function of the class, e.g.:

    .. code-block:: python

        def my_circuit_decomp(self):
            return [self.args[0] == 1], [] # does not actually enforce circuit

        circuit.decompose = my_circuit_decomp # attach it, no brackets!

        vars = intvar(1,9, shape=10)
        constr = circuit(vars)

        Model(constr).solve()

    The above will use ``my_circuit_decomp``, if the solver does not
    natively support :class:`~cpmpy.expressions.globalconstraints.Circuit`.

    ===============
    List of classes
    ===============

    .. autosummary::
        :nosignatures:

        AllDifferent
        AllDifferentExcept0
        AllDifferentExceptN
        AllEqual
        AllEqualExceptN
        Circuit
        Inverse
        Table
        ShortTable
        NegativeTable
        IfThenElse
        InDomain
        Xor
        Cumulative
        Precedence
        NoOverlap
        GlobalCardinalityCount
        Increasing
        Decreasing
        IncreasingStrict
        DecreasingStrict
        LexLess
        LexLessEq
        LexChainLess
        LexChainLessEq
        DirectConstraint

"""
import copy


import cpmpy as cp

from .core import BoolVal
from .utils import all_pairs, get_repr, is_int, is_bool, STAR
from .variables import _IntVarImpl
from .globalfunctions import * # XXX make this file backwards compatible


# Base class GlobalConstraint
class GlobalConstraint(Expression):
    """
        Abstract superclass of GlobalConstraints

        Like all expressions it has a ``.name`` and ``.args`` property.
        Overwrites the ``.is_bool()`` method.
    """

    def is_bool(self):
        """ is it a Boolean (return type) Operator?
        """
        return True

    def decompose(self):
        """
            Returns a decomposition into smaller constraints.

            The decomposition might create auxiliary variables
            and use other global constraints as long as
            it does not create a circular dependency.

            To ensure equivalence of decomposition, we split into contraining and defining constraints.
            Defining constraints (totally) define new auxiliary variables needed for the decomposition,
            they can always be enforced top-level.
        """
        raise NotImplementedError("Decomposition for", self, "not available")

    def get_bounds(self):
        """
        Returns the bounds of a Boolean global constraint.
        Numerical global constraints should reimplement this.
        """
        return 0, 1


# Global Constraints (with Boolean return type)
def alldifferent(args):
    """
    .. deprecated:: 0.9.0
          Please use :class:`AllDifferent` instead.
    """
    warnings.warn("Deprecated, use AllDifferent(v1,v2,...,vn) instead, will be removed in "
                  "stable version", DeprecationWarning)
    return AllDifferent(*args) # unfold list as individual arguments


class AllDifferent(GlobalConstraint):
    """All arguments have a different (distinct) value
    """
    def __init__(self, *args):
        super().__init__("alldifferent", flatlist(args))

    def decompose(self):
        """Returns the decomposition
        """
        return [var1 != var2 for var1, var2 in all_pairs(self.args)], []

    def value(self):
        return len(set(argvals(self.args))) == len(self.args)
    
    def get_repr(self):
        return (self.name, frozenset(get_repr(a) for a in self.args))

class AllDifferentExceptN(GlobalConstraint):
    """
        All arguments except those equal to a value in n have a distinct value.
    """
    def __init__(self, arr, n):
        flatarr = flatlist(arr)
        if not is_any_list(n):
            n = [n]
        super().__init__("alldifferent_except_n", [flatarr, n])

    def decompose(self):
        # equivalent to (var1 == n) | (var2 == n) | (var1 != var2)
        return [(var1 == var2).implies(cp.any(var1 == a for a in self.args[1])) for var1, var2 in all_pairs(self.args[0])], []

    def value(self):
        vals = [argval(a) for a in self.args[0] if argval(a) not in argvals(self.args[1])]
        return len(set(vals)) == len(vals)
    
    def get_repr(self):
        return (self.name, (frozenset(get_repr(a) for a in self.args[0]), get_repr(self.args[1])))


class AllDifferentExcept0(AllDifferentExceptN):
    """
        All nonzero arguments have a distinct value
    """
    def __init__(self, *arr):
        flatarr = flatlist(arr)
        super().__init__(arr, 0)


def allequal(args):
    """
    .. deprecated:: 0.9.0
          Please use :class:`AllEqual` instead.
    """
    warnings.warn("Deprecated, use AllEqual(v1,v2,...,vn) instead, will be removed in stable version",
                  DeprecationWarning)
    return AllEqual(*args) # unfold list as individual arguments


class AllEqual(GlobalConstraint):
    """All arguments have the same value
    """
    def __init__(self, *args):
        super().__init__("allequal", flatlist(args))

    def decompose(self):
        """Returns the decomposition
        """
        # arg0 == arg1, arg1 == arg2, arg2 == arg3... no need to post n^2 equalities
        return [var1 == var2 for var1, var2 in zip(self.args[:-1], self.args[1:])], []

    def value(self):
        return len(set(argvals(self.args))) == 1
    
    def get_repr(self):
        return (self.name, frozenset(get_repr(a) for a in self.args))


class AllEqualExceptN(GlobalConstraint):
    """
    All arguments except those equal to a value in n have the same value.
    """

    def __init__(self, arr, n):
        flatarr = flatlist(arr)
        if not is_any_list(n):
            n = [n]
        super().__init__("allequal_except_n", [flatarr, n])

    def decompose(self):
        return [(cp.any(var1 == a for a in self.args[1]) | (var1 == var2) | cp.any(var2 == a for a in self.args[1]))
                for var1, var2 in all_pairs(self.args[0])], []

    def value(self):
        vals = [argval(a) for a in self.args[0] if argval(a) not in argvals(self.args[1])]
        return len(set(vals)) == 1 or len(set(vals)) == 0
    
    def get_repr(self):
        return (self.name, (frozenset(get_repr(a) for a in self.args[0]), get_repr(self.args[1])))


def circuit(args):
    """
    .. deprecated:: 0.9.0
          Please use :class:`Circuit` instead.
    """
    warnings.warn("Deprecated, use Circuit(v1,v2,...,vn) instead, will be removed in stable version",
                  DeprecationWarning)
    return Circuit(*args) # unfold list as individual arguments


class Circuit(GlobalConstraint):
    """The sequence of variables form a circuit, where x[i] = j means that j is the successor of i.
    """
    def __init__(self, *args):
        flatargs = flatlist(args)
        if any(is_boolexpr(arg) for arg in flatargs):
            raise TypeError("Circuit global constraint only takes arithmetic arguments: {}".format(flatargs))
        super().__init__("circuit", flatargs)
        if len(flatargs) < 2:
            raise CPMpyException('Circuit constraint must be given a minimum of 2 variables')

    def decompose(self):
        """
            Decomposition for Circuit

            ..
                Not sure where we got it from,
                MiniZinc has slightly different one:
                https://github.com/MiniZinc/libminizinc/blob/master/share/minizinc/std/fzn_circuit.mzn
        """
        succ = cpm_array(self.args)
        n = len(succ)
        order = intvar(0,n-1, shape=n)
        defining = []
        constraining = []

        # We define the auxiliary order variables to represent the order we visit all the nodes.
        # `order[i] == succ[order[i - 1]]`
        # These constraints need to be in the defining part, since they define our auxiliary vars
        # However, this would make it impossible for ~circuit to be satisfied in some cases,
        # because there does not always exist a valid ordering
        # This happens when the variables in succ don't take values in the domain of 'order',
        # i.e. for succ = [9,-1,0], there is no valid ordering, but we satisfy ~circuit(succ)
        # We explicitly deal with these cases by defining the variable 'a' that indicates if we can define an ordering.

        lbs, ubs = get_bounds(succ)
        if min(lbs) > 0 or max(ubs) < n - 1:
            # no way this can be a circuit
            return [BoolVal(False)], []
        elif min(lbs) >= 0 and max(ubs) < n:
            # there always exists a valid ordering, since our bounds are tight
            a = BoolVal(True)
        else:
            # we may get values in succ that are outside the bounds of it's array length (making the ordering undefined)
            a = boolvar()
            defining += [a == ((Minimum(succ) >= 0) & (Maximum(succ) < n))]
            for i in range(n):
                defining += [(~a).implies(order[i] == 0)]  # assign arbitrary value, so a is totally defined.

        constraining += [AllDifferent(succ)]  # different successors
        constraining += [AllDifferent(order)]  # different orders
        constraining += [order[n - 1] == 0]  # symmetry breaking, last one is '0'
        defining += [a.implies(order[0] == succ[0])]
        for i in range(1, n):
            defining += [a.implies(
                order[i] == succ[order[i - 1]])]  # first one is successor of '0', ith one is successor of i-1
        return constraining, defining

    def value(self):
        pathlen = 0
        idx = 0
        visited = set()
        arr = argvals(self.args)

        while idx not in visited:
            if idx is None:
                return False
            if not (0 <= idx < len(arr)):
                break
            visited.add(idx)
            pathlen += 1
            idx = arr[idx]

        return pathlen == len(self.args) and idx == 0


class Inverse(GlobalConstraint):
    """
       Inverse (aka channeling / assignment) constraint. 'fwd' and
       'rev' represent inverse functions; that is,

           fwd[i] == x  <==>  rev[x] == i

    """
    def __init__(self, fwd, rev):
        flatargs = flatlist([fwd,rev])
        if any(is_boolexpr(arg) for arg in flatargs):
            raise TypeError("Only integer arguments allowed for global constraint Inverse: {}".format(flatargs))
        assert len(fwd) == len(rev)
        super().__init__("inverse", [fwd, rev])

    def decompose(self):

        fwd, rev = self.args
        rev = cpm_array(rev)

        constraining, defining = [], []
        for i,x in enumerate(fwd):
            if is_num(x) and not 0 <= x < len(rev): 
                return [cp.BoolVal(False)], [] # can never satisfy the Inverse constraint
           
            lb, ub = get_bounds(x)
            if lb >= 0 and ub < len(rev): # safe, index is within bounds
                constraining.append(rev[x] == i)
            else: # partial! need safening here
                is_defined, total_expr, toplevel = cp.transformations.safening._safen_range(rev[x], (0, len(rev)-1), 1)
                constraining += [is_defined, total_expr == i]
                defining += toplevel
        
        return constraining, defining

    def value(self):
        fwd = argvals(self.args[0])
        rev = argvals(self.args[1])
        # args are fine, now evaluate actual inverse cons
        try:
            return all(rev[x] == i for i, x in enumerate(fwd))
        except IndexError: # partiality of Element constraint
            return False


class Table(GlobalConstraint):
    """The values of the variables in 'array' correspond to a row in 'table'
    """
    def __init__(self, array, table):
        array = flatlist(array)
        if isinstance(table, np.ndarray): # Ensure it is a list
            table = table.tolist()
        if not all(isinstance(x, Expression) for x in array):
            raise TypeError(f"the first argument of a Table constraint should only contain variables/expressions: "
                            f"{array}")
        super().__init__("table", [array, table])

    def decompose(self):
        arr, tab = self.args
        return [cp.any(cp.all(ai == ri for ai, ri in zip(arr, row)) for row in tab)], []

    def value(self):
        arr, tab = self.args
        arrval = argvals(arr)
        return arrval in tab
    
    def get_repr(self):
        return (self.name, (get_repr(self.args[0]), frozenset(tuple(row) for row in self.args[1])))

class ShortTable(GlobalConstraint):
    """
        Extension of the `Table` constraint where the `table` matrix may contain wildcards (STAR), meaning there are
        no restrictions for the corresponding variable in that tuple.
    """
    def __init__(self, array, table):
        array = flatlist(array)
        if not all(isinstance(x, Expression) for x in array):
            raise TypeError("The first argument of a Table constraint should only contain variables/expressions")
        if not all(is_int(x) or x == STAR for row in table for x in row):
            raise TypeError(f"elements in argument `table` should be integer or {STAR}")
        if isinstance(table, np.ndarray): # Ensure it is a list
            table = table.tolist()
        super().__init__("short_table", [array, table])

    def decompose(self):
        arr, tab = self.args
        return [cp.any(cp.all(ai == ri for ai, ri in zip(arr, row) if ri != STAR) for row in tab)], []

    def value(self):
        arr, tab = self.args
        tab = np.array(tab)
        arrval = np.array(argvals(arr))
        for row in tab:
            num_row = row[row != STAR].astype(int)
            num_vals = arrval[row != STAR].astype(int)
            if (num_row == num_vals).all():
                return True
        return False
    
    def get_repr(self):
        return (self.name, (get_repr(self.args[0]), frozenset(tuple(row) for row in self.args[1])))

class NegativeTable(GlobalConstraint):
    """The values of the variables in 'array' do not correspond to any row in 'table'
    """
    def __init__(self, array, table):
        array = flatlist(array)
        if not all(isinstance(x, Expression) for x in array):
            raise TypeError(f"the first argument of a Table constraint should only contain variables/expressions: "
                            f"{array}")
        super().__init__("negative_table", [array, table])

    def decompose(self):
        arr, tab = self.args
        return [cp.all(cp.any(ai != ri for ai, ri in zip(arr, row)) for row in tab)], []

    def value(self):
        arr, tab = self.args
        arrval = argvals(arr)
        tabval = argvals(tab)
        return arrval not in tabval

    def get_repr(self):
        return (self.name, (get_repr(self.args[0]), get_repr(self.args[1])))

# syntax of the form 'if b then x == 9 else x == 0' is not supported (no override possible)
# same semantic as CPLEX IfThenElse constraint
# https://www.ibm.com/docs/en/icos/12.9.0?topic=methods-ifthenelse-method
class IfThenElse(GlobalConstraint):
    """
        The IfThenElse constraint, defining a conditional expression
        of the form: if condition then if_true else if_false
        where condition, if_true and if_false are all boolean expressions.
    """
    def __init__(self, condition, if_true, if_false):
        if not is_boolexpr(condition) or not is_boolexpr(if_true) or not is_boolexpr(if_false):
            raise TypeError(f"only boolean expression allowed in IfThenElse: Instead got "
                            f"{condition, if_true, if_false}")
        super().__init__("ite", [condition, if_true, if_false])

    def value(self):
        condition, if_true, if_false = self.args
        try:
            if argval(condition):
                return argval(if_true)
            else:
                return argval(if_false)
        except IncompleteFunctionError:
            return False

    def decompose(self):
        condition, if_true, if_false = self.args
        return [condition.implies(if_true), (~condition).implies(if_false)], []

    def __repr__(self):
        condition, if_true, if_false = self.args
        return "If {} Then {} Else {}".format(condition, if_true, if_false)



class InDomain(GlobalConstraint):
    """
        The "InDomain" constraint, defining non-interval domains for an expression
    """

    def __init__(self, expr, arr):
        super().__init__("InDomain", [expr, arr])

    def decompose(self):
        """
        Returns two lists of constraints:
            1) constraints representing the comparison
            2) constraints that (totally) define new auxiliary variables needed in the decomposition,
               they should be enforced toplevel.
        """
        expr, arr = self.args
        lb, ub = get_bounds(expr)
<<<<<<< HEAD

=======
        
>>>>>>> 25c2fec5
        defining = []
        #if expr is not a var
        if not isinstance(expr,Expression):
            aux = intvar(lb, ub)
            defining.append(aux == expr)
            expr = aux

        expressions = any(isinstance(a, Expression) for a in arr)
        if expressions:
            return [cp.any(expr == a for a in arr)], defining
        else:
            return [expr != val for val in range(lb, ub + 1) if val not in arr], defining


    def value(self):
        return argval(self.args[0]) in argvals(self.args[1])

    def __repr__(self):
        return "{} in {}".format(self.args[0], self.args[1])
    
    def get_repr(self):
        return (self.name, (get_repr(self.args[0]), frozenset(self.args[1])))


class Xor(GlobalConstraint):
    """
        The :class:`Xor` exclusive-or constraint
    """

    def __init__(self, arg_list):
        flatargs = flatlist(arg_list)
        if not (all(is_boolexpr(arg) for arg in flatargs)):
            raise TypeError("Only Boolean arguments allowed in Xor global constraint: {}".format(flatargs))
        # convention for commutative binary operators:
        # swap if right is constant and left is not
        if len(arg_list) == 2 and is_num(arg_list[1]):
            arg_list[0], arg_list[1] = arg_list[1], arg_list[0]
            flatargs = arg_list
        super().__init__("xor", flatargs)

    def decompose(self):
        # there are multiple decompositions possible, Recursively using sum allows it to be efficient for all solvers.
        decomp = [sum(self.args[:2]) == 1]
        if len(self.args) > 2:
            decomp = Xor([decomp,self.args[2:]]).decompose()[0]
        return decomp, []

    def value(self):
        return sum(argvals(self.args)) % 2 == 1

    def __repr__(self):
        if len(self.args) == 2:
            return "{} xor {}".format(*self.args)
        return "xor({})".format(self.args)
    
    def get_repr(self):
        return (self.name, frozenset(get_repr(a) for a in self.args))


class Cumulative(GlobalConstraint):
    """
        Global cumulative constraint. Used for resource aware scheduling.
        Ensures that the capacity of the resource is never exceeded.
        Equivalent to :class:`~cpmpy.expressions.globalconstraints.NoOverlap` when demand and capacity are equal to 1.
        Supports both varying demand across tasks or equal demand for all jobs.
    """
    def __init__(self, start, duration, end, demand, capacity):
        assert is_any_list(start), "start should be a list"
        assert is_any_list(duration), "duration should be a list"
        assert is_any_list(end), "end should be a list"

        start = flatlist(start)
        duration = flatlist(duration)
        end = flatlist(end)
        assert len(start) == len(duration) == len(end), "Start, duration and end should have equal length"
        n_jobs = len(start)

        for lb in get_bounds(duration)[0]:
            if lb < 0:
                raise TypeError("Durations should be non-negative")

        if is_any_list(demand):
            demand = flatlist(demand)
            assert len(demand) == n_jobs, "Demand should be supplied for each task or be single constant"
        else: # constant demand
            demand = [demand] * n_jobs

        super(Cumulative, self).__init__("cumulative", [start, duration, end, demand, capacity])

    def decompose(self):
        """
            Time-resource decomposition from:
            Schutt, Andreas, et al. "Why cumulative decomposition is not as bad as it sounds."
            International Conference on Principles and Practice of Constraint Programming. Springer, Berlin, Heidelberg, 2009.
        """

        arr_args = (cpm_array(arg) if is_any_list(arg) else arg for arg in self.args)
        start, duration, end, demand, capacity = arr_args

        cons = []

        # set duration of tasks
        for t in range(len(start)):
            cons += [start[t] + duration[t] == end[t]]

        # demand doesn't exceed capacity
        lb, ub = min(get_bounds(start)[0]), max(get_bounds(end)[1])
        for t in range(lb,ub+1):
            demand_at_t = 0
            for job in range(len(start)):
                if is_num(demand):
                    demand_at_t += demand * ((start[job] <= t) & (t < end[job]))
                else:
                    demand_at_t += demand[job] * ((start[job] <= t) & (t < end[job]))

            cons += [demand_at_t <= capacity]

        return cons, []

    def value(self):
        arg_vals = [np.array(argvals(arg)) if is_any_list(arg)
                   else argval(arg) for arg in self.args]

        if any(a is None for a in arg_vals):
            return None

        # start, dur, end are np arrays
        start, dur, end, demand, capacity = arg_vals
        # start and end seperated by duration
        if not (start + dur == end).all():
            return False

        # demand doesn't exceed capacity
        lb, ub = min(start), max(end)
        for t in range(lb, ub+1):
            if capacity < sum(demand * ((start <= t) & (t < end))):
                return False

        return True
    
    def get_repr(self):
        task_info = frozenset(get_repr([s,d,e,h]) for s,d,e,h in zip(*self.args[:-1]))
        return (self.name, (task_info, get_repr(self.args[-1])))


class Precedence(GlobalConstraint):
    """
        Constraint enforcing some values have precedence over others.
        Given an array of variables X and a list of precedences P:
        Then in order to satisfy the constraint, if X[i] = P[j+1], then there exists a X[i'] = P[j] with i' < i
    """
    def __init__(self, vars, precedence):
        if not is_any_list(vars):
            raise TypeError("Precedence expects a list of variables, but got", vars)
        if not is_any_list(precedence) or any(isinstance(x, Expression) for x in precedence):
            raise TypeError("Precedence expects a list of values as precedence, but got", precedence)
        super().__init__("precedence", [cpm_array(vars), precedence])

    def decompose(self):
        """
        Decomposition based on:
        Law, Yat Chiu, and Jimmy HM Lee. "Global constraints for integer and set value precedence."
        Principles and Practice of Constraint Programming–CP 2004: 10th International Conference, CP 2004
        """

        args, precedence = self.args
        constraints = []
        for s,t in zip(precedence[:-1], precedence[1:]):
            for j in range(len(args)):
                lhs = args[j] == t
                if is_bool(lhs):  # args[j] and t could both be constants
                    lhs = BoolVal(lhs)
                constraints += [lhs.implies(cp.any(args[:j] == s))]
        return constraints, []

    def value(self):

        args, precedence = self.args
        vals = np.array(argvals(args))
        for s,t in zip(precedence[:-1], precedence[1:]):
            if vals[0] == t: return False
            for j in range(len(args)):
                if vals[j] == t and sum(vals[:j] == s) == 0:
                    return False
        return True


class NoOverlap(GlobalConstraint):
    """
    NoOverlap constraint, enforcing that the intervals defined by start, duration and end do not overlap.
    """

    def __init__(self, start, dur, end):
        assert is_any_list(start), "start should be a list"
        assert is_any_list(dur), "duration should be a list"
        assert is_any_list(end), "end should be a list"

        start = flatlist(start)
        dur = flatlist(dur)
        end = flatlist(end)
        assert len(start) == len(dur) == len(end), "Start, duration and end should have equal length " \
                                                   "in NoOverlap constraint"

        super().__init__("no_overlap", [start, dur, end])

    def decompose(self):
        start, dur, end = self.args
        cons = [s + d == e for s,d,e in zip(start, dur, end)]
        for (s1, e1), (s2, e2) in all_pairs(zip(start, end)):
            cons += [(e1 <= s2) | (e2 <= s1)]
        return cons, []

    def value(self):
        start, dur, end = argvals(self.args)
        if any(s + d != e for s,d,e in zip(start, dur, end)):
            return False
        for (s1,d1, e1), (s2,d2, e2) in all_pairs(zip(start,dur, end)):
            if e1 > s2 and e2 > s1:
                return False
        return True
    
    def get_repr(self):
        task_info = frozenset(get_repr([s,d,e]) for s,d,e in zip(*self.args))
        return (self.name, task_info)


class GlobalCardinalityCount(GlobalConstraint):
    """
    The number of occurrences of each value `vals[i]` in the list of variables `vars`
    must be equal to `occ[i]`.
    """

    def __init__(self, vars, vals, occ, closed=False):
        flatargs = flatlist([vars, vals, occ])
        if any(is_boolexpr(arg) for arg in flatargs):
            raise TypeError("Only numerical arguments allowed for gcc global constraint: {}".format(flatargs))
        super().__init__("gcc", [vars,vals,occ])
        self.closed = closed

    def decompose(self):
        vars, vals, occ = self.args
        constraints = [Count(vars, i) == v for i, v in zip(vals, occ)]
        if self.closed:
            constraints += [InDomain(v, vals) for v in vars]
        return constraints, []

    def value(self):
        decomposed, _ = self.decompose()
        return cp.all(decomposed).value()

    def get_repr(self):
        repr_vars = frozenset(get_repr(a) for a in self.args[0])
        repr_vals, repr_occ = get_repr(self.args[1]), get_repr(self.args[2])
        return (self.name, (repr_vars, repr_vals, repr_occ))

class Increasing(GlobalConstraint):
    """
        The "Increasing" constraint, the expressions will have increasing (not strictly) values
    """

    def __init__(self, *args):
        super().__init__("increasing", flatlist(args))

    def decompose(self):
        """
        Returns two lists of constraints:
            1) the decomposition of the Increasing constraint
            2) empty list of defining constraints
        """
        args = self.args
        return [args[i] <= args[i+1] for i in range(len(args)-1)], []

    def value(self):
        args = argvals(self.args)
        return all(args[i] <= args[i+1] for i in range(len(args)-1))


class Decreasing(GlobalConstraint):
    """
        The "Decreasing" constraint, the expressions will have decreasing (not strictly) values
    """

    def __init__(self, *args):
        super().__init__("decreasing", flatlist(args))

    def decompose(self):
        """
        Returns two lists of constraints:
            1) the decomposition of the Decreasing constraint
            2) empty list of defining constraints
        """
        args = self.args
        return [args[i] >= args[i+1] for i in range(len(args)-1)], []

    def value(self):
        args = argvals(self.args)
        return all(args[i] >= args[i+1] for i in range(len(args)-1))


class IncreasingStrict(GlobalConstraint):
    """
        The "IncreasingStrict" constraint, the expressions will have increasing (strictly) values
    """

    def __init__(self, *args):
        super().__init__("strictly_increasing", flatlist(args))

    def decompose(self):
        """
        Returns two lists of constraints:
            1) the decomposition of the IncreasingStrict constraint
            2) empty list of defining constraints
        """
        args = self.args
        return [args[i] < args[i+1] for i in range(len(args)-1)], []

    def value(self):
        args = argvals(self.args)
        return all(args[i] < args[i+1] for i in range(len(args)-1))


class DecreasingStrict(GlobalConstraint):
    """
        The "DecreasingStrict" constraint, the expressions will have decreasing (strictly) values
    """

    def __init__(self, *args):
        super().__init__("strictly_decreasing", flatlist(args))

    def decompose(self):
        """
        Returns two lists of constraints:
            1) the decomposition of the DecreasingStrict constraint
            2) empty list of defining constraints
        """
        args = self.args
        return [(args[i] > args[i+1]) for i in range(len(args)-1)], []

    def value(self):
        args = argvals(self.args)
        return all(args[i] > args[i+1] for i in range(len(args)-1))


class LexLess(GlobalConstraint):
    """ Given lists X,Y, enforcing that X is lexicographically less than Y.
    """
    def __init__(self, list1, list2):
        X = flatlist(list1)
        Y = flatlist(list2)
        if len(X) != len(Y):
            raise CPMpyException(f"The 2 lists given in LexLess must have the same size: X length is {len(X)} "
                                 f"and Y length is {len(Y)}")
        super().__init__("lex_less", [X, Y])

    def decompose(self):
        """
        Implementation inspired by Hakan Kjellerstrand (http://hakank.org/cpmpy/cpmpy_hakank.py)

        The decomposition creates auxiliary Boolean variables and constraints that
        collectively ensure X is lexicographically less than Y
        The auxiliary boolean vars are defined to represent if the given lists are lexicographically ordered
        (less or equal) up to the given index.
        Decomposition enforces through the constraining part that the first boolean variable needs to be true, and thus
        through the defining part it is enforced that if it is not strictly lexicographically less in a given index,
        then next index must be lexicographically less or equal. It needs to be strictly less in at least one index.

        The use of auxiliary Boolean variables bvar ensures that the constraints propagate immediately,
        maintaining arc-consistency. Each bvar[i] enforces the lexicographic ordering at each position, ensuring that
        every value in the domain of X[i] can be extended to a consistent value in the domain of $Y_i$ for all
        subsequent positions.
        """
        X, Y = cpm_array(self.args)

        if len(X) == 0 == len(Y):
            return [cp.BoolVal(False)], [] # based on the decomp, it's false...

        bvar = boolvar(shape=(len(X) + 1))

        # Constraint ensuring that each element in X is less than or equal to the corresponding element in Y,
        # until a strict inequality is encountered.
        defining = [bvar == ((X <= Y) & ((X < Y) | bvar[1:]))]
        # enforce the last element to be true iff (X[-1] < Y[-1]), enforcing strict lexicographic order
        defining.append(bvar[-1] == (X[-1] < Y[-1]))
        constraining = [bvar[0]]

        return constraining, defining

    def value(self):
        X, Y = argvals(self.args)
        return any((X[i] < Y[i]) & all(X[j] <= Y[j] for j in range(i)) for i in range(len(X)))


class LexLessEq(GlobalConstraint):
    """ Given lists X,Y, enforcing that X is lexicographically less than Y (or equal).
    """
    def __init__(self, list1, list2):
        X = flatlist(list1)
        Y = flatlist(list2)
        if len(X) != len(Y):
            raise CPMpyException(f"The 2 lists given in LexLessEq must have the same size: X length is "
                                 f"{len(X)} and Y length is {len(Y)}")
        super().__init__("lex_lesseq", [X, Y])

    def decompose(self):
        """
        Implementation inspired by Hakan Kjellerstrand (http://hakank.org/cpmpy/cpmpy_hakank.py)

        The decomposition creates auxiliary Boolean variables and constraints that
        collectively ensure X is lexicographically less than Y
        The auxiliary boolean vars are defined to represent if the given lists are lexicographically ordered
        (less or equal) up to the given index.
        Decomposition enforces through the constraining part that the first boolean variable needs to be true, and thus
        through the defining part it is enforced that if it is not strictly lexicographically less in a given index,
        then next index must be lexicographically less or equal.

        The use of auxiliary Boolean variables bvar ensures that the constraints propagate immediately,
        maintaining arc-consistency. Each bvar[i] enforces the lexicographic ordering at each position, ensuring that
        every value in the domain of X[i] can be extended to a consistent value in the domain of $Y_i$ for all
        subsequent positions.
        """
        X, Y = cpm_array(self.args)

        if len(X) == 0 == len(Y):
            return [cp.BoolVal(False)], [] # based on the decomp, it's false...

        bvar = boolvar(shape=(len(X) + 1))
        defining = [bvar == ((X <= Y) & ((X < Y) | bvar[1:]))]
        defining.append(bvar[-1] == (X[-1] <= Y[-1]))
        constraining = [bvar[0]]

        return constraining, defining

    def value(self):
        X, Y = argvals(self.args)
        return any((X[i] < Y[i]) & all(X[j] <= Y[j] for j in range(i)) for i in range(len(X))) | all(X[i] == Y[i] for i in range(len(X)))


class LexChainLess(GlobalConstraint):
    """ Given a matrix X, :class:`LexChainLess` enforces that all rows are lexicographically ordered.
    """
    def __init__(self, X):
        # Ensure the numpy array is 2D
        X = cpm_array(X)
        assert X.ndim == 2, "Input must be a 2D array or a list of lists"
        super().__init__("lex_chain_less", X.tolist())

    def decompose(self):
        """ Decompose to a series of LexLess constraints between subsequent rows
        """
        X = self.args
        return [LexLess(prev_row, curr_row) for prev_row, curr_row in zip(X, X[1:])], []

    def value(self):
        X = argvals(self.args)
        return all(LexLess(prev_row, curr_row).value() for prev_row, curr_row in zip(X, X[1:]))


class LexChainLessEq(GlobalConstraint):
    """ Given a matrix X, LexChainLessEq enforces that all rows are lexicographically ordered.
    """
    def __init__(self, X):
        # Ensure the numpy array is 2D
        X = cpm_array(X)
        assert X.ndim == 2, "Input must be a 2D array or a list of lists"
        super().__init__("lex_chain_lesseq", X.tolist())

    def decompose(self):
        """ Decompose to a series of LexLessEq constraints between subsequent rows
        """
        X = self.args
        return [LexLessEq(prev_row, curr_row) for prev_row, curr_row in zip(X, X[1:])], []

    def value(self):
        X = argvals(self.args)
        return all(LexLessEq(prev_row, curr_row).value() for prev_row, curr_row in zip(X, X[1:]))


class DirectConstraint(Expression):
    """
        A ``DirectConstraint`` will directly call a function of the underlying solver when added to a CPMpy solver

        It can not be reified, it is not flattened, it can not contain other CPMpy expressions than variables.
        When added to a CPMpy solver, it will literally just directly call a function on the underlying solver,
        replacing CPMpy variables by solver variables along the way.

        See the documentation of the solver (constructor) for details on how that solver handles them.

        If you want/need to use what the solver returns (e.g. an identifier for use in other constraints),
        then use :func:`~cpmpy.expressions.variables.directvar` instead, or access the solver object from the solver interface directly.
    """
    def __init__(self, name, arguments, novar=None):
        """
            name: name of the solver function that you wish to call
            arguments: tuple of arguments to pass to the solver function with name 'name'
            novar: list of indices (offset 0) of arguments in `arguments` that contain no variables,
                   that can be passed 'as is' without scanning for variables
        """
        if not isinstance(arguments, tuple):
            arguments = (arguments,)  # force tuple
        super().__init__(name, arguments)
        self.novar = novar

    def is_bool(self):
        """ is it a Boolean (return type) Operator?
        """
        return True

    def callSolver(self, CPMpy_solver, Native_solver):
        """
            Call the `directname()` function of the native solver,
            with stored arguments replacing CPMpy variables with solver variables as needed.

            SolverInterfaces will call this function when this constraint is added.

        :param CPMpy_solver: a CPM_solver object, that has a `solver_vars()` function
        :param Native_solver: the python interface to some specific solver
        :return: the response of the solver when calling the function
        """
        # get the solver function, will raise an AttributeError if it does not exist
        solver_function = getattr(Native_solver, self.name)
        solver_args = copy.copy(self.args)
        for i in range(len(solver_args)):
            if self.novar is None or i not in self.novar:
                # it may contain variables, replace
                solver_args[i] = CPMpy_solver.solver_vars(solver_args[i])
        # len(native_args) should match nr of arguments of `native_function`
        return solver_function(*solver_args)
<|MERGE_RESOLUTION|>--- conflicted
+++ resolved
@@ -547,11 +547,7 @@
         """
         expr, arr = self.args
         lb, ub = get_bounds(expr)
-<<<<<<< HEAD
-
-=======
         
->>>>>>> 25c2fec5
         defining = []
         #if expr is not a var
         if not isinstance(expr,Expression):
