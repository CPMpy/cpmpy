#!/usr/bin/env python
#-*- coding:utf-8 -*-
##
## globalconstraints.py
##
"""
    Global constraints conveniently express non-primitive constraints.

    Using global constraints
    ------------------------

    Solvers can have specialised implementations for global constraints. CPMpy has GlobalConstraint
    expressions so that they can be passed to the solver as is when supported.

    If a solver does not support a global constraint (see solvers/) then it will be automatically
    decomposed by calling its `.decompose()` function.

    As a user you **should almost never subclass GlobalConstraint()** unless you know of a solver that
    supports that specific global constraint, and that you will update its solver interface to support it.

    For all other use cases, it sufficies to write your own helper function that immediately returns the
    decomposition, e.g.:

    .. code-block:: python

        def alldifferent_except0(args):
            return [ ((var1!= 0) & (var2 != 0)).implies(var1 != var2) for var1, var2 in all_pairs(args)]


    Numeric global constraints
    --------------------------

    CPMpy also implements __Numeric Global Constraints__. For these, the CPMpy GlobalConstraint does not
    exactly match what is implemented in the solver, but for good reason!!

    For example solvers may implement the global constraint `Minimum(iv1, iv2, iv3) == iv4` through an API
    call `addMinimumEquals([iv1,iv2,iv3], iv4)`.

    However, CPMpy also wishes to support the expressions `Minimum(iv1, iv2, iv3) > iv4` as well as
    `iv4 + Minimum(iv1, iv2, iv3)`. 

    Hence, the CPMpy global constraint only captures the `Minimum(iv1, iv2, iv3)` part, whose return type
    is numeric and can be used in any other CPMpy expression. Only at the time of transforming the CPMpy
    model to the solver API, will the expressions be decomposed and auxiliary variables introduced as needed
    such that the solver only receives `Minimum(iv1, iv2, iv3) == ivX` expressions.
    This is the burden of the CPMpy framework, not of the user who wants to express a problem formulation.


    Subclassing GlobalConstraint
    ----------------------------
    
    If you do wish to add a GlobalConstraint, because it is supported by solvers or because you will do
    advanced analysis and rewriting on it, then preferably define it with a standard decomposition, e.g.:

    .. code-block:: python

        class my_global(GlobalConstraint):
            def __init__(self, args):
                super().__init__("my_global", args)

            def decompose(self):
                return [self.args[0] != self.args[1]] # your decomposition

    If it is a __numeric global constraint__ meaning that its return type is numeric (see `Minimum` and `Element`)
    then set `is_bool=False` in the super() constructor and preferably implement `.value()` accordingly.


    Alternative decompositions
    --------------------------
    
    For advanced use cases where you want to use another decomposition than the standard decomposition
    of a GlobalConstraint expression, you can overwrite the 'decompose' function of the class, e.g.:

    .. code-block:: python

        def my_circuit_decomp(self):
            return [self.args[0] == 1] # does not actually enforce circuit
        circuit.decompose = my_circuit_decomp # attach it, no brackets!

        vars = intvar(1,9, shape=10)
        constr = circuit(vars)

        Model(constr).solve()

    The above will use 'my_circuit_decomp', if the solver does not
    natively support 'circuit'.

    ===============
    List of classes
    ===============

    .. autosummary::
        :nosignatures:

        AllDifferent
        AllDifferentExcept0
        AllEqual
        Circuit
        Inverse
        Table
        Minimum
        Maximum
        Element
        Xor
        Cumulative
        Count
        GlobalCardinalityCount

"""
import copy
import warnings # for deprecation warning
import numpy as np
from ..exceptions import CPMpyException, IncompleteFunctionError, TypeError
from .core import Expression, Operator, Comparison
from .variables import boolvar, intvar, cpm_array, _NumVarImpl
from .utils import flatlist, all_pairs, argval, is_num, eval_comparison, is_any_list, is_boolexpr, get_bounds
from ..transformations.flatten_model import get_or_make_var

# Base class GlobalConstraint
class GlobalConstraint(Expression):
    """
        Abstract superclass of GlobalConstraints

        Like all expressions it has a `.name` and `.args` property.
        Overwrites the `.is_bool()` method. You can indicate
        in the constructor whether it has Boolean return type or not.
    """
    # is_bool: whether this is normal constraint (True or False)
    #   not is_bool: it computes a numeric value (ex: Minimum, Element)
    def __init__(self, name, arg_list, is_bool=True):
        super().__init__(name, arg_list)
        self._is_bool = is_bool

    def is_bool(self):
        """ is it a Boolean (return type) Operator?
        """
        return self._is_bool

    def decompose(self):
        """
            Returns a decomposition into smaller constraints.

            The decomposition might create auxiliary variables
            and use other other global constraints as long as
            it does not create a circular dependency.
        """
        raise NotImplementedError("Decomposition for",self,"not available")

    def get_bounds(self):
        """
        Returns the bounds of a Boolean global constraint.
        Numerical global constraints should reimplement this.
        """
        return (0,1)

    def decompose_negation(self):
        from .python_builtins import all
        return [~all(self.decompose())]


    def equivalent_decomposition(self):
        """
            Returns whether self.decompose() == self holds.
        """
        return True


# Global Constraints (with Boolean return type)
def alldifferent(args):
    warnings.warn("Deprecated, use AllDifferent(v1,v2,...,vn) instead, will be removed in stable version", DeprecationWarning)
    return AllDifferent(*args) # unfold list as individual arguments
class AllDifferent(GlobalConstraint):
    """All arguments have a different (distinct) value
    """
    def __init__(self, *args):
        super().__init__("alldifferent", flatlist(args))

    def decompose(self):
        """Returns the decomposition
        """
        return [var1 != var2 for var1, var2 in all_pairs(self.args)]

    def value(self):
        return len(set(a.value() for a in self.args)) == len(self.args)

class AllDifferentExcept0(GlobalConstraint):
    """
    All nonzero arguments have a distinct value
    """
    def __init__(self, *args):
        super().__init__("alldifferent_except0", flatlist(args))

    def decompose(self):
        return [((var1 != 0) & (var2 != 0)).implies(var1 != var2) for var1, var2 in all_pairs(self.args)]

    def value(self):
        vals = [a.value() for a in self.args if a.value() != 0]
        return len(set(vals)) == len(vals)


def allequal(args):
    warnings.warn("Deprecated, use AllEqual(v1,v2,...,vn) instead, will be removed in stable version", DeprecationWarning)
    return AllEqual(*args) # unfold list as individual arguments
class AllEqual(GlobalConstraint):
    """All arguments have the same value
    """
    def __init__(self, *args):
        super().__init__("allequal", flatlist(args))

    def decompose(self):
        """Returns the decomposition
        """
        return [var1 == var2 for var1, var2 in all_pairs(self.args)]

    def value(self):
        return len(set(a.value() for a in self.args)) == 1


def circuit(args):
    warnings.warn("Deprecated, use Circuit(v1,v2,...,vn) instead, will be removed in stable version", DeprecationWarning)
    return Circuit(*args) # unfold list as individual arguments
class Circuit(GlobalConstraint):
    """The sequence of variables form a circuit, where x[i] = j means that j is the successor of i.
    """
    def __init__(self, *args):
        flatargs = flatlist(args)
        if any(is_boolexpr(arg) for arg in flatargs):
            raise TypeError("Circuit global constraint only takes arithmetic arguments: {}".format(flatargs))
        super().__init__("circuit", flatargs)
        if len(flatargs) < 2:
            raise CPMpyException('Circuit constraint must be given a minimum of 2 variables')

    def decompose(self):
        """
            Decomposition for Circuit

            Not sure where we got it from,
            MiniZinc has slightly different one:
            https://github.com/MiniZinc/libminizinc/blob/master/share/minizinc/std/fzn_circuit.mzn
        """
        succ = cpm_array(self.args)
        n = len(succ)
        order = intvar(0,n-1, shape=n)
        return [
            # different successors
            AllDifferent(succ),
            # different orders
            AllDifferent(order),
            # last one is '0'
            order[n-1] == 0,
            # loop: first one is successor of '0'
            order[0] == succ[0],
            # others: ith one is successor of i-1
        ] + [order[i] == succ[order[i-1]] for i in range(1,n)]


    def value(self):
        pathlen = 0
        idx = 0
        visited = set()
        arr = [argval(a) for a in self.args]
        while(idx not in visited):
            if idx == None:
                return False
            if not (0 <= idx < len(arr)):
                break
            visited.add(idx)
            pathlen += 1
            idx = arr[idx]

        return pathlen == len(self.args) and idx == 0


    def equivalent_decomposition(self):
        return False

    def decompose_negation(self):
        '''
        returns the decomposition of the negation. We can not simply negate the decomposition
        because of the use of auxiliary variables in the decomposition

        should return something in negated normal form, since flatten_model.negated_normal() returns this
        '''
        from .python_builtins import all
        succ = cpm_array(self.args)
        n = len(succ)
        order = intvar(0, n - 1, shape=n)
        return [~all([AllDifferent(succ),
                # different orders
                AllDifferent(order)
                    ]),
                # not negating following constraints since they involve the auxiliary variables
                # loop: first one is successor of '0'
                order[0] == succ[0]
                ] + [order[i] == succ[order[i - 1]] for i in range(1, n)]


class Inverse(GlobalConstraint):
    """
       Inverse (aka channeling / assignment) constraint. 'fwd' and
       'rev' represent inverse functions; that is,

           fwd[i] == x  <==>  rev[x] == i

    """
    def __init__(self, fwd, rev):
        flatargs = flatlist([fwd,rev])
        if any(is_boolexpr(arg) for arg in flatargs):
            raise TypeError("Only integer arguments allowed for global constraint Inverse: {}".format(flatargs))
        assert len(fwd) == len(rev)
        super().__init__("inverse", [fwd, rev])

    def decompose(self):
        from .python_builtins import all
        fwd, rev = self.args
        rev = cpm_array(rev)
        return [all(rev[x] == i for i, x in enumerate(fwd))]

    def value(self):
        fwd = [argval(a) for a in self.args[0]]
        rev = [argval(a) for a in self.args[1]]
        return all(rev[x] == i for i, x in enumerate(fwd))

class Table(GlobalConstraint):
    """The values of the variables in 'array' correspond to a row in 'table'
    """
    def __init__(self, array, table):
        super().__init__("table", [array, table])

    def decompose(self):
        from .python_builtins import any, all
        arr, tab = self.args
        return [any(all(ai == ri for ai, ri in zip(arr, row)) for row in tab)]

    def value(self):
        arr, tab = self.args
        arrval = [argval(a) for a in arr]
        return arrval in tab



# syntax of the form 'if b then x == 9 else x == 0' is not supported
# a little helper:
class IfThenElse(GlobalConstraint):
    def __init__(self, condition, if_true, if_false):
        if not is_boolexpr(condition) or not is_boolexpr(if_true) or not is_boolexpr(if_false):
            raise TypeError("only boolean expression allowed in IfThenElse")
        super().__init__("ite", [condition, if_true, if_false], is_bool=True)

    def value(self):
        condition, if_true, if_false = self.args
        condition_val = argval(condition)
        if argval(condition):
            return argval(if_true)
        else:
            return argval(if_false)

    def decompose(self):
        condition, if_true, if_false = self.args
        return [condition.implies(if_true), (~condition).implies(if_false)]

    def __repr__(self):
        condition, if_true, if_false = self.args
        return "If {} Then {} Else {}".format(condition, if_true, if_false)


class Minimum(GlobalConstraint):
    """
        Computes the minimum value of the arguments

        It is a 'functional' global constraint which implicitly returns a numeric variable
    """
    def __init__(self, arg_list):
        super().__init__("min", flatlist(arg_list), is_bool=False)

    def value(self):
        argvals = [argval(a) for a in self.args]
        if any(val is None for val in argvals):
            return None
        else:
            return min(argvals)

    def decompose_comparison(self, cpm_op, cpm_rhs):
        """
        Decomposition if it's part of a comparison
        """
        from .python_builtins import any, all
        if cpm_op == "==": # can avoid creating aux var
            return [any(x == cpm_rhs for x in self.args), all(x >= cpm_rhs for x in self.args)]

        lb, ub = self.get_bounds()
        _min = intvar(lb, ub)
        return [any(x <= _min for x in self.args), all(x >= _min for x in self.args), eval_comparison(cpm_op, _min, cpm_rhs)]

    def get_bounds(self):
        """
        Returns the bounds of the (numerical) global constraint
        """
        bnds = [get_bounds(x) for x in self.args]
        return min(lb for lb,ub in bnds), min(ub for lb,ub in bnds)


class Maximum(GlobalConstraint):
    """
        Computes the maximum value of the arguments

        It is a 'functional' global constraint which implicitly returns a numeric variable
    """
    def __init__(self, arg_list):
        super().__init__("max", flatlist(arg_list), is_bool=False)

    def value(self):
        argvals = [argval(a) for a in self.args]
        if any(val is None for val in argvals):
            return None
        else:
            return max(argvals)

    def decompose_comparison(self, cpm_op, cpm_rhs):
        """
        Decomposition if it's part of a comparison
        """
        from .python_builtins import any, all
        if cpm_op == "==": # can avoid creating aux var here
            return [any(x == cpm_rhs for x in self.args), all(x <= cpm_rhs for x in self.args)]

        lb, ub = self.get_bounds()
        _max = intvar(lb, ub)
        return [any(x >= _max for x in self.args), all(x <= _max for x in self.args), eval_comparison(cpm_op, _max, cpm_rhs)]

    def get_bounds(self):
        """
        Returns the bounds of the (numerical) global constraint
        """
        bnds = [get_bounds(x) for x in self.args]
        return max(lb for lb,ub in bnds), max(ub for lb,ub in bnds)


def element(arg_list):
    warnings.warn("Deprecated, use Element(arr,idx) instead, will be removed in stable version", DeprecationWarning)
    assert (len(arg_list) == 2), "Element expression takes 2 arguments: Arr, Idx"
    return Element(arg_list[0], arg_list[1])
class Element(GlobalConstraint):
    """
        The 'Element' global constraint enforces that the result equals Arr[Idx]
        with 'Arr' an array of constants of variables (the first argument)
        and 'Idx' an integer decision variable, representing the index into the array.

        Solvers implement it as Arr[Idx] == Y, but CPMpy will automatically derive or create
        an appropriate Y. Hence, you can write expressions like Arr[Idx] + 3 <= Y

        Element is a CPMpy built-in global constraint, so the class implements a few more
        extra things for convenience (.value() and .__repr__()). It is also an example of
        a 'numeric' global constraint.
    """

    def __init__(self, arr, idx):
<<<<<<< HEAD
        lidx, uidx = get_bounds(idx)
        if lidx < 0 or uidx >= len(arr):
            raise IncompleteFunctionError(f"Bounds of index should match dimensions of array of length {len(arr)}, but {idx} has bounds {(lidx, uidx)}")
=======
        if is_boolexpr(idx):
            raise TypeError("index cannot be a boolean expression: {}".format(idx))
>>>>>>> ad508dae
        super().__init__("element", [arr, idx], is_bool=False)

    def value(self):
        arr, idx = self.args
        idxval = argval(idx)
        if idxval is not None:
            if idxval >= 0 and idxval < len(arr):
                return argval(arr[idxval])
            raise IncompleteFunctionError(f"Index {idxval} out of range for array of length {len(arr)} while calculating value for expression {self}")
        return None # default

    def decompose_comparison(self, cpm_op, cpm_rhs):
        """
            `Element(arr,ix)` represents the array lookup itself (a numeric variable)
            It is not a constraint itself, so it can not have a decompose().
            However, when used in a comparison relation: Element(arr,idx) <CMP_OP> CMP_RHS
            it is a constraint, and that one can be decomposed.
            That is what this function does
            (for now only used in transformations/reification.py)
        """
        from .python_builtins import any

        arr, idx = self.args
        return [(idx == i).implies(eval_comparison(cpm_op, arr[i], cpm_rhs)) for i in range(len(arr))] + \
               [idx >= 0, idx < len(arr)]

    def __repr__(self):
        return "{}[{}]".format(self.args[0], self.args[1])

    def get_bounds(self):
        """
        Returns the bounds of the (numerical) global constraint
        """
        arr, idx = self.args
        bnds = [get_bounds(x) for x in arr]
        return min(lb for lb,ub in bnds), max(ub for lb,ub in bnds)


class Xor(GlobalConstraint):
    """
        The 'xor' exclusive-or constraint
    """

    def __init__(self, arg_list):
        flatargs = flatlist(arg_list)
        if not (all(is_boolexpr(arg) for arg in flatargs)):
            raise TypeError("Only Boolean arguments allowed in Xor global constraint: {}".format(flatargs))
        # convention for commutative binary operators:
        # swap if right is constant and left is not
        if len(arg_list) == 2 and is_num(arg_list[1]):
            arg_list[0], arg_list[1] = arg_list[1], arg_list[0]
            flatargs = arg_list
        super().__init__("xor", flatargs)

    def decompose(self):
        # there are multiple decompositions possible
        # sum(args) mod 2 == 1, for size 2: sum(args) == 1
        # since Xor is logical constraint, the default is a logic decomposition
        a0, a1 = self.args[:2]
        cons = (a0 | a1) & (~a0 | ~a1)  # one true and one false

        # for more than 2 variables, we cascade (decomposed) xors
        for arg in self.args[2:]:
            cons = (cons | arg) & (~cons | ~arg)
        return [cons]

    def value(self):
        return sum(argval(a) for a in self.args) % 2 == 1

    def __repr__(self):
        if len(self.args) == 2:
            return "{} xor {}".format(*self.args)
        return "xor({})".format(self.args)


class Cumulative(GlobalConstraint):
    """
        Global cumulative constraint. Used for resource aware scheduling.
        Ensures no overlap between tasks and never exceeding the capacity of the resource
        Supports both varying demand across tasks or equal demand for all jobs
    """
    def __init__(self, start, duration, end, demand, capacity):
        assert is_any_list(start), "start should be a list"
        start = flatlist(start)
        assert is_any_list(duration), "duration should be a list"
        duration = flatlist(duration)
        for d in duration:
            if get_bounds(d)[0]<0:
                raise TypeError("durations should be non-negative")
        assert is_any_list(end), "end should be a list"
        end = flatlist(end)
        assert len(start) == len(duration) == len(end), "Lists should be equal length"

        if is_any_list(demand):
            demand = flatlist(demand)
            assert len(demand) == len(start), "Shape of demand should match start, duration and end"
            for d in demand:
                if is_boolexpr(d):
                    raise TypeError("demands must be non-boolean: {}".format(d))
        else:
            if is_boolexpr(demand):
                raise TypeError("demand must be non-boolean: {}".format(demand))
        flatargs = flatlist([start, duration, end, demand, capacity])
        if any(is_boolexpr(arg) for arg in flatargs):
            raise TypeError("All input lists should contain only arithmetic arguments for Cumulative constraints: {}".format(flatargs))

        super(Cumulative, self).__init__("cumulative",[start, duration, end, demand, capacity])

    def decompose(self):
        """
            Time-resource decomposition from:
            Schutt, Andreas, et al. "Why cumulative decomposition is not as bad as it sounds."
            International Conference on Principles and Practice of Constraint Programming. Springer, Berlin, Heidelberg, 2009.
        """
        from ..expressions.python_builtins import sum

        arr_args = (cpm_array(arg) if is_any_list(arg) else arg for arg in self.args)
        start, duration, end, demand, capacity = arr_args

        cons = []

        # set duration of tasks
        for t in range(len(start)):
            cons += [start[t] + duration[t] == end[t]]

        # demand doesn't exceed capacity
        lb, ub = min(s.lb for s in start), max(s.ub for s in end)
        for t in range(lb,ub+1):
            demand_at_t = 0
            for job in range(len(start)):
                if is_num(demand):
                    demand_at_t += demand * ((start[job] <= t) & (t < end[job]))
                else:
                    demand_at_t += demand[job] * ((start[job] <= t) & (t < end[job]))
            cons += [capacity >= demand_at_t]

        return cons

    def value(self):
        argvals = [np.array([argval(a) for a in arg]) if is_any_list(arg)
                   else argval(arg) for arg in self.args]

        if any(a is None for a in argvals):
            return None

        # start, dur, end are np arrays
        start, dur, end, demand, cap = argvals
        # start and end seperated by duration
        if not (start + dur == end).all():
            return False

        # demand doesn't exceed capacity
        lb, ub = min(start), max(end)
        for t in range(lb, ub+1):
            if cap < sum(demand * ((start <= t) & (t < end))):
                return False

        return True


class GlobalCardinalityCount(GlobalConstraint):
    """
        GlobalCardinalityCount(a,gcc): Collect the number of occurrences of each value 0..a.ub in gcc.
    The array gcc must have elements 0..ub (so of size ub+1).
        """

    def __init__(self, a, gcc):
        flatargs = flatlist([a, gcc])
        if any(is_boolexpr(arg) for arg in flatargs):
            raise TypeError("Only numerical arguments allowed for gcc global constraint: {}".format(flatargs))
        ub = max([get_bounds(v)[1] for v in a])
        if not (len(gcc) == ub + 1):
            raise TypeError(f"GCC: length of gcc variables {len(gcc)} must be ub+1 {ub + 1}")
        super().__init__("gcc", [a,gcc])

    def decompose(self):
        a, gcc = self.args
        return [Count(a, i) == v for i, v in enumerate(gcc)]

    def value(self):
        from .python_builtins import all
        return all(self.decompose()).value()


class Count(GlobalConstraint):
    """
    The Count (numerical) global constraint represents the number of occurrences of val in arr
    """

    def __init__(self,arr,val):
        if is_any_list(val) or not is_any_list(arr):
            raise TypeError("count takes an array and a value as input, not: {} and {}".format(arr,val))
        super().__init__("count", [arr,val], is_bool=False)

    def decompose_comparison(self, cmp_op, cmp_rhs):
        """
        Count(arr,val) can only be decomposed if it's part of a comparison
        """
        arr, val = self.args
        return [eval_comparison(cmp_op, Operator('sum',[ai==val for ai in arr]), cmp_rhs)]

    def value(self):
        arr, val = self.args
        val = argval(val)
        return sum([argval(a) == val for a in arr])

    def get_bounds(self):
        """
        Returns the bounds of the (numerical) global constraint
        """
        arr, val = self.args
        return 0, len(arr)


class DirectConstraint(Expression):
    """
        A DirectConstraint will directly call a function of the underlying solver when added to a CPMpy solver

        It can not be reified, it is not flattened, it can not contain other CPMpy expressions than variables.
        When added to a CPMpy solver, it will literally just directly call a function on the underlying solver,
        replacing CPMpy variables by solver variables along the way.

        See the documentation of the solver (constructor) for details on how that solver handles them.

        If you want/need to use what the solver returns (e.g. an identifier for use in other constraints),
        then use `directvar()` instead, or access the solver object from the solver interface directly.
    """
    def __init__(self, name, arguments, novar=None):
        """
            name: name of the solver function that you wish to call
            arguments: tuple of arguments to pass to the solver function with name 'name'
            novar: list of indices (offset 0) of arguments in `arguments` that contain no variables,
                   that can be passed 'as is' without scanning for variables
        """
        if not isinstance(arguments, tuple):
            arguments = (arguments,)  # force tuple
        super().__init__(name, arguments)
        self.novar = novar

    def is_bool(self):
        """ is it a Boolean (return type) Operator?
        """
        return True

    def callSolver(self, CPMpy_solver, Native_solver):
        """
            Call the `directname`() function of the native solver,
            with stored arguments replacing CPMpy variables with solver variables as needed.

            SolverInterfaces will call this function when this constraint is added.

        :param CPMpy_solver: a CPM_solver object, that has a `solver_vars()` function
        :param Native_solver: the python interface to some specific solver
        :return: the response of the solver when calling the function
        """
        # get the solver function, will raise an AttributeError if it does not exist
        solver_function = getattr(Native_solver, self.name)
        solver_args = copy.copy(self.args)
        for i in range(len(solver_args)):
            if self.novar is None or i not in self.novar:
                # it may contain variables, replace
                solver_args[i] = CPMpy_solver.solver_vars(solver_args[i])
        # len(native_args) should match nr of arguments of `native_function`
        return solver_function(*solver_args)
<|MERGE_RESOLUTION|>--- conflicted
+++ resolved
@@ -455,14 +455,11 @@
     """
 
     def __init__(self, arr, idx):
-<<<<<<< HEAD
+        if is_boolexpr(idx):
+            raise TypeError("index cannot be a boolean expression: {}".format(idx))
         lidx, uidx = get_bounds(idx)
         if lidx < 0 or uidx >= len(arr):
             raise IncompleteFunctionError(f"Bounds of index should match dimensions of array of length {len(arr)}, but {idx} has bounds {(lidx, uidx)}")
-=======
-        if is_boolexpr(idx):
-            raise TypeError("index cannot be a boolean expression: {}".format(idx))
->>>>>>> ad508dae
         super().__init__("element", [arr, idx], is_bool=False)
 
     def value(self):
