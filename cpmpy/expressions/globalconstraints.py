#!/usr/bin/env python
#-*- coding:utf-8 -*-
##
## globalconstraints.py
##
"""
    Global constraints conveniently express non-primitive constraints.

    Using global constraints
    ------------------------

    Solvers can have specialised implementations for global constraints. CPMpy has :class:`~cpmpy.expressions.globalconstraints.GlobalConstraint`
    expressions so that they can be passed to the solver as is when supported.

    If a solver does not support a global constraint (see :ref:`Solver Interfaces <solver-interfaces>`) then it will be automatically
    decomposed by calling its :func:`~cpmpy.expressions.globalconstraints.GlobalConstraint.decompose()` function.
    The :func:`~cpmpy.expressions.globalconstraints.GlobalConstraint.decompose()` function returns two arguments:
        - a list of simpler constraints replacing the global constraint
        - if the decomposition introduces *new variables*, then the second argument has to be a list
            of constraints that (totally) define those new variables

    As a user you **should almost never subclass GlobalConstraint()** unless you know of a solver that
    supports that specific global constraint, and that you will update its solver interface to support it.

    For all other use cases, it sufficies to write your own helper function that immediately returns the
    decomposition, e.g.:

    .. code-block:: python

        def alldifferent_except0(args):
            return [ ((var1!= 0) & (var2 != 0)).implies(var1 != var2) for var1, var2 in all_pairs(args)]


    Numeric global constraints
    --------------------------

    CPMpy also implements `Numeric Global Constraints`. For these, the CPMpy :class:`~cpmpy.expressions.globalconstraints.GlobalConstraint` does not
    exactly match what is implemented in the solver, but for good reason!!

    For example solvers may implement the global constraint ``Minimum(iv1, iv2, iv3) == iv4`` through an API
    call ``addMinimumEquals([iv1,iv2,iv3], iv4)``.

    However, CPMpy also wishes to support the expressions ``Minimum(iv1, iv2, iv3) > iv4`` as well as
    ``iv4 + Minimum(iv1, iv2, iv3)``. 

    Hence, the CPMpy global constraint only captures the ``Minimum(iv1, iv2, iv3)`` part, whose return type
    is numeric and can be used in any other CPMpy expression. Only at the time of transforming the CPMpy
    model to the solver API, will the expressions be decomposed and auxiliary variables introduced as needed
    such that the solver only receives ``Minimum(iv1, iv2, iv3) == ivX`` expressions.
    This is the burden of the CPMpy framework, not of the user who wants to express a problem formulation.


    Subclassing GlobalConstraint
    ----------------------------
    
    If you do wish to add a :class:`~cpmpy.expressions.globalconstraints.GlobalConstraint`, because it is supported by solvers or because you will do
    advanced analysis and rewriting on it, then preferably define it with a standard decomposition, e.g.:

    .. code-block:: python

        class my_global(GlobalConstraint):
            def __init__(self, args):
                super().__init__("my_global", args)

            def decompose(self):
                return [self.args[0] != self.args[1]] # your decomposition

    ..
        If it is a :class:`~cpmpy.expressions.globalfunctions.GlobalFunction` meaning that its return type is numeric (see :class:`~cpmpy.expressions.globalfunctions.Minimum` and :class:`~cpmpy.expressions.globalfunctions.Element`)
        then set `is_bool=False` in the super() constructor and preferably implement `.value()` accordingly.


    Alternative decompositions
    --------------------------
    
    For advanced use cases where you want to use another decomposition than the standard decomposition
    of a :class:`~cpmpy.expressions.globalconstraints.GlobalConstraint` expression, you can overwrite the :func:`~cpmpy.expressions.globalconstraints.GlobalConstraint.decompose` function of the class, e.g.:

    .. code-block:: python

        def my_circuit_decomp(self):
            return [self.args[0] == 1], [] # does not actually enforce circuit

        circuit.decompose = my_circuit_decomp # attach it, no brackets!

        vars = intvar(1,9, shape=10)
        constr = circuit(vars)

        Model(constr).solve()

    The above will use ``my_circuit_decomp``, if the solver does not
    natively support :class:`~cpmpy.expressions.globalconstraints.Circuit`.

    ===============
    List of classes
    ===============

    .. autosummary::
        :nosignatures:

        AllDifferent
        AllDifferentExcept0
        AllDifferentExceptN
        AllEqual
        AllEqualExceptN
        Circuit
        Inverse
        Table
        ShortTable
        NegativeTable
        Regular
        IfThenElse
        InDomain
        Xor
        Cumulative
        Precedence
        NoOverlap
        GlobalCardinalityCount
        Increasing
        Decreasing
        IncreasingStrict
        DecreasingStrict
        LexLess
        LexLessEq
        LexChainLess
        LexChainLessEq
        DirectConstraint

"""
import copy


import cpmpy as cp

from .core import BoolVal
from .utils import all_pairs, is_int, is_bool, STAR
from .variables import _IntVarImpl
from .globalfunctions import * # XXX make this file backwards compatible


# Base class GlobalConstraint
class GlobalConstraint(Expression):
    """
        Abstract superclass of GlobalConstraints

        Like all expressions it has a ``.name`` and ``.args`` property.
        Overwrites the ``.is_bool()`` method.
    """

    def is_bool(self):
        """ is it a Boolean (return type) Operator?
        """
        return True

    def decompose(self):
        """
            Returns a decomposition into smaller constraints.

            The decomposition might create auxiliary variables
            and use other global constraints as long as
            it does not create a circular dependency.

            To ensure equivalence of decomposition, we split into contraining and defining constraints.
            Defining constraints (totally) define new auxiliary variables needed for the decomposition,
            they can always be enforced top-level.
        """
        raise NotImplementedError("Decomposition for", self, "not available")

    def get_bounds(self):
        """
        Returns the bounds of a Boolean global constraint.
        Numerical global constraints should reimplement this.
        """
        return 0, 1


# Global Constraints (with Boolean return type)
def alldifferent(args):
    """
    .. deprecated:: 0.9.0
          Please use :class:`AllDifferent` instead.
    """
    warnings.warn("Deprecated, use AllDifferent(v1,v2,...,vn) instead, will be removed in "
                  "stable version", DeprecationWarning)
    return AllDifferent(*args) # unfold list as individual arguments


class AllDifferent(GlobalConstraint):
    """All arguments have a different (distinct) value
    """
    def __init__(self, *args):
        super().__init__("alldifferent", flatlist(args))

    def decompose(self):
        """Returns the decomposition
        """
        return [var1 != var2 for var1, var2 in all_pairs(self.args)], []

    def value(self):
        return len(set(argvals(self.args))) == len(self.args)

class AllDifferentExceptN(GlobalConstraint):
    """
        All arguments except those equal to a value in n have a distinct value.
    """
    def __init__(self, arr, n):
        flatarr = flatlist(arr)
        if not is_any_list(n):
            n = [n]
        super().__init__("alldifferent_except_n", [flatarr, n])

    def decompose(self):
        cons = []
        arr, n = self.args
        for x,y in all_pairs(arr):
            cond = x == y
            if is_bool(cond):
                cond = cp.BoolVal(cond)
            cons.append(cond.implies(cp.any(x == a for a in n))) # equivalent to (var1 in n) | (var2 in n) | (var1 != var2)
        return cons, []

    def value(self):
        vals = [argval(a) for a in self.args[0] if argval(a) not in argvals(self.args[1])]
        return len(set(vals)) == len(vals)


class AllDifferentExcept0(AllDifferentExceptN):
    """
        All nonzero arguments have a distinct value
    """
    def __init__(self, *arr):
        super().__init__(arr, 0)


def allequal(args):
    """
    .. deprecated:: 0.9.0
          Please use :class:`AllEqual` instead.
    """
    warnings.warn("Deprecated, use AllEqual(v1,v2,...,vn) instead, will be removed in stable version",
                  DeprecationWarning)
    return AllEqual(*args) # unfold list as individual arguments


class AllEqual(GlobalConstraint):
    """All arguments have the same value
    """
    def __init__(self, *args):
        super().__init__("allequal", flatlist(args))

    def decompose(self):
        """Returns the decomposition
        """
        # arg0 == arg1, arg1 == arg2, arg2 == arg3... no need to post n^2 equalities
        return [var1 == var2 for var1, var2 in zip(self.args[:-1], self.args[1:])], []

    def value(self):
        return len(set(argvals(self.args))) == 1


class AllEqualExceptN(GlobalConstraint):
    """
    All arguments except those equal to a value in n have the same value.
    """

    def __init__(self, arr, n):
        flatarr = flatlist(arr)
        if not is_any_list(n):
            n = [n]
        super().__init__("allequal_except_n", [flatarr, n])

    def decompose(self):
        return [(cp.any(var1 == a for a in self.args[1]) | (var1 == var2) | cp.any(var2 == a for a in self.args[1]))
                for var1, var2 in all_pairs(self.args[0])], []

    def value(self):
        vals = [argval(a) for a in self.args[0] if argval(a) not in argvals(self.args[1])]
        return len(set(vals)) == 1 or len(set(vals)) == 0


def circuit(args):
    """
    .. deprecated:: 0.9.0
          Please use :class:`Circuit` instead.
    """
    warnings.warn("Deprecated, use Circuit(v1,v2,...,vn) instead, will be removed in stable version",
                  DeprecationWarning)
    return Circuit(*args) # unfold list as individual arguments


class Circuit(GlobalConstraint):
    """The sequence of variables form a circuit, where x[i] = j means that j is the successor of i.
    """
    def __init__(self, *args):
        flatargs = flatlist(args)
        if any(is_boolexpr(arg) for arg in flatargs):
            raise TypeError("Circuit global constraint only takes arithmetic arguments: {}".format(flatargs))
        super().__init__("circuit", flatargs)
        if len(flatargs) < 2:
            raise CPMpyException('Circuit constraint must be given a minimum of 2 variables')

    def decompose(self):
        """
            Decomposition for Circuit

            ..
                Not sure where we got it from,
                MiniZinc has slightly different one:
                https://github.com/MiniZinc/libminizinc/blob/master/share/minizinc/std/fzn_circuit.mzn
        """
        succ = cpm_array(self.args)
        n = len(succ)
        order = intvar(0,n-1, shape=n)
        defining = []
        constraining = []

        # We define the auxiliary order variables to represent the order we visit all the nodes.
        # `order[i] == succ[order[i - 1]]`
        # These constraints need to be in the defining part, since they define our auxiliary vars
        # However, this would make it impossible for ~circuit to be satisfied in some cases,
        # because there does not always exist a valid ordering
        # This happens when the variables in succ don't take values in the domain of 'order',
        # i.e. for succ = [9,-1,0], there is no valid ordering, but we satisfy ~circuit(succ)
        # We explicitly deal with these cases by defining the variable 'a' that indicates if we can define an ordering.

        lbs, ubs = get_bounds(succ)
        if min(lbs) > 0 or max(ubs) < n - 1:
            # no way this can be a circuit
            return [BoolVal(False)], []
        elif min(lbs) >= 0 and max(ubs) < n:
            # there always exists a valid ordering, since our bounds are tight
            a = BoolVal(True)
        else:
            # we may get values in succ that are outside the bounds of it's array length (making the ordering undefined)
            a = boolvar()
            defining += [a == ((Minimum(succ) >= 0) & (Maximum(succ) < n))]
            for i in range(n):
                defining += [(~a).implies(order[i] == 0)]  # assign arbitrary value, so a is totally defined.

        constraining += [AllDifferent(succ)]  # different successors
        constraining += [AllDifferent(order)]  # different orders
        constraining += [order[n - 1] == 0]  # symmetry breaking, last one is '0'
        defining += [a.implies(order[0] == succ[0])]
        for i in range(1, n):
            defining += [a.implies(
                order[i] == succ[order[i - 1]])]  # first one is successor of '0', ith one is successor of i-1
        return constraining, defining

    def value(self):
        pathlen = 0
        idx = 0
        visited = set()
        arr = argvals(self.args)

        while idx not in visited:
            if idx is None:
                return False
            if not (0 <= idx < len(arr)):
                break
            visited.add(idx)
            pathlen += 1
            idx = arr[idx]

        return pathlen == len(self.args) and idx == 0


class Inverse(GlobalConstraint):
    """
       Inverse (aka channeling / assignment) constraint. 'fwd' and
       'rev' represent inverse functions; that is,

           fwd[i] == x  <==>  rev[x] == i

    """
    def __init__(self, fwd, rev):
        flatargs = flatlist([fwd,rev])
        if any(is_boolexpr(arg) for arg in flatargs):
            raise TypeError("Only integer arguments allowed for global constraint Inverse: {}".format(flatargs))
        assert len(fwd) == len(rev)
        super().__init__("inverse", [fwd, rev])

    def decompose(self):

        fwd, rev = self.args
        rev = cpm_array(rev)

        constraining, defining = [], []
        for i,x in enumerate(fwd):
            if is_num(x) and not 0 <= x < len(rev): 
                return [cp.BoolVal(False)], [] # can never satisfy the Inverse constraint
           
            lb, ub = get_bounds(x)
            if lb >= 0 and ub < len(rev): # safe, index is within bounds
                constraining.append(rev[x] == i)
            else: # partial! need safening here
                is_defined, total_expr, toplevel = cp.transformations.safening._safen_range(rev[x], (0, len(rev)-1), 1)
                constraining += [is_defined, total_expr == i]
                defining += toplevel
        
        return constraining, defining

    def value(self):
        fwd = argvals(self.args[0])
        rev = argvals(self.args[1])
        # args are fine, now evaluate actual inverse cons
        try:
            return all(rev[x] == i for i, x in enumerate(fwd))
        except IndexError: # partiality of Element constraint
            return False


class Table(GlobalConstraint):
    """The values of the variables in 'array' correspond to a row in 'table'
    """
    def __init__(self, array, table):
        array = flatlist(array)
        if isinstance(table, np.ndarray): # Ensure it is a list
            table = table.tolist()
        if not all(isinstance(x, Expression) for x in array):
            raise TypeError(f"the first argument of a Table constraint should only contain variables/expressions: "
                            f"{array}")
        super().__init__("table", [array, table])

    def decompose(self):
        arr, tab = self.args
        return [cp.any(cp.all(ai == ri for ai, ri in zip(arr, row)) for row in tab)], []

    def value(self):
        arr, tab = self.args
        arrval = argvals(arr)
        return arrval in tab

class ShortTable(GlobalConstraint):
    """
        Extension of the `Table` constraint where the `table` matrix may contain wildcards (STAR), meaning there are
        no restrictions for the corresponding variable in that tuple.
    """
    def __init__(self, array, table):
        array = flatlist(array)
        if not all(isinstance(x, Expression) for x in array):
            raise TypeError("The first argument of a Table constraint should only contain variables/expressions")
        if not all(is_int(x) or x == STAR for row in table for x in row):
            raise TypeError(f"elements in argument `table` should be integer or {STAR}")
        if isinstance(table, np.ndarray): # Ensure it is a list
            table = table.tolist()
        super().__init__("short_table", [array, table])

    def decompose(self):
        arr, tab = self.args
        return [cp.any(cp.all(ai == ri for ai, ri in zip(arr, row) if ri != STAR) for row in tab)], []

    def value(self):
        arr, tab = self.args
        tab = np.array(tab)
        arrval = np.array(argvals(arr))
        for row in tab:
            num_row = row[row != STAR].astype(int)
            num_vals = arrval[row != STAR].astype(int)
            if (num_row == num_vals).all():
                return True
        return False

class NegativeTable(GlobalConstraint):
    """The values of the variables in 'array' do not correspond to any row in 'table'
    """
    def __init__(self, array, table):
        array = flatlist(array)
        if not all(isinstance(x, Expression) for x in array):
            raise TypeError(f"the first argument of a Table constraint should only contain variables/expressions: "
                            f"{array}")
        super().__init__("negative_table", [array, table])

    def decompose(self):
        arr, tab = self.args
        return [cp.all(cp.any(ai != ri for ai, ri in zip(arr, row)) for row in tab)], []

    def value(self):
        arr, tab = self.args
        arrval = argvals(arr)
        tabval = argvals(tab)
        return arrval not in tabval
    

class Regular(GlobalConstraint):
    """
    Regular-constraint (or Automaton-constraint)
    Takes as input a sequence of variables and a automaton representation using a transition table.
    The constraint is satisfied if the sequence of variables corresponds to an accepting path in the automaton.

    The automaton is defined by a list of transitions, a starting node and a list of accepting nodes.
    The transitions are represented as a list of tuples, where each tuple is of the form (id1, value, id2).
    An id is an integer or string representing a state in the automaton, and value is an integer representing the value of the variable in the sequence.
    The starting node is an integer or string representing the starting state of the automaton.
    The accepting nodes are a list of integers or strings representing the accepting states of the automaton.

    Example: an automaton that accepts the language 0*10* (exactly 1 variable taking value 1) is defined as:
        cp.Regular(array = cp.intvar(0,1, shape=4),
                   transitions = [("A",0,"A"), ("A",1,"B"), ("B",0,"C"), ("C",0,"C")],
                   start = "A",
                   accepting = ["C"])
    """
    def __init__(self, array, transitions, start, accepting):
        array = flatlist(array)
        if not all(isinstance(x, Expression) for x in array):
            raise TypeError("The first argument of a regular constraint should only contain variables/expressions")
        
        if not is_any_list(transitions):
            raise TypeError("The second argument of a regular constraint should be a list of transitions")
        _node_type = type(transitions[0][0])
        for s,v,e in transitions:
            if not isinstance(s, _node_type) or not isinstance(e, _node_type) or not isinstance(v, int):
                raise TypeError(f"The second argument of a regular constraint should be a list of transitions ({_node_type}, int, {_node_type})")
        if not isinstance(start, _node_type):
            raise TypeError("The third argument of a regular constraint should be a node id")
        if not (is_any_list(accepting) and all(isinstance(e, _node_type) for e in accepting)):
            raise TypeError("The fourth argument of a regular constraint should be a list of node ids")
        super().__init__("regular", [array, transitions, start, list(accepting)])

        self.nodes = set()
        self.trans_dict = {}
        for s, v, e in transitions:
            self.nodes.update([s,e])
            self.trans_dict[(s, v)] = e
        self.nodes = sorted(self.nodes)
        # normalize node_ids to be 0..n-1, allows for smaller domains
        self.node_map = {n: i for i, n in enumerate(self.nodes)}

    def decompose(self):
        # Decompose to transition table using Table constraints
        
        arr, transitions, start, accepting = self.args
        lbs, ubs = get_bounds(arr)
        lb, ub = min(lbs), max(ubs)
        
        transitions = [[self.node_map[n_in], v, self.node_map[n_out]] for n_in, v, n_out in transitions]

        # add a sink node for transitions that are not defined
        sink = len(self.nodes)
        transitions += [[self.node_map[n], v, sink] for n in self.nodes for v in range(lb, ub + 1) if (n, v) not in self.trans_dict]
        transitions += [[sink, v, sink] for v in range(lb, ub + 1)]

        # keep track of current state when traversing the array
        state_vars = intvar(0, sink, shape=len(arr))
        id_start = self.node_map[start]
        # optimization: we know the entry node of the automaton, results in smaller table
        defining = [Table([arr[0], state_vars[0]], [[v,e] for s,v,e in transitions if s == id_start])]        
        # define the rest of the automaton using transition table
        defining += [Table([state_vars[i - 1], arr[i], state_vars[i]], transitions) for i in range(1, len(arr))]
        
        # constraint is satisfied iff last state is accepting
        return [InDomain(state_vars[-1], [self.node_map[e] for e in accepting])], defining

    def value(self):
        arr, transitions, start, accepting = self.args
        arrval = [argval(a) for a in arr]
        curr_node = start
        for v in arrval:
            if (curr_node, v) in self.trans_dict:
                curr_node = self.trans_dict[curr_node, v]
            else:
                return False
        return curr_node in accepting

# syntax of the form 'if b then x == 9 else x == 0' is not supported (no override possible)
# same semantic as CPLEX IfThenElse constraint
# https://www.ibm.com/docs/en/icos/12.9.0?topic=methods-ifthenelse-method
class IfThenElse(GlobalConstraint):
    """
        The IfThenElse constraint, defining a conditional expression
        of the form: if condition then if_true else if_false
        where condition, if_true and if_false are all boolean expressions.
    """
    def __init__(self, condition, if_true, if_false):
        if not is_boolexpr(condition) or not is_boolexpr(if_true) or not is_boolexpr(if_false):
            raise TypeError(f"only boolean expression allowed in IfThenElse: Instead got "
                            f"{condition, if_true, if_false}")
        super().__init__("ite", [condition, if_true, if_false])

    def value(self):
        condition, if_true, if_false = self.args
        try:
            if argval(condition):
                return argval(if_true)
            else:
                return argval(if_false)
        except IncompleteFunctionError:
            return False

    def decompose(self):
        condition, if_true, if_false = self.args
        if is_bool(condition):
            condition = cp.BoolVal(condition) # ensure it is a CPMpy expression
        return [condition.implies(if_true), (~condition).implies(if_false)], []

    def __repr__(self):
        condition, if_true, if_false = self.args
        return "If {} Then {} Else {}".format(condition, if_true, if_false)



class InDomain(GlobalConstraint):
    """
        The "InDomain" constraint, defining non-interval domains for an expression
    """

    def __init__(self, expr, arr):
        super().__init__("InDomain", [expr, arr])

    def decompose(self):
        """
        Returns two lists of constraints:
            1) constraints representing the comparison
            2) constraints that (totally) define new auxiliary variables needed in the decomposition,
               they should be enforced toplevel.
        """
        expr, arr = self.args
        lb, ub = get_bounds(expr)
        
        defining = []
        #if expr is not a var
        if not isinstance(expr,Expression):
            aux = intvar(lb, ub)
            defining.append(aux == expr)
            expr = aux

        expressions = any(isinstance(a, Expression) for a in arr)
        if expressions:
            return [cp.any(expr == a for a in arr)], defining
        else:
            return [expr != val for val in range(lb, ub + 1) if val not in arr], defining


    def value(self):
        return argval(self.args[0]) in argvals(self.args[1])

    def __repr__(self):
        return "{} in {}".format(self.args[0], self.args[1])


class Xor(GlobalConstraint):
    """
        The :class:`Xor` exclusive-or constraint
    """

    def __init__(self, arg_list):
        flatargs = flatlist(arg_list)
        if not (all(is_boolexpr(arg) for arg in flatargs)):
            raise TypeError("Only Boolean arguments allowed in Xor global constraint: {}".format(flatargs))
        # convention for commutative binary operators:
        # swap if right is constant and left is not
        if len(arg_list) == 2 and is_num(arg_list[1]):
            arg_list[0], arg_list[1] = arg_list[1], arg_list[0]
            flatargs = arg_list
        super().__init__("xor", flatargs)

    def decompose(self):
        # there are multiple decompositions possible, Recursively using sum allows it to be efficient for all solvers.
        decomp = [sum(self.args[:2]) == 1]
        if len(self.args) > 2:
            decomp = Xor([decomp,self.args[2:]]).decompose()[0]
        return decomp, []

    def value(self):
        return sum(argvals(self.args)) % 2 == 1

    def __repr__(self):
        if len(self.args) == 2:
            return "{} xor {}".format(*self.args)
        return "xor({})".format(self.args)


class Cumulative(GlobalConstraint):
    """
        Global cumulative constraint. Used for resource aware scheduling.
        Ensures that the capacity of the resource is never exceeded.
        Enforces:
            duration >= 0
            demand >= 0
            start + duration == end
        Equivalent to :class:`~cpmpy.expressions.globalconstraints.NoOverlap` when demand and capacity are equal to 1.
        Supports both varying demand across tasks or equal demand for all jobs.
    """
    def __init__(self, start, duration, end=None, demand=None, capacity=None):
        if end is None:
            end = [None] * len(start)
        
        assert is_any_list(start), "start should be a list"
        assert is_any_list(duration), "duration should be a list"
        assert is_any_list(end), "end should be a list"
        
        assert demand is not None, "demand should be provided but was None"
        assert capacity is not None, "capacity should be provided but was None"

        start = flatlist(start)
        duration = flatlist(duration)
        end = flatlist(end)
        assert len(start) == len(duration) == len(end), "Start, duration and end should have equal length"
        n_jobs = len(start)

        if is_any_list(demand):
            demand = flatlist(demand)
            assert len(demand) == n_jobs, "Demand should be supplied for each task or be single constant"
        else: # constant demand
            demand = [demand] * n_jobs

        super(Cumulative, self).__init__("cumulative", [start, duration, end, demand, capacity])

    def get_end_vars(self):
        if self.args[2][0] is None:
            self.args[2] = [intvar(lb, ub) for lb, ub in zip(*get_bounds([s+d for s,d in zip(self.args[0], self.args[1])]))]
        return self.args[2]


    def decompose(self):
        """
            Time-resource decomposition from:
            Schutt, Andreas, et al. "Why cumulative decomposition is not as bad as it sounds."
            International Conference on Principles and Practice of Constraint Programming. Springer, Berlin, Heidelberg, 2009.
        """

        arr_args = (cpm_array(arg) if is_any_list(arg) else arg for arg in self.args)
        start, duration, end, demand, capacity = arr_args

        cons = [d >= 0 for d in duration] # enforce non-negative durations
        cons += [h >= 0 for h in demand]

        # set duration of tasks, only if end is user-provided
        if end[0] is not None:
            for t in range(len(start)):
                cons += [start[t] + duration[t] == end[t]]

        # demand doesn't exceed capacity
        lbs, ubs = get_bounds(start)
        lb, ub = min(lbs), max(ubs)
        for t in range(lb,ub+1):
            demand_at_t = 0
            for job in range(len(start)):
                demand_at_t += demand[job] * ((start[job] <= t) & (start[job] + duration[job] > t))

            cons += [demand_at_t <= capacity]

        return cons, []

    def value(self):

<<<<<<< HEAD
        start, dur, end, demand, capacity = self.args

        start, dur, demand = [np.array(argvals(lst)) for lst in (start, dur, demand)]
        if end[0] is None:
            end  = start + dur
        else:
            end = np.array(argvals(end))
        capacity = argval(capacity)

        arg_vals = [start, dur, end, demand, capacity] # start, dur, end are np arrays
        if any(a is None for a in arg_vals):
            return None

        # start and end seperated by duration
        if not (start + dur == end).all():
=======
        start, dur, end, demand, capacity = arg_vals = argvals(self.args)
        if any(a is None for a in arg_vals):
            return None

        if any(d < 0 for d in dur):
            return False
        if any(s + d != e for s,d,e in zip(start, dur, end)):
>>>>>>> 19c85093
            return False

        # ensure demand doesn't exceed capacity
        lb, ub = min(start), max(end)
        start, end = np.array(start), np.array(end) # eases check below
        for t in range(lb, ub+1):
            if capacity < sum(demand * ((start <= t) & (t < end))):
                return False

        return True


class Precedence(GlobalConstraint):
    """
        Constraint enforcing some values have precedence over others.
        Given an array of variables X and a list of precedences P:
        Then in order to satisfy the constraint, if X[i] = P[j+1], then there exists a X[i'] = P[j] with i' < i
    """
    def __init__(self, vars, precedence):
        if not is_any_list(vars):
            raise TypeError("Precedence expects a list of variables, but got", vars)
        if not is_any_list(precedence) or any(isinstance(x, Expression) for x in precedence):
            raise TypeError("Precedence expects a list of values as precedence, but got", precedence)
        super().__init__("precedence", [cpm_array(vars), precedence])

    def decompose(self):
        """
        Decomposition based on:
        Law, Yat Chiu, and Jimmy HM Lee. "Global constraints for integer and set value precedence."
        Principles and Practice of Constraint Programming–CP 2004: 10th International Conference, CP 2004
        """

        args, precedence = self.args
        constraints = []
        for s,t in zip(precedence[:-1], precedence[1:]):
            for j in range(len(args)):
                lhs = args[j] == t
                if is_bool(lhs):  # args[j] and t could both be constants
                    lhs = BoolVal(lhs)
                constraints += [lhs.implies(cp.any(args[:j] == s))]
        return constraints, []

    def value(self):

        args, precedence = self.args
        vals = np.array(argvals(args))
        for s,t in zip(precedence[:-1], precedence[1:]):
            if vals[0] == t: return False
            for j in range(len(args)):
                if vals[j] == t and sum(vals[:j] == s) == 0:
                    return False
        return True


class NoOverlap(GlobalConstraint):
    """
    NoOverlap constraint, enforcing that the intervals defined by start, duration and end do not overlap.
    Enforces:
        dur >= 0
        start + dur == end
    """

    def __init__(self, start, dur, end=None):
        if end is None:
            end = [None] * len(start)

        assert is_any_list(start), "start should be a list"
        assert is_any_list(dur), "duration should be a list"
        assert is_any_list(end), "end should be a list"

        start = flatlist(start)
        dur = flatlist(dur)
        end = flatlist(end)
        assert len(start) == len(dur) == len(end), "Start, duration and end should have equal length " \
                                                   "in NoOverlap constraint"

        super().__init__("no_overlap", [start, dur, end])

    def decompose(self):
        start, dur, end = self.args
<<<<<<< HEAD
        cons = []
        if end[0] is not None:
            cons += [s + d == e for s,d,e in zip(start, dur, end)]
        
        for (s1, e1), (s2, e2) in all_pairs(zip(start, [s+d for s,d in zip(start, dur)])):
=======
        cons = [d >= 0 for d in dur]
        cons += [s + d == e for s,d,e in zip(start, dur, end)]
        for (s1, e1), (s2, e2) in all_pairs(zip(start, end)):
>>>>>>> 19c85093
            cons += [(e1 <= s2) | (e2 <= s1)]
        return cons, []
    
    def get_end_vars(self):
        if self.args[2][0] is None:
            self.args[2] = [intvar(lb, ub) for lb, ub in zip(*get_bounds([s+d for s,d in zip(self.args[0], self.args[1])]))]
        return self.args[2]

    def value(self):
<<<<<<< HEAD
        start, dur, end = self.args
        start, dur = argvals([start, dur])
        if end[0] is None:
            end = [s+d for s,d in zip(start, dur)]
        else:
            end = argvals(end)

=======
        start, dur, end = argvals(self.args)
        if any(d < 0 for d in dur):
            return False
>>>>>>> 19c85093
        if any(s + d != e for s,d,e in zip(start, dur, end)):
            return False
        for (s1,d1, e1), (s2,d2, e2) in all_pairs(zip(start,dur, end)):
            if e1 > s2 and e2 > s1:
                return False
        return True


class GlobalCardinalityCount(GlobalConstraint):
    """
    The number of occurrences of each value `vals[i]` in the list of variables `vars`
    must be equal to `occ[i]`.
    """

    def __init__(self, vars, vals, occ, closed=False):
        flatargs = flatlist([vars, vals, occ])
        if any(is_boolexpr(arg) for arg in flatargs):
            raise TypeError("Only numerical arguments allowed for gcc global constraint: {}".format(flatargs))
        super().__init__("gcc", [vars,vals,occ])
        self.closed = closed

    def decompose(self):
        vars, vals, occ = self.args
        constraints = [Count(vars, i) == v for i, v in zip(vals, occ)]
        if self.closed:
            constraints += [InDomain(v, vals) for v in vars]
        return constraints, []

    def value(self):
        decomposed, _ = self.decompose()
        return cp.all(decomposed).value()


class Increasing(GlobalConstraint):
    """
        The "Increasing" constraint, the expressions will have increasing (not strictly) values
    """

    def __init__(self, *args):
        super().__init__("increasing", flatlist(args))

    def decompose(self):
        """
        Returns two lists of constraints:
            1) the decomposition of the Increasing constraint
            2) empty list of defining constraints
        """
        args = self.args
        return [args[i] <= args[i+1] for i in range(len(args)-1)], []

    def value(self):
        args = argvals(self.args)
        return all(args[i] <= args[i+1] for i in range(len(args)-1))


class Decreasing(GlobalConstraint):
    """
        The "Decreasing" constraint, the expressions will have decreasing (not strictly) values
    """

    def __init__(self, *args):
        super().__init__("decreasing", flatlist(args))

    def decompose(self):
        """
        Returns two lists of constraints:
            1) the decomposition of the Decreasing constraint
            2) empty list of defining constraints
        """
        args = self.args
        return [args[i] >= args[i+1] for i in range(len(args)-1)], []

    def value(self):
        args = argvals(self.args)
        return all(args[i] >= args[i+1] for i in range(len(args)-1))


class IncreasingStrict(GlobalConstraint):
    """
        The "IncreasingStrict" constraint, the expressions will have increasing (strictly) values
    """

    def __init__(self, *args):
        super().__init__("strictly_increasing", flatlist(args))

    def decompose(self):
        """
        Returns two lists of constraints:
            1) the decomposition of the IncreasingStrict constraint
            2) empty list of defining constraints
        """
        args = self.args
        return [args[i] < args[i+1] for i in range(len(args)-1)], []

    def value(self):
        args = argvals(self.args)
        return all(args[i] < args[i+1] for i in range(len(args)-1))


class DecreasingStrict(GlobalConstraint):
    """
        The "DecreasingStrict" constraint, the expressions will have decreasing (strictly) values
    """

    def __init__(self, *args):
        super().__init__("strictly_decreasing", flatlist(args))

    def decompose(self):
        """
        Returns two lists of constraints:
            1) the decomposition of the DecreasingStrict constraint
            2) empty list of defining constraints
        """
        args = self.args
        return [(args[i] > args[i+1]) for i in range(len(args)-1)], []

    def value(self):
        args = argvals(self.args)
        return all(args[i] > args[i+1] for i in range(len(args)-1))


class LexLess(GlobalConstraint):
    """ Given lists X,Y, enforcing that X is lexicographically less than Y.
    """
    def __init__(self, list1, list2):
        X = flatlist(list1)
        Y = flatlist(list2)
        if len(X) != len(Y):
            raise CPMpyException(f"The 2 lists given in LexLess must have the same size: X length is {len(X)} "
                                 f"and Y length is {len(Y)}")
        super().__init__("lex_less", [X, Y])

    def decompose(self):
        """
        Implementation inspired by Hakan Kjellerstrand (http://hakank.org/cpmpy/cpmpy_hakank.py)

        The decomposition creates auxiliary Boolean variables and constraints that
        collectively ensure X is lexicographically less than Y
        The auxiliary boolean vars are defined to represent if the given lists are lexicographically ordered
        (less or equal) up to the given index.
        Decomposition enforces through the constraining part that the first boolean variable needs to be true, and thus
        through the defining part it is enforced that if it is not strictly lexicographically less in a given index,
        then next index must be lexicographically less or equal. It needs to be strictly less in at least one index.

        The use of auxiliary Boolean variables bvar ensures that the constraints propagate immediately,
        maintaining arc-consistency. Each bvar[i] enforces the lexicographic ordering at each position, ensuring that
        every value in the domain of X[i] can be extended to a consistent value in the domain of $Y_i$ for all
        subsequent positions.
        """
        X, Y = cpm_array(self.args)

        if len(X) == 0 == len(Y):
            return [cp.BoolVal(False)], [] # based on the decomp, it's false...

        bvar = boolvar(shape=(len(X) + 1))

        # Constraint ensuring that each element in X is less than or equal to the corresponding element in Y,
        # until a strict inequality is encountered.
        defining = [bvar == ((X <= Y) & ((X < Y) | bvar[1:]))]
        # enforce the last element to be true iff (X[-1] < Y[-1]), enforcing strict lexicographic order
        defining.append(bvar[-1] == (X[-1] < Y[-1]))
        constraining = [bvar[0]]

        return constraining, defining

    def value(self):
        X, Y = argvals(self.args)
        return any((X[i] < Y[i]) & all(X[j] <= Y[j] for j in range(i)) for i in range(len(X)))


class LexLessEq(GlobalConstraint):
    """ Given lists X,Y, enforcing that X is lexicographically less than Y (or equal).
    """
    def __init__(self, list1, list2):
        X = flatlist(list1)
        Y = flatlist(list2)
        if len(X) != len(Y):
            raise CPMpyException(f"The 2 lists given in LexLessEq must have the same size: X length is "
                                 f"{len(X)} and Y length is {len(Y)}")
        super().__init__("lex_lesseq", [X, Y])

    def decompose(self):
        """
        Implementation inspired by Hakan Kjellerstrand (http://hakank.org/cpmpy/cpmpy_hakank.py)

        The decomposition creates auxiliary Boolean variables and constraints that
        collectively ensure X is lexicographically less than Y
        The auxiliary boolean vars are defined to represent if the given lists are lexicographically ordered
        (less or equal) up to the given index.
        Decomposition enforces through the constraining part that the first boolean variable needs to be true, and thus
        through the defining part it is enforced that if it is not strictly lexicographically less in a given index,
        then next index must be lexicographically less or equal.

        The use of auxiliary Boolean variables bvar ensures that the constraints propagate immediately,
        maintaining arc-consistency. Each bvar[i] enforces the lexicographic ordering at each position, ensuring that
        every value in the domain of X[i] can be extended to a consistent value in the domain of $Y_i$ for all
        subsequent positions.
        """
        X, Y = cpm_array(self.args)

        if len(X) == 0 == len(Y):
            return [cp.BoolVal(False)], [] # based on the decomp, it's false...

        bvar = boolvar(shape=(len(X) + 1))
        defining = [bvar == ((X <= Y) & ((X < Y) | bvar[1:]))]
        defining.append(bvar[-1] == (X[-1] <= Y[-1]))
        constraining = [bvar[0]]

        return constraining, defining

    def value(self):
        X, Y = argvals(self.args)
        return any((X[i] < Y[i]) & all(X[j] <= Y[j] for j in range(i)) for i in range(len(X))) | all(X[i] == Y[i] for i in range(len(X)))


class LexChainLess(GlobalConstraint):
    """ Given a matrix X, :class:`LexChainLess` enforces that all rows are lexicographically ordered.
    """
    def __init__(self, X):
        # Ensure the numpy array is 2D
        X = cpm_array(X)
        assert X.ndim == 2, "Input must be a 2D array or a list of lists"
        super().__init__("lex_chain_less", X.tolist())

    def decompose(self):
        """ Decompose to a series of LexLess constraints between subsequent rows
        """
        X = self.args
        return [LexLess(prev_row, curr_row) for prev_row, curr_row in zip(X, X[1:])], []

    def value(self):
        X = argvals(self.args)
        return all(LexLess(prev_row, curr_row).value() for prev_row, curr_row in zip(X, X[1:]))


class LexChainLessEq(GlobalConstraint):
    """ Given a matrix X, LexChainLessEq enforces that all rows are lexicographically ordered.
    """
    def __init__(self, X):
        # Ensure the numpy array is 2D
        X = cpm_array(X)
        assert X.ndim == 2, "Input must be a 2D array or a list of lists"
        super().__init__("lex_chain_lesseq", X.tolist())

    def decompose(self):
        """ Decompose to a series of LexLessEq constraints between subsequent rows
        """
        X = self.args
        return [LexLessEq(prev_row, curr_row) for prev_row, curr_row in zip(X, X[1:])], []

    def value(self):
        X = argvals(self.args)
        return all(LexLessEq(prev_row, curr_row).value() for prev_row, curr_row in zip(X, X[1:]))


class DirectConstraint(Expression):
    """
        A ``DirectConstraint`` will directly call a function of the underlying solver when added to a CPMpy solver

        It can not be reified, it is not flattened, it can not contain other CPMpy expressions than variables.
        When added to a CPMpy solver, it will literally just directly call a function on the underlying solver,
        replacing CPMpy variables by solver variables along the way.

        See the documentation of the solver (constructor) for details on how that solver handles them.

        If you want/need to use what the solver returns (e.g. an identifier for use in other constraints),
        then use :func:`~cpmpy.expressions.variables.directvar` instead, or access the solver object from the solver interface directly.
    """
    def __init__(self, name, arguments, novar=None):
        """
            name: name of the solver function that you wish to call
            arguments: tuple of arguments to pass to the solver function with name 'name'
            novar: list of indices (offset 0) of arguments in `arguments` that contain no variables,
                   that can be passed 'as is' without scanning for variables
        """
        if not isinstance(arguments, tuple):
            arguments = (arguments,)  # force tuple
        super().__init__(name, arguments)
        self.novar = novar

    def is_bool(self):
        """ is it a Boolean (return type) Operator?
        """
        return True

    def callSolver(self, CPMpy_solver, Native_solver):
        """
            Call the `directname()` function of the native solver,
            with stored arguments replacing CPMpy variables with solver variables as needed.

            SolverInterfaces will call this function when this constraint is added.

        :param CPMpy_solver: a CPM_solver object, that has a `solver_vars()` function
        :param Native_solver: the python interface to some specific solver
        :return: the response of the solver when calling the function
        """
        # get the solver function, will raise an AttributeError if it does not exist
        solver_function = getattr(Native_solver, self.name)
        solver_args = copy.copy(self.args)
        for i in range(len(solver_args)):
            if self.novar is None or i not in self.novar:
                # it may contain variables, replace
                solver_args[i] = CPMpy_solver.solver_vars(solver_args[i])
        # len(native_args) should match nr of arguments of `native_function`
        return solver_function(*solver_args)
<|MERGE_RESOLUTION|>--- conflicted
+++ resolved
@@ -743,23 +743,6 @@
 
     def value(self):
 
-<<<<<<< HEAD
-        start, dur, end, demand, capacity = self.args
-
-        start, dur, demand = [np.array(argvals(lst)) for lst in (start, dur, demand)]
-        if end[0] is None:
-            end  = start + dur
-        else:
-            end = np.array(argvals(end))
-        capacity = argval(capacity)
-
-        arg_vals = [start, dur, end, demand, capacity] # start, dur, end are np arrays
-        if any(a is None for a in arg_vals):
-            return None
-
-        # start and end seperated by duration
-        if not (start + dur == end).all():
-=======
         start, dur, end, demand, capacity = arg_vals = argvals(self.args)
         if any(a is None for a in arg_vals):
             return None
@@ -767,7 +750,6 @@
         if any(d < 0 for d in dur):
             return False
         if any(s + d != e for s,d,e in zip(start, dur, end)):
->>>>>>> 19c85093
             return False
 
         # ensure demand doesn't exceed capacity
@@ -848,17 +830,9 @@
 
     def decompose(self):
         start, dur, end = self.args
-<<<<<<< HEAD
-        cons = []
-        if end[0] is not None:
-            cons += [s + d == e for s,d,e in zip(start, dur, end)]
-        
-        for (s1, e1), (s2, e2) in all_pairs(zip(start, [s+d for s,d in zip(start, dur)])):
-=======
         cons = [d >= 0 for d in dur]
         cons += [s + d == e for s,d,e in zip(start, dur, end)]
         for (s1, e1), (s2, e2) in all_pairs(zip(start, end)):
->>>>>>> 19c85093
             cons += [(e1 <= s2) | (e2 <= s1)]
         return cons, []
     
@@ -868,19 +842,9 @@
         return self.args[2]
 
     def value(self):
-<<<<<<< HEAD
-        start, dur, end = self.args
-        start, dur = argvals([start, dur])
-        if end[0] is None:
-            end = [s+d for s,d in zip(start, dur)]
-        else:
-            end = argvals(end)
-
-=======
         start, dur, end = argvals(self.args)
         if any(d < 0 for d in dur):
             return False
->>>>>>> 19c85093
         if any(s + d != e for s,d,e in zip(start, dur, end)):
             return False
         for (s1,d1, e1), (s2,d2, e2) in all_pairs(zip(start,dur, end)):
