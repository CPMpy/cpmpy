--- conflicted
+++ resolved
@@ -178,11 +178,7 @@
         return [var1 != var2 for var1, var2 in all_pairs(self.args)], []
 
     def value(self):
-<<<<<<< HEAD
-        return len(set(argval(a) for a in self.args)) == len(self.args)
-=======
         return len(set(argvals(self.args))) == len(self.args)
->>>>>>> ab9d558f
 
 
 class AllDifferentExcept0(GlobalConstraint):
@@ -197,8 +193,7 @@
         return [(var1 == var2).implies(var1 == 0) for var1, var2 in all_pairs(self.args)], []
 
     def value(self):
-        vals = [argval(a) for a in self.args if argval(a) != 0]
-<<<<<<< HEAD
+        vals = [a for a in argvals(self.args) if a != 0]
         return len(set(vals)) == len(vals)
 
 
@@ -218,8 +213,6 @@
 
     def value(self):
         vals = [argval(a) for a in self.args[0] if argval(a) != argval(self.args[1])]
-=======
->>>>>>> ab9d558f
         return len(set(vals)) == len(vals)
 
 def allequal(args):
@@ -240,9 +233,7 @@
         return [var1 == var2 for var1, var2 in zip(self.args[:-1], self.args[1:])], []
 
     def value(self):
-<<<<<<< HEAD
-        return len(set(argval(a) for a in self.args)) == 1
-
+        return len(set(argvals(self.args))) == 1
 
 class AllEqualExceptN(GlobalConstraint):
     """
@@ -260,9 +251,6 @@
         vals = [argval(a) for a in self.args[0] if argval(a) != argval(self.args[1])]
         return len(set(vals)) == 1 or len(set(vals)) == 0
 
-=======
-        return len(set(argvals(self.args))) == 1
->>>>>>> ab9d558f
 
 def circuit(args):
     warnings.warn("Deprecated, use Circuit(v1,v2,...,vn) instead, will be removed in stable version", DeprecationWarning)
