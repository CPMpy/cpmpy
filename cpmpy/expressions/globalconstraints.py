#!/usr/bin/env python
#-*- coding:utf-8 -*-
##
## globalconstraints.py
##
"""
    Global constraints conveniently express non-primitive constraints.

    Using global constraints
    ------------------------

    Solvers can have specialised implementations for global constraints. CPMpy has GlobalConstraint
    expressions so that they can be passed to the solver as is when supported.

    If a solver does not support a global constraint (see solvers/) then it will be automatically
    decomposed by calling its `.decompose()` function.
    The `.decompose()` function returns two arguments:
        - a list of simpler constraints replacing the global constraint
        - if the decomposition introduces *new variables*, then the second argument has to be a list
            of constraints that (totally) define those new variables

    As a user you **should almost never subclass GlobalConstraint()** unless you know of a solver that
    supports that specific global constraint, and that you will update its solver interface to support it.

    For all other use cases, it sufficies to write your own helper function that immediately returns the
    decomposition, e.g.:

    .. code-block:: python

        def alldifferent_except0(args):
            return [ ((var1!= 0) & (var2 != 0)).implies(var1 != var2) for var1, var2 in all_pairs(args)]


    Numeric global constraints
    --------------------------

    CPMpy also implements __Numeric Global Constraints__. For these, the CPMpy GlobalConstraint does not
    exactly match what is implemented in the solver, but for good reason!!

    For example solvers may implement the global constraint `Minimum(iv1, iv2, iv3) == iv4` through an API
    call `addMinimumEquals([iv1,iv2,iv3], iv4)`.

    However, CPMpy also wishes to support the expressions `Minimum(iv1, iv2, iv3) > iv4` as well as
    `iv4 + Minimum(iv1, iv2, iv3)`. 

    Hence, the CPMpy global constraint only captures the `Minimum(iv1, iv2, iv3)` part, whose return type
    is numeric and can be used in any other CPMpy expression. Only at the time of transforming the CPMpy
    model to the solver API, will the expressions be decomposed and auxiliary variables introduced as needed
    such that the solver only receives `Minimum(iv1, iv2, iv3) == ivX` expressions.
    This is the burden of the CPMpy framework, not of the user who wants to express a problem formulation.


    Subclassing GlobalConstraint
    ----------------------------
    
    If you do wish to add a GlobalConstraint, because it is supported by solvers or because you will do
    advanced analysis and rewriting on it, then preferably define it with a standard decomposition, e.g.:

    .. code-block:: python

        class my_global(GlobalConstraint):
            def __init__(self, args):
                super().__init__("my_global", args)

            def decompose(self):
                return [self.args[0] != self.args[1]] # your decomposition

    If it is a __numeric global constraint__ meaning that its return type is numeric (see `Minimum` and `Element`)
    then set `is_bool=False` in the super() constructor and preferably implement `.value()` accordingly.


    Alternative decompositions
    --------------------------
    
    For advanced use cases where you want to use another decomposition than the standard decomposition
    of a GlobalConstraint expression, you can overwrite the 'decompose' function of the class, e.g.:

    .. code-block:: python

        def my_circuit_decomp(self):
            return [self.args[0] == 1], [] # does not actually enforce circuit
        circuit.decompose = my_circuit_decomp # attach it, no brackets!

        vars = intvar(1,9, shape=10)
        constr = circuit(vars)

        Model(constr).solve()

    The above will use 'my_circuit_decomp', if the solver does not
    natively support 'circuit'.

    ===============
    List of classes
    ===============

    .. autosummary::
        :nosignatures:

        AllDifferent
        AllDifferentExcept0
        AllDifferentExceptN
        AllEqual
        AllEqualExceptN
        Circuit
        Inverse
        Table
        NegativeTable
        ShortTable
        Xor
        Cumulative
        IfThenElse
        GlobalCardinalityCount
        DirectConstraint
        InDomain
        Increasing
        Decreasing
        IncreasingStrict
        DecreasingStrict

"""
import copy


import cpmpy as cp

from .core import BoolVal
<<<<<<< HEAD
from .utils import all_pairs, is_int, STAR
=======
from .utils import all_pairs, is_bool
>>>>>>> f5713970
from .variables import _IntVarImpl
from .globalfunctions import * # XXX make this file backwards compatible


# Base class GlobalConstraint
class GlobalConstraint(Expression):
    """
        Abstract superclass of GlobalConstraints

        Like all expressions it has a `.name` and `.args` property.
        Overwrites the `.is_bool()` method.
    """

    def is_bool(self):
        """ is it a Boolean (return type) Operator?
        """
        return True

    def decompose(self):
        """
            Returns a decomposition into smaller constraints.

            The decomposition might create auxiliary variables
            and use other global constraints as long as
            it does not create a circular dependency.

            To ensure equivalence of decomposition, we split into contraining and defining constraints.
            Defining constraints (totally) define new auxiliary variables needed for the decomposition,
            they can always be enforced top-level.
        """
        raise NotImplementedError("Decomposition for", self, "not available")

    def get_bounds(self):
        """
        Returns the bounds of a Boolean global constraint.
        Numerical global constraints should reimplement this.
        """
        return 0, 1


# Global Constraints (with Boolean return type)
def alldifferent(args):
    warnings.warn("Deprecated, use AllDifferent(v1,v2,...,vn) instead, will be removed in "
                  "stable version", DeprecationWarning)
    return AllDifferent(*args) # unfold list as individual arguments


class AllDifferent(GlobalConstraint):
    """All arguments have a different (distinct) value
    """
    def __init__(self, *args):
        super().__init__("alldifferent", flatlist(args))

    def decompose(self):
        """Returns the decomposition
        """
        return [var1 != var2 for var1, var2 in all_pairs(self.args)], []

    def value(self):
        return len(set(argvals(self.args))) == len(self.args)

class AllDifferentExceptN(GlobalConstraint):
    """
        All arguments except those equal to a value in n have a distinct value.
    """
    def __init__(self, arr, n):
        flatarr = flatlist(arr)
        if not is_any_list(n):
            n = [n]
        super().__init__("alldifferent_except_n", [flatarr, n])

    def decompose(self):
        # equivalent to (var1 == n) | (var2 == n) | (var1 != var2)
        return [(var1 == var2).implies(cp.any(var1 == a for a in self.args[1])) for var1, var2 in all_pairs(self.args[0])], []

    def value(self):
        vals = [argval(a) for a in self.args[0] if argval(a) not in argvals(self.args[1])]
        return len(set(vals)) == len(vals)


class AllDifferentExcept0(AllDifferentExceptN):
    """
        All nonzero arguments have a distinct value
    """
    def __init__(self, *arr):
        flatarr = flatlist(arr)
        super().__init__(arr, 0)


def allequal(args):
    warnings.warn("Deprecated, use AllEqual(v1,v2,...,vn) instead, will be removed in stable version",
                  DeprecationWarning)
    return AllEqual(*args) # unfold list as individual arguments


class AllEqual(GlobalConstraint):
    """All arguments have the same value
    """
    def __init__(self, *args):
        super().__init__("allequal", flatlist(args))

    def decompose(self):
        """Returns the decomposition
        """
        # arg0 == arg1, arg1 == arg2, arg2 == arg3... no need to post n^2 equalities
        return [var1 == var2 for var1, var2 in zip(self.args[:-1], self.args[1:])], []

    def value(self):
        return len(set(argvals(self.args))) == 1


class AllEqualExceptN(GlobalConstraint):
    """
    All arguments except those equal to a value in n have the same value.
    """

    def __init__(self, arr, n):
        flatarr = flatlist(arr)
        if not is_any_list(n):
            n = [n]
        super().__init__("allequal_except_n", [flatarr, n])

    def decompose(self):
        return [(cp.any(var1 == a for a in self.args[1]) | (var1 == var2) | cp.any(var2 == a for a in self.args[1]))
                for var1, var2 in all_pairs(self.args[0])], []

    def value(self):
        vals = [argval(a) for a in self.args[0] if argval(a) not in argvals(self.args[1])]
        return len(set(vals)) == 1 or len(set(vals)) == 0


def circuit(args):
    warnings.warn("Deprecated, use Circuit(v1,v2,...,vn) instead, will be removed in stable version",
                  DeprecationWarning)
    return Circuit(*args) # unfold list as individual arguments


class Circuit(GlobalConstraint):
    """The sequence of variables form a circuit, where x[i] = j means that j is the successor of i.
    """
    def __init__(self, *args):
        flatargs = flatlist(args)
        if any(is_boolexpr(arg) for arg in flatargs):
            raise TypeError("Circuit global constraint only takes arithmetic arguments: {}".format(flatargs))
        super().__init__("circuit", flatargs)
        if len(flatargs) < 2:
            raise CPMpyException('Circuit constraint must be given a minimum of 2 variables')

    def decompose(self):
        """
            Decomposition for Circuit

            Not sure where we got it from,
            MiniZinc has slightly different one:
            https://github.com/MiniZinc/libminizinc/blob/master/share/minizinc/std/fzn_circuit.mzn
        """
        succ = cpm_array(self.args)
        n = len(succ)
        order = intvar(0,n-1, shape=n)
        defining = []
        constraining = []

        # We define the auxiliary order variables to represent the order we visit all the nodes.
        # `order[i] == succ[order[i - 1]]`
        # These constraints need to be in the defining part, since they define our auxiliary vars
        # However, this would make it impossible for ~circuit to be satisfied in some cases,
        # because there does not always exist a valid ordering
        # This happens when the variables in succ don't take values in the domain of 'order',
        # i.e. for succ = [9,-1,0], there is no valid ordering, but we satisfy ~circuit(succ)
        # We explicitly deal with these cases by defining the variable 'a' that indicates if we can define an ordering.

        lbs, ubs = get_bounds(succ)
        if min(lbs) > 0 or max(ubs) < n - 1:
            # no way this can be a circuit
            return [BoolVal(False)], []
        elif min(lbs) >= 0 and max(ubs) < n:
            # there always exists a valid ordering, since our bounds are tight
            a = BoolVal(True)
        else:
            # we may get values in succ that are outside the bounds of it's array length (making the ordering undefined)
            a = boolvar()
            defining += [a == ((Minimum(succ) >= 0) & (Maximum(succ) < n))]
            for i in range(n):
                defining += [(~a).implies(order[i] == 0)]  # assign arbitrary value, so a is totally defined.

        constraining += [AllDifferent(succ)]  # different successors
        constraining += [AllDifferent(order)]  # different orders
        constraining += [order[n - 1] == 0]  # symmetry breaking, last one is '0'
        defining += [a.implies(order[0] == succ[0])]
        for i in range(1, n):
            defining += [a.implies(
                order[i] == succ[order[i - 1]])]  # first one is successor of '0', ith one is successor of i-1
        return constraining, defining

    def value(self):
        pathlen = 0
        idx = 0
        visited = set()
        arr = argvals(self.args)

        while idx not in visited:
            if idx is None:
                return False
            if not (0 <= idx < len(arr)):
                break
            visited.add(idx)
            pathlen += 1
            idx = arr[idx]

        return pathlen == len(self.args) and idx == 0


class Inverse(GlobalConstraint):
    """
       Inverse (aka channeling / assignment) constraint. 'fwd' and
       'rev' represent inverse functions; that is,

           fwd[i] == x  <==>  rev[x] == i

    """
    def __init__(self, fwd, rev):
        flatargs = flatlist([fwd,rev])
        if any(is_boolexpr(arg) for arg in flatargs):
            raise TypeError("Only integer arguments allowed for global constraint Inverse: {}".format(flatargs))
        assert len(fwd) == len(rev)
        super().__init__("inverse", [fwd, rev])

    def decompose(self):
        fwd, rev = self.args
        rev = cpm_array(rev)
        return [cp.all(rev[x] == i for i, x in enumerate(fwd))], []

    def value(self):
        fwd = argvals(self.args[0])
        rev = argvals(self.args[1])
        # args are fine, now evaluate actual inverse cons
        try:
            return all(rev[x] == i for i, x in enumerate(fwd))
        except IndexError: # partiality of Element constraint
            return False


class Table(GlobalConstraint):
    """The values of the variables in 'array' correspond to a row in 'table'
    """
    def __init__(self, array, table):
        array = flatlist(array)
        if isinstance(table, np.ndarray): # Ensure it is a list
            table = table.tolist()
        if not all(isinstance(x, Expression) for x in array):
            raise TypeError(f"the first argument of a Table constraint should only contain variables/expressions: "
                            f"{array}")
        super().__init__("table", [array, table])

    def decompose(self):
        arr, tab = self.args
        return [cp.any(cp.all(ai == ri for ai, ri in zip(arr, row)) for row in tab)], []

    def value(self):
        arr, tab = self.args
        arrval = argvals(arr)
        return arrval in tab

class ShortTable(GlobalConstraint):
    """
        Extension of the `Table` constraint where the `table` matrix may contain wildcards (STAR), meaning there are
         no restrictions for the corresponding variable in that tuple.
    """
    def __init__(self, array, table):
        array = flatlist(array)
        if not all(isinstance(x, Expression) for x in array):
            raise TypeError("The first argument of a Table constraint should only contain variables/expressions")
        if not all(is_int(x) or x == STAR for row in table for x in row):
            raise TypeError(f"elements in argument `table` should be integer or {STAR}")
        if isinstance(table, np.ndarray): # Ensure it is a list
            table = table.tolist()
        super().__init__("short_table", [array, table])

    def decompose(self):
        arr, tab = self.args
        return [cp.any(cp.all(ai == ri for ai, ri in zip(arr, row) if ri != STAR) for row in tab)], []

    def value(self):
        arr, tab = self.args
        tab = np.array(tab)
        arrval = np.array(argvals(arr))
        for row in tab:
            num_row = row[row != STAR].astype(int)
            num_vals = arrval[row != STAR].astype(int)
            if (num_row == num_vals).all():
                return True
        return False

class NegativeTable(GlobalConstraint):
    """The values of the variables in 'array' do not correspond to any row in 'table'
    """
    def __init__(self, array, table):
        array = flatlist(array)
        if not all(isinstance(x, Expression) for x in array):
            raise TypeError(f"the first argument of a Table constraint should only contain variables/expressions: "
                            f"{array}")
        super().__init__("negative_table", [array, table])

    def decompose(self):
        arr, tab = self.args
        return [cp.all(cp.any(ai != ri for ai, ri in zip(arr, row)) for row in tab)], []

    def value(self):
        arr, tab = self.args
        arrval = argvals(arr)
        tabval = argvals(tab)
        return arrval not in tabval


# syntax of the form 'if b then x == 9 else x == 0' is not supported (no override possible)
# same semantic as CPLEX IfThenElse constraint
# https://www.ibm.com/docs/en/icos/12.9.0?topic=methods-ifthenelse-method
class IfThenElse(GlobalConstraint):
    def __init__(self, condition, if_true, if_false):
        if not is_boolexpr(condition) or not is_boolexpr(if_true) or not is_boolexpr(if_false):
            raise TypeError(f"only boolean expression allowed in IfThenElse: Instead got "
                            f"{condition, if_true, if_false}")
        super().__init__("ite", [condition, if_true, if_false])

    def value(self):
        condition, if_true, if_false = self.args
        try:
            if argval(condition):
                return argval(if_true)
            else:
                return argval(if_false)
        except IncompleteFunctionError:
            return False

    def decompose(self):
        condition, if_true, if_false = self.args
        return [condition.implies(if_true), (~condition).implies(if_false)], []

    def __repr__(self):
        condition, if_true, if_false = self.args
        return "If {} Then {} Else {}".format(condition, if_true, if_false)



class InDomain(GlobalConstraint):
    """
        The "InDomain" constraint, defining non-interval domains for an expression
    """

    def __init__(self, expr, arr):
        super().__init__("InDomain", [expr, arr])

    def decompose(self):
        """
        Returns two lists of constraints:
            1) constraints representing the comparison
            2) constraints that (totally) define new auxiliary variables needed in the decomposition,
               they should be enforced toplevel.
        """
        expr, arr = self.args
        lb, ub = expr.get_bounds()

        defining = []
        #if expr is not a var
        if not isinstance(expr,_IntVarImpl):
            aux = intvar(lb, ub)
            defining.append(aux == expr)
            expr = aux

        expressions = any(isinstance(a, Expression) for a in arr)
        if expressions:
            return [cp.any(expr == a for a in arr)], defining
        else:
            return [expr != val for val in range(lb, ub + 1) if val not in arr], defining


    def value(self):
        return argval(self.args[0]) in argvals(self.args[1])

    def __repr__(self):
        return "{} in {}".format(self.args[0], self.args[1])


class Xor(GlobalConstraint):
    """
        The 'xor' exclusive-or constraint
    """

    def __init__(self, arg_list):
        flatargs = flatlist(arg_list)
        if not (all(is_boolexpr(arg) for arg in flatargs)):
            raise TypeError("Only Boolean arguments allowed in Xor global constraint: {}".format(flatargs))
        # convention for commutative binary operators:
        # swap if right is constant and left is not
        if len(arg_list) == 2 and is_num(arg_list[1]):
            arg_list[0], arg_list[1] = arg_list[1], arg_list[0]
            flatargs = arg_list
        super().__init__("xor", flatargs)

    def decompose(self):
        # there are multiple decompositions possible, Recursively using sum allows it to be efficient for all solvers.
        decomp = [sum(self.args[:2]) == 1]
        if len(self.args) > 2:
            decomp = Xor([decomp,self.args[2:]]).decompose()[0]
        return decomp, []

    def value(self):
        return sum(argvals(self.args)) % 2 == 1

    def __repr__(self):
        if len(self.args) == 2:
            return "{} xor {}".format(*self.args)
        return "xor({})".format(self.args)


class Cumulative(GlobalConstraint):
    """
        Global cumulative constraint. Used for resource aware scheduling.
        Ensures that the capacity of the resource is never exceeded
        Equivalent to noOverlap when demand and capacity are equal to 1
        Supports both varying demand across tasks or equal demand for all jobs
    """
    def __init__(self, start, duration, end, demand, capacity):
        assert is_any_list(start), "start should be a list"
        assert is_any_list(duration), "duration should be a list"
        assert is_any_list(end), "end should be a list"

        start = flatlist(start)
        duration = flatlist(duration)
        end = flatlist(end)
        assert len(start) == len(duration) == len(end), "Start, duration and end should have equal length"
        n_jobs = len(start)

        for lb in get_bounds(duration)[0]:
            if lb < 0:
                raise TypeError("Durations should be non-negative")

        if is_any_list(demand):
            demand = flatlist(demand)
            assert len(demand) == n_jobs, "Demand should be supplied for each task or be single constant"
        else: # constant demand
            demand = [demand] * n_jobs

        super(Cumulative, self).__init__("cumulative", [start, duration, end, demand, capacity])

    def decompose(self):
        """
            Time-resource decomposition from:
            Schutt, Andreas, et al. "Why cumulative decomposition is not as bad as it sounds."
            International Conference on Principles and Practice of Constraint Programming. Springer, Berlin, Heidelberg, 2009.
        """

        arr_args = (cpm_array(arg) if is_any_list(arg) else arg for arg in self.args)
        start, duration, end, demand, capacity = arr_args

        cons = []

        # set duration of tasks
        for t in range(len(start)):
            cons += [start[t] + duration[t] == end[t]]

        # demand doesn't exceed capacity
        lb, ub = min(get_bounds(start)[0]), max(get_bounds(end)[1])
        for t in range(lb,ub+1):
            demand_at_t = 0
            for job in range(len(start)):
                if is_num(demand):
                    demand_at_t += demand * ((start[job] <= t) & (t < end[job]))
                else:
                    demand_at_t += demand[job] * ((start[job] <= t) & (t < end[job]))

            cons += [demand_at_t <= capacity]

        return cons, []

    def value(self):
        arg_vals = [np.array(argvals(arg)) if is_any_list(arg)
                   else argval(arg) for arg in self.args]

        if any(a is None for a in arg_vals):
            return None

        # start, dur, end are np arrays
        start, dur, end, demand, capacity = arg_vals
        # start and end seperated by duration
        if not (start + dur == end).all():
            return False

        # demand doesn't exceed capacity
        lb, ub = min(start), max(end)
        for t in range(lb, ub+1):
            if capacity < sum(demand * ((start <= t) & (t < end))):
                return False

        return True


class Precedence(GlobalConstraint):
    """
        Constraint enforcing some values have precedence over others.
        Given an array of variables X and a list of precedences P:
        Then in order to satisfy the constraint, if X[i] = P[j+1], then there exists a X[i'] = P[j] with i' < i
    """
    def __init__(self, vars, precedence):
        if not is_any_list(vars):
            raise TypeError("Precedence expects a list of variables, but got", vars)
        if not is_any_list(precedence) or any(isinstance(x, Expression) for x in precedence):
            raise TypeError("Precedence expects a list of values as precedence, but got", precedence)
        super().__init__("precedence", [cpm_array(vars), precedence])

    def decompose(self):
        """
        Decomposition based on:
        Law, Yat Chiu, and Jimmy HM Lee. "Global constraints for integer and set value precedence."
        Principles and Practice of Constraint Programming–CP 2004: 10th International Conference, CP 2004
        """

        args, precedence = self.args
        constraints = []
        for s,t in zip(precedence[:-1], precedence[1:]):
            for j in range(len(args)):
                lhs = args[j] == t
                if is_bool(lhs):  # args[j] and t could both be constants
                    lhs = BoolVal(lhs)
                constraints += [lhs.implies(cp.any(args[:j] == s))]
        return constraints, []

    def value(self):

        args, precedence = self.args
        vals = np.array(argvals(args))
        for s,t in zip(precedence[:-1], precedence[1:]):
            if vals[0] == t: return False
            for j in range(len(args)):
                if vals[j] == t and sum(vals[:j] == s) == 0:
                    return False
        return True


class NoOverlap(GlobalConstraint):

    def __init__(self, start, dur, end):
        assert is_any_list(start), "start should be a list"
        assert is_any_list(dur), "duration should be a list"
        assert is_any_list(end), "end should be a list"

        start = flatlist(start)
        dur = flatlist(dur)
        end = flatlist(end)
        assert len(start) == len(dur) == len(end), "Start, duration and end should have equal length " \
                                                   "in NoOverlap constraint"

        super().__init__("no_overlap", [start, dur, end])

    def decompose(self):
        start, dur, end = self.args
        cons = [s + d == e for s,d,e in zip(start, dur, end)]
        for (s1, e1), (s2, e2) in all_pairs(zip(start, end)):
            cons += [(e1 <= s2) | (e2 <= s1)]
        return cons, []
    def value(self):
        start, dur, end = argvals(self.args)
        if any(s + d != e for s,d,e in zip(start, dur, end)):
            return False
        for (s1,d1, e1), (s2,d2, e2) in all_pairs(zip(start,dur, end)):
            if e1 > s2 and e2 > s1:
                return False
        return True


class GlobalCardinalityCount(GlobalConstraint):
    """
    GlobalCardinalityCount(vars,vals,occ): The number of occurrences of each value vals[i] in the list of variables vars
    must be equal to occ[i].
    """

    def __init__(self, vars, vals, occ, closed=False):
        flatargs = flatlist([vars, vals, occ])
        if any(is_boolexpr(arg) for arg in flatargs):
            raise TypeError("Only numerical arguments allowed for gcc global constraint: {}".format(flatargs))
        super().__init__("gcc", [vars,vals,occ])
        self.closed = closed

    def decompose(self):
        vars, vals, occ = self.args
        constraints = [Count(vars, i) == v for i, v in zip(vals, occ)]
        if self.closed:
            constraints += [InDomain(v, vals) for v in vars]
        return constraints, []

    def value(self):
        decomposed, _ = self.decompose()
        return cp.all(decomposed).value()


class Increasing(GlobalConstraint):
    """
        The "Increasing" constraint, the expressions will have increasing (not strictly) values
    """

    def __init__(self, *args):
        super().__init__("increasing", flatlist(args))

    def decompose(self):
        """
        Returns two lists of constraints:
            1) the decomposition of the Increasing constraint
            2) empty list of defining constraints
        """
        args = self.args
        return [args[i] <= args[i+1] for i in range(len(args)-1)], []

    def value(self):
        args = argvals(self.args)
        return all(args[i] <= args[i+1] for i in range(len(args)-1))


class Decreasing(GlobalConstraint):
    """
        The "Decreasing" constraint, the expressions will have decreasing (not strictly) values
    """

    def __init__(self, *args):
        super().__init__("decreasing", flatlist(args))

    def decompose(self):
        """
        Returns two lists of constraints:
            1) the decomposition of the Decreasing constraint
            2) empty list of defining constraints
        """
        args = self.args
        return [args[i] >= args[i+1] for i in range(len(args)-1)], []

    def value(self):
        args = argvals(self.args)
        return all(args[i] >= args[i+1] for i in range(len(args)-1))


class IncreasingStrict(GlobalConstraint):
    """
        The "IncreasingStrict" constraint, the expressions will have increasing (strictly) values
    """

    def __init__(self, *args):
        super().__init__("strictly_increasing", flatlist(args))

    def decompose(self):
        """
        Returns two lists of constraints:
            1) the decomposition of the IncreasingStrict constraint
            2) empty list of defining constraints
        """
        args = self.args
        return [args[i] < args[i+1] for i in range(len(args)-1)], []

    def value(self):
        args = argvals(self.args)
        return all(args[i] < args[i+1] for i in range(len(args)-1))


class DecreasingStrict(GlobalConstraint):
    """
        The "DecreasingStrict" constraint, the expressions will have decreasing (strictly) values
    """

    def __init__(self, *args):
        super().__init__("strictly_decreasing", flatlist(args))

    def decompose(self):
        """
        Returns two lists of constraints:
            1) the decomposition of the DecreasingStrict constraint
            2) empty list of defining constraints
        """
        args = self.args
        return [(args[i] > args[i+1]) for i in range(len(args)-1)], []

    def value(self):
        args = argvals(self.args)
        return all(args[i] > args[i+1] for i in range(len(args)-1))


class LexLess(GlobalConstraint):
    """ Given lists X,Y, enforcing that X is lexicographically less than Y.
    """
    def __init__(self, list1, list2):
        X = flatlist(list1)
        Y = flatlist(list2)
        if len(X) != len(Y):
            raise CPMpyException(f"The 2 lists given in LexLess must have the same size: X length is {len(X)} "
                                 f"and Y length is {len(Y)}")
        super().__init__("lex_less", [X, Y])

    def decompose(self):
        """
        Implementation inspired by Hakan Kjellerstrand (http://hakank.org/cpmpy/cpmpy_hakank.py)

        The decomposition creates auxiliary Boolean variables and constraints that
        collectively ensure X is lexicographically less than Y
        The auxiliary boolean vars are defined to represent if the given lists are lexicographically ordered
        (less or equal) up to the given index.
        Decomposition enforces through the constraining part that the first boolean variable needs to be true, and thus
        through the defining part it is enforced that if it is not strictly lexicographically less in a given index,
        then next index must be lexicographically less or equal. It needs to be strictly less in at least one index.

        The use of auxiliary Boolean variables bvar ensures that the constraints propagate immediately,
        maintaining arc-consistency. Each bvar[i] enforces the lexicographic ordering at each position, ensuring that
        every value in the domain of X[i] can be extended to a consistent value in the domain of $Y_i$ for all
        subsequent positions.
        """
        X, Y = cpm_array(self.args)

        bvar = boolvar(shape=(len(X) + 1))

        # Constraint ensuring that each element in X is less than or equal to the corresponding element in Y,
        # until a strict inequality is encountered.
        defining = [bvar == ((X <= Y) & ((X < Y) | bvar[1:]))]
        # enforce the last element to be true iff (X[-1] < Y[-1]), enforcing strict lexicographic order
        defining.append(bvar[-1] == (X[-1] < Y[-1]))
        constraining = [bvar[0]]

        return constraining, defining

    def value(self):
        X, Y = argvals(self.args)
        return any((X[i] < Y[i]) & all(X[j] <= Y[j] for j in range(i)) for i in range(len(X)))


class LexLessEq(GlobalConstraint):
    """ Given lists X,Y, enforcing that X is lexicographically less than Y (or equal).
    """
    def __init__(self, list1, list2):
        X = flatlist(list1)
        Y = flatlist(list2)
        if len(X) != len(Y):
            raise CPMpyException(f"The 2 lists given in LexLessEq must have the same size: X length is "
                                 f"{len(X)} and Y length is {len(Y)}")
        super().__init__("lex_lesseq", [X, Y])

    def decompose(self):
        """
        Implementation inspired by Hakan Kjellerstrand (http://hakank.org/cpmpy/cpmpy_hakank.py)

        The decomposition creates auxiliary Boolean variables and constraints that
        collectively ensure X is lexicographically less than Y
        The auxiliary boolean vars are defined to represent if the given lists are lexicographically ordered
        (less or equal) up to the given index.
        Decomposition enforces through the constraining part that the first boolean variable needs to be true, and thus
        through the defining part it is enforced that if it is not strictly lexicographically less in a given index,
        then next index must be lexicographically less or equal.

        The use of auxiliary Boolean variables bvar ensures that the constraints propagate immediately,
        maintaining arc-consistency. Each bvar[i] enforces the lexicographic ordering at each position, ensuring that
        every value in the domain of X[i] can be extended to a consistent value in the domain of $Y_i$ for all
        subsequent positions.
        """
        X, Y = cpm_array(self.args)

        bvar = boolvar(shape=(len(X) + 1))
        defining = [bvar == ((X <= Y) & ((X < Y) | bvar[1:]))]
        defining.append(bvar[-1] == (X[-1] <= Y[-1]))
        constraining = [bvar[0]]

        return constraining, defining

    def value(self):
        X, Y = argvals(self.args)
        return any((X[i] < Y[i]) & all(X[j] <= Y[j] for j in range(i)) for i in range(len(X))) | all(X[i] == Y[i] for i in range(len(X)))


class LexChainLess(GlobalConstraint):
    """ Given a matrix X, LexChainLess enforces that all rows are lexicographically ordered.
    """
    def __init__(self, X):
        # Ensure the numpy array is 2D
        X = cpm_array(X)
        assert X.ndim == 2, "Input must be a 2D array or a list of lists"
        super().__init__("lex_chain_less", X.tolist())

    def decompose(self):
        """ Decompose to a series of LexLess constraints between subsequent rows
        """
        X = self.args
        return [LexLess(prev_row, curr_row) for prev_row, curr_row in zip(X, X[1:])], []

    def value(self):
        X = argvals(self.args)
        return all(LexLess(prev_row, curr_row).value() for prev_row, curr_row in zip(X, X[1:]))


class LexChainLessEq(GlobalConstraint):
    """ Given a matrix X, LexChainLessEq enforces that all rows are lexicographically ordered.
    """
    def __init__(self, X):
        # Ensure the numpy array is 2D
        X = cpm_array(X)
        assert X.ndim == 2, "Input must be a 2D array or a list of lists"
        super().__init__("lex_chain_lesseq", X.tolist())

    def decompose(self):
        """ Decompose to a series of LexLessEq constraints between subsequent rows
        """
        X = self.args
        return [LexLessEq(prev_row, curr_row) for prev_row, curr_row in zip(X, X[1:])], []

    def value(self):
        X = argvals(self.args)
        return all(LexLessEq(prev_row, curr_row).value() for prev_row, curr_row in zip(X, X[1:]))


class DirectConstraint(Expression):
    """
        A DirectConstraint will directly call a function of the underlying solver when added to a CPMpy solver

        It can not be reified, it is not flattened, it can not contain other CPMpy expressions than variables.
        When added to a CPMpy solver, it will literally just directly call a function on the underlying solver,
        replacing CPMpy variables by solver variables along the way.

        See the documentation of the solver (constructor) for details on how that solver handles them.

        If you want/need to use what the solver returns (e.g. an identifier for use in other constraints),
        then use `directvar()` instead, or access the solver object from the solver interface directly.
    """
    def __init__(self, name, arguments, novar=None):
        """
            name: name of the solver function that you wish to call
            arguments: tuple of arguments to pass to the solver function with name 'name'
            novar: list of indices (offset 0) of arguments in `arguments` that contain no variables,
                   that can be passed 'as is' without scanning for variables
        """
        if not isinstance(arguments, tuple):
            arguments = (arguments,)  # force tuple
        super().__init__(name, arguments)
        self.novar = novar

    def is_bool(self):
        """ is it a Boolean (return type) Operator?
        """
        return True

    def callSolver(self, CPMpy_solver, Native_solver):
        """
            Call the `directname`() function of the native solver,
            with stored arguments replacing CPMpy variables with solver variables as needed.

            SolverInterfaces will call this function when this constraint is added.

        :param CPMpy_solver: a CPM_solver object, that has a `solver_vars()` function
        :param Native_solver: the python interface to some specific solver
        :return: the response of the solver when calling the function
        """
        # get the solver function, will raise an AttributeError if it does not exist
        solver_function = getattr(Native_solver, self.name)
        solver_args = copy.copy(self.args)
        for i in range(len(solver_args)):
            if self.novar is None or i not in self.novar:
                # it may contain variables, replace
                solver_args[i] = CPMpy_solver.solver_vars(solver_args[i])
        # len(native_args) should match nr of arguments of `native_function`
        return solver_function(*solver_args)
<|MERGE_RESOLUTION|>--- conflicted
+++ resolved
@@ -124,11 +124,7 @@
 import cpmpy as cp
 
 from .core import BoolVal
-<<<<<<< HEAD
-from .utils import all_pairs, is_int, STAR
-=======
-from .utils import all_pairs, is_bool
->>>>>>> f5713970
+from .utils import all_pairs, is_int, is_bool, STAR
 from .variables import _IntVarImpl
 from .globalfunctions import * # XXX make this file backwards compatible
 
