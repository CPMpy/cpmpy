--- conflicted
+++ resolved
@@ -118,20 +118,13 @@
 
 """
 import copy
-<<<<<<< HEAD
-import warnings # for deprecation warning
-import numpy as np
-from ..exceptions import CPMpyException, IncompleteFunctionError, TypeError
-from .core import Expression, Operator, Comparison, BoolVal
-from .variables import boolvar, intvar, cpm_array, _NumVarImpl, _IntVarImpl
-from .utils import flatlist, all_pairs, argval, is_num, eval_comparison, is_any_list, is_boolexpr, get_bounds, argvals
-=======
+
 
 import cpmpy as cp
 
+from .core import BoolVal
 from .utils import all_pairs
 from .variables import _IntVarImpl
->>>>>>> cd374de9
 from .globalfunctions import * # XXX make this file backwards compatible
 
 
