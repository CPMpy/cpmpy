--- conflicted
+++ resolved
@@ -302,14 +302,11 @@
 
         super().__init__(name, arg_list)
 
-<<<<<<< HEAD
-=======
     def is_bool(self):
         """ is it a Boolean (return type) Operator?
         """
         return Operator.allowed[self.name][1]
     
->>>>>>> 4e345c7b
     def __repr__(self):
         printname = self.name
         if printname in Operator.printmap:
@@ -428,7 +425,6 @@
         elif self.name == "div": return arg_vals[0] / arg_vals[1]
         elif self.name == "mod": return arg_vals[0] % arg_vals[1]
         elif self.name == "pow": return arg_vals[0] ** arg_vals[1]
-        elif self.name == "mul": return arg_vals[0] * arg_vals[1]
         elif self.name == "-":   return -arg_vals[0]
         elif self.name == "abs": return -arg_vals[0] if arg_vals[0] < 0 else arg_vals[0]
         return None # default
