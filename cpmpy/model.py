#!/usr/bin/env python
#-*- coding:utf-8 -*-
##
## variables.py
##
"""
    ===============
    List of classes
    ===============
    .. autosummary::
        :nosignatures:

        Model

    ==================
    Module description
    ==================

    ==============
    Module details
    ==============
"""
import numpy as np
from .expressions import Operator
from .solver_interfaces.util import get_supported_solvers
from .solver_interfaces.solver_interface import SolverInterface, SolverStatus, ExitStatus

<<<<<<< HEAD

"""
    Class that contains the constraints and the objective function,
    and that provides an easy solve() abstraction which will call a solver.

    See the examples for basic usage, which involves:

    - creation, e.g. m = Model(cons, minimize=obj)
    - solving, e.g. m.solve()
    - optionally, checking status/runtime, e.g. m.status()
"""

=======
>>>>>>> db742e5c
class Model(object):
    """
    CPMpy Model object, contains the constraint and objective expression trees

    Arguments of constructor:

    - *args: Expression object(s) or list(s) of Expression objects
    - minimize: Expression object representing the objective to minimize
    - maximize: Expression object representing the objective to maximize

    At most one of minimize/maximize can be set, if none are set, it is assumed to be a satisfaction problem
    """
    def __init__(self, *args, minimize=None, maximize=None):
        assert ((minimize is None) or (maximize is None)), "can not set both minimize and maximize"
        self._solver_status = SolverStatus() # status of solving this model

        # list of constraints (arguments of top-level conjunction)
        if len(args) == 0 or (len(args) == 1 and isinstance(args[0], list) and len(args[0]) == 0): # None or empty list
            self.constraints = []
        else:
            root_constr = self._make_and_from_list(args)
            if root_constr.name == 'and':
                # unpack top-level conjuction
                self.constraints = root_constr.args
            else:
                # wrap in list
                self.constraints = [root_constr]

        # an expresion or None
        self.objective = None
        self.objective_max = None

        if not maximize is None:
            self.objective = maximize
            self.objective_max = True
        if not minimize is None:
            self.objective = minimize
            self.objective_max = False
        
    def __add__(self, cons):
        """
            Add one or more constraints to the model

            m = Model()
            m += [x > 0]
        """
        self.constraints += cons
        return self

    def __repr__(self):
        cons_str = ""
        for c in self.constraints:
            cons_str += "    {}\n".format(c)

        obj_str = ""
        if not self.objective is None:
            if self.objective_max:
                obj_str = "maximize "
            else:
                obj_str = "minimize "
        obj_str += str(self.objective)
            
        return "Constraints:\n{}Objective: {}".format(cons_str, obj_str)
    
    # solver: name of supported solver or any SolverInterface object
    def solve(self, solver=None):
        """ Send the model to a solver and get the result

        'solver': None (default) or in [s.name in get_supported_solvers()] or a SolverInterface object
        verifies that the solver is supported on the current system

        :return: the computed output:
            - True      if it is a satisfaction problem and it is satisfiable
            - False     if it is a satisfaction problem and not satisfiable
            - [int]     if it is an optimisation problem
        """
        # get supported solvers
        supsolvers = get_supported_solvers()
        if solver is None: # default is first
            solver = supsolvers[0]
        elif not isinstance(solver, SolverInterface):
            solvername = solver
            for s in supsolvers:
                if s.name == solvername:
                    solver = s
                    break # break and hence 'solver' is correct object

            if not isinstance(solver, SolverInterface) or not solver.supported():
                raise Exception("'{}' is not in the list of supported solvers and not a SolverInterface object".format(solver))
                
        # call solver and store status
        self._solver_status = solver.solve(self)

        # return computed value
        if not self.objective is None:
            # optimisation problem
            return self.objective.value()
        else:
            # satisfaction problem
            if self._solver_status.exitstatus == ExitStatus.FEASIBLE:
                return True
        return False

    def status(self):
        """
            Returns the status of the latest solver run on this model

            Status information includes exit status (optimality) and runtime.

        :return: an object of :class:`SolverStatus`
        """
        return self._solver_status

    def _make_and_from_list(self, args):
        """ recursively reads a list of Expression and returns the 'And' conjunctive of the elements in the list """
        lst = list(args) # make mutable copy of type list
        # do recursive where needed, with overwrite
        for (i, expr) in enumerate(lst):
            if isinstance(expr, list):
                lst[i] = self._make_and_from_list(expr)
        if len(lst) == 1:
            return lst[0]
        return Operator("and", lst)<|MERGE_RESOLUTION|>--- conflicted
+++ resolved
@@ -25,8 +25,6 @@
 from .solver_interfaces.util import get_supported_solvers
 from .solver_interfaces.solver_interface import SolverInterface, SolverStatus, ExitStatus
 
-<<<<<<< HEAD
-
 """
     Class that contains the constraints and the objective function,
     and that provides an easy solve() abstraction which will call a solver.
@@ -38,8 +36,6 @@
     - optionally, checking status/runtime, e.g. m.status()
 """
 
-=======
->>>>>>> db742e5c
 class Model(object):
     """
     CPMpy Model object, contains the constraint and objective expression trees
