--- conflicted
+++ resolved
@@ -148,44 +148,24 @@
                 The following are bundled with minizinc: chuffed, coin-bc, gecode.
                 Use ``installed=True`` if you only want the names actually installed solvers.
         """
-<<<<<<< HEAD
         if CPM_minizinc.supported():
             import minizinc
-            solver_dict = minizinc.default_driver.available_solvers()
-
-            solver_names = set()
-            for full_name in solver_dict.keys():
-                name = full_name.split(".")[-1]
-                if name not in ['findmus', 'gist', 'globalizer']:  # not actually solvers
-                    solver_names.add(name)
-            return solver_names
+            driver = minizinc.default_driver
+            
+            # Collect solver names
+            all_solvers, all_versions = [], []
+            output = driver._run(["--solvers-json"])
+            solvers = json.loads(output.stdout)        
+            for solver_dict in solvers:
+                tag = solver_dict["id"].split(".")[-1]
+                version = solver_dict["version"]
+                if tag not in ['findmus', 'gist', 'globalizer']: # some are not actually solvers
+                    all_solvers.append(tag)
+                        all_versions.append(version)
         else:
             warnings.warn("MiniZinc is not installed or not supported on this system.")
             return []
     
-    @staticmethod
-    def version() -> Optional[str]:
-        """
-        Returns the installed version of the solver's Python API.
-        """
-        try:
-            return pkg_resources.get_distribution('minizinc').version
-        except pkg_resources.DistributionNotFound:
-            return None
-=======
-        import minizinc
-        driver = minizinc.default_driver
-
-        # Collect solver names
-        all_solvers, all_versions = [], []
-        output = driver._run(["--solvers-json"])
-        solvers = json.loads(output.stdout)        
-        for solver_dict in solvers:
-            tag = solver_dict["id"].split(".")[-1]
-            version = solver_dict["version"]
-            if tag not in ['findmus', 'gist', 'globalizer']: # some are not actually solvers
-                all_solvers.append(tag)
-                all_versions.append(version)
 
         if not installed:
             """
@@ -201,7 +181,16 @@
             installed_solvers = [all_solvers[i] for i in valid_indices]
 
             return set(installed_solvers)
->>>>>>> 8b5a872b
+
+    @staticmethod
+    def version() -> Optional[str]:
+        """
+        Returns the installed version of the solver's Python API.
+        """
+        try:
+            return pkg_resources.get_distribution('minizinc').version
+        except pkg_resources.DistributionNotFound:
+            return None
 
     # variable name can not be any of these keywords
     keywords = frozenset(['ann', 'annotation', 'any', 'array', 'bool', 'case', 'constraint', 'diff', 'div', 'else',
