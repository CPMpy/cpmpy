#!/usr/bin/env python
"""
    Interface to MiniZinc's Python API

    CPMpy can translate CPMpy models to the (text-based) MiniZinc language.

    MiniZinc is a free and open-source constraint modeling language.
    MiniZinc is used to model constraint satisfaction and optimization problems in
    a high-level, solver-independent way, taking advantage of a large library of
    pre-defined constraints. The model is then compiled into FlatZinc, a solver input
    language that is understood by a wide range of solvers.
    https://www.minizinc.org

    Documentation of the solver's own Python API:
    https://minizinc-python.readthedocs.io/

    ===============
    List of classes
    ===============

    .. autosummary::
        :nosignatures:

        CPM_minizinc
"""
import re
import warnings
import sys
import os
from datetime import timedelta # for mzn's timeout

import numpy as np

import os, pathlib
sys.path.append(os.path.join(pathlib.Path(__file__).parent.resolve(), "..", ".."))
from xcsp3.perf_timer import TimerContext

from .solver_interface import SolverInterface, SolverStatus, ExitStatus
from ..exceptions import MinizincNameException, MinizincBoundsException
from ..expressions.core import Expression, Comparison, Operator, BoolVal
from ..expressions.variables import _NumVarImpl, _IntVarImpl, _BoolVarImpl, NegBoolView, intvar, cpm_array
from ..expressions.globalconstraints import DirectConstraint
from ..expressions.utils import is_num, is_any_list, eval_comparison, argvals, argval
from ..transformations.decompose_global import decompose_in_tree
from ..transformations.get_variables import get_variables
from ..exceptions import MinizincPathException, NotSupportedError
from ..transformations.normalize import toplevel_list, simplify_boolean


class CPM_minizinc(SolverInterface):
    """
    Interface to MiniZinc's Python API

    Requires that the 'minizinc' python package is installed:
    $ pip install minizinc
    
    as well as the MiniZinc bundled binary packages, downloadable from:
    https://www.minizinc.org/software.html

    See detailed installation instructions at:
    https://minizinc-python.readthedocs.io/en/latest/getting_started.html

    Note for Jupyter users: MiniZinc uses AsyncIO, so using it in a jupyter notebook gives
    you the following error: RuntimeError: asyncio.run() cannot be called from a running event loop
    You can overcome this by `pip install nest_asyncio`
    and adding in the top cell `import nest_asyncio; nest_asyncio.apply()`


    Creates the following attributes (see parent constructor for more):
        - mzn_model: object, the minizinc.Model instance
        - mzn_solver: object, the minizinc.Solver instance
        - mzn_txt_solve: str, the 'solve' item in text form, so it can be overwritten
        - mzn_result: object, containing solve results

    The `DirectConstraint`, when used, adds a constraint with that name and the given args to the MiniZinc model.
    """

    required_version = (2, 8, 2)
    @staticmethod
    def supported():
        return CPM_minizinc.installed() and CPM_minizinc.executable_installed() and not CPM_minizinc.outdated()

    @staticmethod
    def installed():
        # try to import the package
        try:
            # check if MiniZinc Python is installed
            import minizinc
            return True
        except ImportError as e:
            return False

    @staticmethod
    def executable_installed():
        # check if MiniZinc executable is installed
        from minizinc import default_driver
        if default_driver is None:
            warnings.warn("MiniZinc Python is installed, but the MiniZinc executable is missing in path.")
            return False
        return True

    @staticmethod
    def outdated():
        from minizinc import default_driver
        if default_driver.parsed_version >= CPM_minizinc.required_version:
            return False
        else:
            #outdated
            return True




    @staticmethod
    def solvernames():
        """
            Returns solvers supported by MiniZinc on your system

            WARNING, some of them may not actually be installed on your system
            (namely cplex, gurobi, scip, xpress)
            the following are bundled in the bundle: chuffed, coin-bc, gecode
        """
        import minizinc
        solver_dict = minizinc.default_driver.available_solvers()

        solver_names = set()
        for full_name in solver_dict.keys():
            name = full_name.split(".")[-1]
            if name not in ['findmus', 'gist', 'globalizer']:  # not actually solvers
                solver_names.add(name)
        return solver_names

    # variable name can not be any of these keywords
    keywords = frozenset(['ann', 'annotation', 'any', 'array', 'bool', 'case', 'constraint', 'diff', 'div', 'else',
                          'elseif', 'endif', 'enum', 'false', 'float', 'function', 'if', 'in', 'include', 'int',
                          'intersect', 'let', 'list', 'maximize', 'minimize', 'mod', 'not', 'of', 'op', 'opt', 'output',
                          'par', 'predicate', 'record', 'satisfy', 'set', 'solve', 'string', 'subset', 'superset',
                          'symdiff', 'test', 'then', 'true', 'tuple', 'type', 'union', 'var', 'where', 'xor'])
    # variable names must have this pattern
    mzn_name_pattern = re.compile('^[A-Za-z][A-Za-z0-9_]*$')
    def __init__(self, cpm_model=None, subsolver=None):
        """
        Constructor of the native solver object

        Arguments:
        - cpm_model: Model(), a CPMpy Model() (optional)
        - subsolver: str, name of a subsolver (optional)
                          has to be one of solvernames()
        """
        if not self.installed():
            raise Exception("CPM_minizinc: Install the python package 'minizinc'")
        if not self.executable_installed():
            raise Exception("CPM_minizinc: Install the MiniZinc executable and make it available in path.")
        elif self.outdated():
            version = str(self.required_version[0])
            for x in self.required_version[1:]:
                version = version + "." + str(x)
            raise ImportError("Your Minizinc compiler is outdated, please upgrade to a version >= " + version)

        import minizinc

        # determine subsolver
        if subsolver is None or subsolver == 'minizinc':
            # default solver
            subsolver = "gecode"
        elif subsolver.startswith('minizinc:'):
            subsolver = subsolver[9:] # strip 'minizinc:'

        # initialise the native solver object
        # (so its params can still be changed before calling solve)
        self.mzn_solver = minizinc.Solver.lookup(subsolver)
        # It is the model object that contains the constraints for minizinc
        self.mzn_model = minizinc.Model()
        self.mzn_model.add_string("% Generated by CPMpy\ninclude \"globals.mzn\";\n\n")
        # Prepare solve statement, so it can be overwritten on demand
        self.mzn_txt_solve = "solve satisfy;"
        self.mzn_result = None


        # initialise everything else and post the constraints/objective
        super().__init__(name="minizinc:"+subsolver, cpm_model=cpm_model)


    def _pre_solve(self, time_limit=None, **kwargs):
        """ shared by solve() and solveAll() """
        import minizinc

        if time_limit is not None:
            kwargs['timeout'] = timedelta(seconds=time_limit)

        # hack, we need to add the objective in a way that it can be changed
        # later, so make copy of the mzn_model
        copy_model = self.mzn_model.__copy__() # it is implemented
        copy_model.add_string(self.mzn_txt_solve)
        # Transform Model into an instance
        mzn_inst = minizinc.Instance(self.mzn_solver, copy_model)

        kwargs['output-time'] = True # required for time getting
        return (kwargs, mzn_inst)

    def solve(self, time_limit=None, **kwargs):
        """
            Call the MiniZinc solver
            
            Creates and calls an Instance with the already created mzn_model and mzn_solver

            Arguments:
            - time_limit:  maximum solve time in seconds (float, optional)
            - kwargs:      any keyword argument, sets parameters of solver object

            Arguments that correspond to solver parameters:
                - free_search=True              Allow the solver to ignore the search definition within the instance. (Only available when the -f flag is supported by the solver). (Default: 0)
                - optimisation_level=0          Set the MiniZinc compiler optimisation level. (Default: 1; 0=none, 1=single pass, 2=double pass, 3=root node prop, 4,5=probing)
                - ...                           I am not sure where solver-specific arguments are documented, but the docs say that command line arguments can be passed by ommitting the '-' (e.g. 'f' instead of '-f')?
            The minizinc solver parameters are partly defined in its API:
            https://minizinc-python.readthedocs.io/en/latest/api.html#minizinc.instance.Instance.solve

            Does not store the minizinc.Instance() or minizinc.Result()
        """

        # ensure all vars are known to solver
        self.solver_vars(list(self.user_vars))

        # make mzn_inst
        (mzn_kwargs, mzn_inst) = self._pre_solve(time_limit=time_limit, **kwargs)
        
        # call the solver, with parameters
        import minizinc.error
        try:
            self.mzn_result = mzn_inst.solve(**mzn_kwargs)
        except minizinc.error.MiniZincError as e:
            if sys.platform == "win32" or sys.platform == "cygwin": #path error can occur in windows
                path = os.environ.get("path")
                if "MiniZinc" in str(path):
                    warnings.warn('You might have the wrong minizinc PATH set (windows user Environment Variables')
                    raise e
                else:
                    raise MinizincPathException("Please add your minizinc installation folder to the user Environment PATH variable")
            else:
                raise e
        # new status, translate runtime
        self.cpm_status = self._post_solve(self.mzn_result)

        # True/False depending on self.cpm_status
        has_sol = self._solve_return(self.cpm_status)

        # translate solution values (of user specified variables only)
        self.objective_value_ = None
        if has_sol: #mzn_result.status.has_solution():
            mznsol = self.mzn_result.solution
            if is_any_list(mznsol):
                print("Warning: multiple solutions found, only returning last one")
                mznsol = mznsol[-1]

            # fill in variable values
            for cpm_var in self.user_vars:
                sol_var = self.solver_var(cpm_var)
                if hasattr(mznsol, sol_var):
                    cpm_var._value = getattr(mznsol, sol_var)
                else:
                    raise ValueError(f"Var {cpm_var} is unknown to the Minizinc solver, this is unexpected - please report on github...")

            # translate objective, for optimisation problems only (otherwise None)
            self.objective_value_ = self.mzn_result.objective
        
        return has_sol

    def _post_solve(self, mzn_result):
        """ shared by solve() and solveAll() """
        import minizinc

        # new status, translate runtime
        self.cpm_status = SolverStatus(self.name)
        runtime = 0
        if 'time' in mzn_result.statistics:
            self.cpm_status.runtime = self.mzn_time_to_seconds(mzn_result.statistics.get("time"))
        else:
            runtime += self.mzn_time_to_seconds(mzn_result.statistics.get("flatTime", 0))
            runtime += self.mzn_time_to_seconds(mzn_result.statistics.get("initTime", 0))
            runtime += self.mzn_time_to_seconds(mzn_result.statistics.get("solveTime", 0))
            if runtime != 0:
                self.cpm_status.runtime = runtime
            else:
                raise NotImplementedError #Please report on github, minizinc probably changed their time names/types

        # translate exit status
        mzn_status = mzn_result.status
        if mzn_status == minizinc.result.Status.SATISFIED:
            self.cpm_status.exitstatus = ExitStatus.FEASIBLE
        elif mzn_status == minizinc.result.Status.ALL_SOLUTIONS:
            self.cpm_status.exitstatus = ExitStatus.FEASIBLE
        elif mzn_status == minizinc.result.Status.OPTIMAL_SOLUTION:
            self.cpm_status.exitstatus = ExitStatus.OPTIMAL
        elif mzn_status == minizinc.result.Status.UNSATISFIABLE:
            self.cpm_status.exitstatus = ExitStatus.UNSATISFIABLE
        elif mzn_status == minizinc.result.Status.ERROR:
            self.cpm_status.exitstatus = ExitStatus.ERROR
            raise Exception("MiniZinc solver returned with status 'Error'")
        elif mzn_status == minizinc.result.Status.UNKNOWN:
            # means, no solution was found (e.g. within timeout?)...
            self.cpm_status.exitstatus = ExitStatus.UNKNOWN
        else:
            raise NotImplementedError  # a new status type was introduced, please report on github

        return self.cpm_status

    def mzn_time_to_seconds(self, time):
        if isinstance(time, int):
            return time / 1000
        elif isinstance(time, timedelta):
            return time.total_seconds()  # --output-time
        else:
            raise NotImplementedError #unexpected type for time

    async def _solveAll(self, display=None, time_limit=None, solution_limit=None, **kwargs):
        """ Special 'async' function because mzn.solutions() is async """
        # make mzn_inst
        (kwargs, mzn_inst) = self._pre_solve(time_limit=time_limit, **kwargs)
        kwargs['all_solutions'] = True

        solution_count = 0
        # has an asynchronous generator
        async for mzn_result in mzn_inst.solutions(**kwargs):
            # was the last one
            if mzn_result.solution is None:
                break

            # display (and reverse-map first) if needed
            if display is not None:
                mznsol = mzn_result.solution

                # fill in variable values
                for cpm_var in self.user_vars:
                    sol_var = self.solver_var(cpm_var)
                    if hasattr(mznsol, sol_var):
                        cpm_var._value = getattr(mznsol, sol_var)
                    else:
                        print("Warning, no value for ", sol_var)

                # and the actual displaying
                if isinstance(display, Expression):
                    print(argval(display))
                elif isinstance(display, list):
                    print(argvals(display))
                else:
                    display() # callback

            # count and stop
            solution_count += 1
            if solution_count == solution_limit:
                break

            # add nogood on the user variables
            self += any([v != v.value() for v in self.user_vars])

        # status handling
        self._post_solve(mzn_result)

        return solution_count


    def solver_var(self, cpm_var) -> str:
        """
            Creates solver variable for cpmpy variable
            or returns from cache if previously created

            Returns minizinc-friendly 'string' name of var

            XXX WARNING, this assumes it is never given a 'NegBoolView'
            might not be true... e.g. in revar after solve?
        """
        if is_num(cpm_var):
            if cpm_var < -2147483646 or cpm_var > 2147483646:
                raise MinizincBoundsException(
                    "minizinc does not accept integer literals with bounds outside of range (-2147483646..2147483646)")
            return str(cpm_var)

        if cpm_var not in self._varmap:
            # we assume all variables are user variables (because no transforms)
            self.user_vars.add(cpm_var)
            # clean the varname
            varname = cpm_var.name
            mzn_var = varname.replace(',', '_').replace('.', '_').replace(' ', '_').replace('[', '_').replace(']', '')

            #test if the name is a valid minizinc identifier
            if not self.mzn_name_pattern.search(mzn_var):
                raise MinizincNameException("Minizinc only accept names with alphabetic characters, digits and underscores. "
                                "First character must be an alphabetic character")
            if mzn_var in self.keywords:
                raise MinizincNameException(f"This variable name is a disallowed keyword in MiniZinc: {mzn_var}")

            if isinstance(cpm_var, _BoolVarImpl):
                self.mzn_model.add_string(f"var bool: {mzn_var};\n")
            elif isinstance(cpm_var, _IntVarImpl):
                if cpm_var.lb < -2147483646 or cpm_var.ub > 2147483646:
                    raise MinizincBoundsException("minizinc does not accept variables with bounds outside of range (-2147483646..2147483646)")
                self.mzn_model.add_string(f"var {cpm_var.lb}..{cpm_var.ub}: {mzn_var};\n")
            self._varmap[cpm_var] = mzn_var

        return self._varmap[cpm_var]


    def objective(self, expr, minimize):
        """
            Post the given expression to the solver as objective to minimize/maximize

            - expr: Expression, the CPMpy expression that represents the objective function
            - minimize: Bool, whether it is a minimization problem (True) or maximization problem (False)

            'objective()' can be called multiple times, only the last one is stored
        """
        #get_variables(expr, collect=self.user_vars)  # add objvars to vars  # all are user vars

        # make objective function or variable and post
        obj = self._convert_expression(expr)
        # do not add it to the mzn_model yet, supports only one 'solve' entry
        if minimize:
            self.mzn_txt_solve = "solve minimize {};\n".format(obj)
        else:
            self.mzn_txt_solve = "solve maximize {};\n".format(obj)

    def has_objective(self):
        return self.mzn_txt_solve != "solve satisfy;"

    def transform(self, cpm_expr):
        """
            Decompose globals not supported (and flatten globalfunctions)
            ensure it is a list of constraints

        :param cpm_expr: CPMpy expression, or list thereof
        :type cpm_expr: Expression or list of Expression

        :return: list of Expression
        """
        with TimerContext("transformation") as top_tc:
<<<<<<< HEAD
            with TimerContext("toplevel_list") as tc:
                cpm_cons = toplevel_list(cpm_expr)
=======
            expr_store = self.expr_store

            with TimerContext("toplevel_list") as tc:
                cpm_cons = toplevel_list(cpm_expr)
            print(f"mzn:toplevel_list took {(tc.time):.4f} -- {len(cpm_cons)}")

>>>>>>> dfbd92b0
            supported = {"min", "max", "abs", "element", "count", "nvalue", "alldifferent", "alldifferent_except0", "allequal",
                        "inverse", "ite" "xor", "table", "cumulative", "circuit", "subcircuit", "gcc", "increasing",
                        "precedence", "no_overlap",
                        "decreasing","strictly_increasing","strictly_decreasing", "lex_lesseq", "lex_less", "lex_chain_less",
                        "lex_chain_lesseq", "among"}
            with TimerContext("decompose_in_tree") as tc:
<<<<<<< HEAD
                cpm_cons = decompose_in_tree(cpm_cons, supported, supported_reified=supported - {"circuit", "subcircuit", "precedence"})
=======
                cpm_cons = decompose_in_tree(cpm_cons, supported, supported_reified=supported - {"circuit", "subcircuit", "precedence"}, expr_store=expr_store)
            print(f"mzn:decompose_in_tree took {(tc.time):.4f} -- {len(cpm_cons)}")

        print(f"ort:transformation took {(top_tc.time):.4f}")
        print("final size: " + str(len(cpm_cons)))
        print("STORE: " + str(len(expr_store.items())))

>>>>>>> dfbd92b0
        return cpm_cons

    def __add__(self, cpm_expr):
        """
            Translate a CPMpy constraint to MiniZinc string and add it to the solver

            Any CPMpy expression given is immediately transformed (through `transform()`)
            and then posted to the solver in this function.

            This can raise 'NotImplementedError' for any constraint not supported after transformation

            The variables used in expressions given to add are stored as 'user variables'. Those are the only ones
            the user knows and cares about (and will be populated with a value after solve). All other variables
            are auxiliary variables created by transformations.

        :param cpm_expr: CPMpy expression, or list thereof
        :type cpm_expr: Expression or list of Expression

        :return: self
        """
        # all variables are user variables, handled in `solver_var()`

        # transform and post the constraints
        for cpm_con in self.transform(cpm_expr):
            # Get text expression, add to the solver
            mzn_str = f"constraint {self._convert_expression(cpm_con)};\n"
            self.mzn_model.add_string(mzn_str)

        return self

    def _convert_expression(self, expr) -> str:
        """
            Convert a CPMpy expression into a minizinc-compatible string

            recursive: also converts nested subexpressions, so we need a
            function that returns strings
        """
        if is_any_list(expr):
            if isinstance(expr, np.ndarray):
                # must flatten
                expr_str = [self._convert_expression(e) for e in expr.flat]
            else:
                expr_str = [self._convert_expression(e) for e in expr]
            return "[{}]".format(",".join(expr_str))

        if isinstance(expr,(bool,np.bool_)):
            expr = BoolVal(expr)

        if not isinstance(expr, Expression):
            return self.solver_var(expr) # constants

        if isinstance(expr, BoolVal):
            return str(expr.args[0]).lower()

        # default
        if isinstance(expr, _NumVarImpl):
            if isinstance(expr, NegBoolView):
                return "not " + self.solver_var(expr._bv)
            return self.solver_var(expr)

        # table(vars, tbl): no [] nesting of args, and special table output...
        if expr.name == "table":
            str_vars = self._convert_expression(expr.args[0])
            str_tbl = "[|\n"  # opening
            for row in expr.args[1]:
                str_tbl += ",".join(map(str, row)) + " |"  # rows
            str_tbl += "\n|]"  # closing
            return "table({}, {})".format(str_vars, str_tbl)

        # inverse(fwd, rev): unpack args and work around MiniZinc's default 1-based indexing
        if expr.name == "inverse":
            def zero_based(array):
                return "array1d(0..{}, {})".format(len(array)-1, self._convert_expression(array))

            str_fwd = zero_based(expr.args[0])
            str_rev = zero_based(expr.args[1])
            return "inverse({}, {})".format(str_fwd, str_rev)

        if expr.name == "alldifferent_except0":
            args_str = [self._convert_expression(e) for e in expr.args]
            return "alldifferent_except_0([{}])".format(",".join(args_str))

        if expr.name in ["lex_lesseq", "lex_less"]:
            X = [self._convert_expression(e) for e in expr.args[0]]
            Y = [self._convert_expression(e) for e in expr.args[1]]
            return f"{expr.name}({{}}, {{}})".format(X, Y)


        if expr.name in ["lex_chain_less", "lex_chain_lesseq"]:
            X = cpm_array([[self._convert_expression(e) for e in row] for row in expr.args])
            str_X = "[|\n"  # opening
            for row in X.T: # Minizinc enforces lexicographic order on columns
                str_X += ",".join(map(str, row)) + " |"  # rows
            str_X += "\n|]"  # closing
            return f"{expr.name}({{}})".format(str_X)

        args_str = [self._convert_expression(e) for e in expr.args]
        # standard expressions: comparison, operator, element
        if isinstance(expr, Comparison):
            # wrap args that are a subexpression in ()
            for i, arg_str in enumerate(args_str):
                if isinstance(expr.args[i], Expression): #(Comparison, Operator)
                    args_str[i] = "(" + args_str[i] + ")"
            # infix notation
            return "{} {} {}".format(args_str[0], expr.name, args_str[1])

        elif isinstance(expr, Operator):
            # some names differently (the infix names!)
            printmap = {'and': '/\\', 'or': '\\/',
                        'sum': '+', 'sub': '-',
                        'mul': '*', 'pow': '^'}
            op_str = expr.name
            expr_bounds = expr.get_bounds()
            if expr_bounds[0] < -2147483646 or expr_bounds[1] > 2147483646:
                raise MinizincBoundsException("minizinc does not accept expressions with bounds outside of range (-2147483646..2147483646)")
            if op_str in printmap:
                op_str = printmap[op_str]

            # TODO: pretty printing of () as in Operator?

            # special case: unary -
            if self.name == '-':
                return "-{}".format(args_str[0])

            # very special case: weighted sum (before 2-ary)
            if expr.name == 'wsum':
                # I don't think there is a more direct way unfortunately
                w = [self._convert_expression(wi) for wi in expr.args[0]]
                x = [self._convert_expression(xi) for xi in expr.args[1]]
                args_str = [f"{wi}*({xi})" for wi,xi in zip(w,x)]
                return "{}([{}])".format("sum", ",".join(args_str))

            # special case, infix: two args
            if len(args_str) == 2:
                # wrap args that are a subexpression in ()
                for i, arg_str in enumerate(args_str):
                    if isinstance(expr.args[i], Expression):
                        args_str[i] = "(" + args_str[i] + ")"
                return "{} {} {}".format(args_str[0], op_str, args_str[1])

            # special case: n-ary (non-binary): rename operator
            printnary = {'and': 'forall', 'or': 'exists', 'sum': 'sum'}
            if expr.name in printnary:
                op_str = printnary[expr.name]
                return "{}([{}])".format(op_str, ",".join(args_str))

            # default: prefix printing
            return "{}({})".format(op_str, ",".join(args_str))

        elif expr.name == "element":
            subtype = "int"
            if all(isinstance(v, bool) or \
                   (isinstance(v, Expression) and v.is_bool()) \
                   for v in expr.args[0]):
                subtype = "bool"
            idx = args_str[1]
            # minizinc is offset 1, which can be problematic for element...
            # thx Hakan, fix by using array1d(0..len, []), issue #54
            txt = "\n    let {{ array[int] of var {}: arr=array1d({}..{},{}) }} in\n".format(subtype, 0,
                                                                                             len(expr.args[0]) - 1,
                                                                                             args_str[0])
            txt += f"      arr[{idx}]"
            return txt

        # rest: global constraints
        elif expr.name == 'circuit':
            # minizinc is offset 1, which can be problematic here...
            args_str = ["{}+1".format(self._convert_expression(e)) for e in expr.args]
            return "{}([{}])".format(expr.name, ",".join(args_str))

        elif expr.name == 'subcircuit':
            # minizinc is offset 1, which can be problematic here...
            args_str = ["{}+1".format(self._convert_expression(e)) for e in expr.args]
            return "{}([{}])".format(expr.name, ",".join(args_str))

        elif expr.name == "cumulative":
            start, dur, end, _, _ = expr.args

            durstr = self._convert_expression([s + d == e for s,d,e in zip(start, dur, end)])
            format_str = "forall(" + durstr + " ++ [cumulative({},{},{},{})])"

            return format_str.format(args_str[0], args_str[1], args_str[3], args_str[4])

        elif expr.name == "precedence":
            return "value_precede_chain({},{})".format(args_str[1], args_str[0])

        elif expr.name == "no_overlap":
            start, dur, end = expr.args
            durstr = self._convert_expression([s + d == e for s, d, e in zip(start, dur, end)])
            format_str = "forall(" + durstr + " ++ [disjunctive({},{})])"
            return format_str.format(args_str[0], args_str[1])

        elif expr.name == 'ite':
            cond, tr, fal = expr.args
            return "if {} then {} else {} endif".format(self._convert_expression(cond), self._convert_expression(tr),
                                                        self._convert_expression(fal))

        elif expr.name == "gcc":
            vars, vals, occ = expr.args
            vars = self._convert_expression(vars)
            vals = self._convert_expression(vals)
            occ = self._convert_expression(occ)
            if expr.closed is False:
                name = "global_cardinality"
            else:
                name = "global_cardinality_closed"
            return "{}({},{},{})".format(name,vars,vals,occ)

        elif expr.name == "abs":
            return "abs({})".format(args_str[0])

        elif expr.name == "count":
            vars, val = expr.args
            vars = self._convert_expression(vars)
            val = self._convert_expression(val)
            return "count({},{})".format(vars, val)

        elif expr.name == "among":
            vars, vals = expr.args
            vars = self._convert_expression(vars)
            vals = self._convert_expression(vals).replace("[", "{").replace("]", "}") # convert to set
            return "among({},{})".format(vars, vals)

        # a direct constraint, treat differently for MiniZinc, a text-based language
        # use the name as, unpack the arguments from the argument tuple
        elif isinstance(expr, DirectConstraint):
            return "{}({})".format(expr.name, ",".join(args_str))

        print_map = {"allequal":"all_equal", "xor":"xorall"}
        if expr.name in print_map:
            return "{}([{}])".format(print_map[expr.name], ",".join(args_str))

        # default (incl name-compatible global constraints...)
        return "{}([{}])".format(expr.name, ",".join(args_str))

    def solveAll(self, display=None, time_limit=None, solution_limit=None, call_from_model=False, **kwargs):
        """
            Compute all solutions and optionally display the solutions.

            MiniZinc-specific implementation

            Arguments:
                - display: either a list of CPMpy expressions, OR a callback function, called with the variables after value-mapping
                        default/None: nothing displayed
                - time_limit: stop after this many seconds (default: None)
                - solution_limit: stop after this many solutions (default: None)
                - call_from_model: whether the method is called from a CPMpy Model instance or not
                - any other keyword argument

            Returns: number of solutions found
        """
        # XXX: check that no objective function??
        if self.has_objective():
            raise NotSupportedError("Minizinc Python does not support finding all optimal solutions (yet)")

        import asyncio

        # HAD TO DEFINE OUR OWN ASYNC HANDLER
        coroutine = self._solveAll(display=display, time_limit=time_limit,
                                    solution_limit=solution_limit, **kwargs)
        # THE FOLLOWING IS STRAIGHT FROM `minizinc.instance.solve()`
        # LETS HOPE IT DOES NOT DIVERGE FROM UPSTREAM
        if sys.version_info >= (3, 7):
            if sys.platform == "win32":
                asyncio.set_event_loop_policy(asyncio.WindowsProactorEventLoopPolicy())
            return asyncio.run(coroutine)
        else:
            if sys.platform == "win32":
                loop = asyncio.ProactorEventLoop()
            else:
                loop = asyncio.events.new_event_loop()

            try:
                asyncio.events.set_event_loop(loop)
                return loop.run_until_complete(coroutine)
            finally:
                asyncio.events.set_event_loop(None)
                loop.close()<|MERGE_RESOLUTION|>--- conflicted
+++ resolved
@@ -433,26 +433,18 @@
         :return: list of Expression
         """
         with TimerContext("transformation") as top_tc:
-<<<<<<< HEAD
-            with TimerContext("toplevel_list") as tc:
-                cpm_cons = toplevel_list(cpm_expr)
-=======
             expr_store = self.expr_store
 
             with TimerContext("toplevel_list") as tc:
                 cpm_cons = toplevel_list(cpm_expr)
             print(f"mzn:toplevel_list took {(tc.time):.4f} -- {len(cpm_cons)}")
 
->>>>>>> dfbd92b0
             supported = {"min", "max", "abs", "element", "count", "nvalue", "alldifferent", "alldifferent_except0", "allequal",
                         "inverse", "ite" "xor", "table", "cumulative", "circuit", "subcircuit", "gcc", "increasing",
                         "precedence", "no_overlap",
                         "decreasing","strictly_increasing","strictly_decreasing", "lex_lesseq", "lex_less", "lex_chain_less",
                         "lex_chain_lesseq", "among"}
             with TimerContext("decompose_in_tree") as tc:
-<<<<<<< HEAD
-                cpm_cons = decompose_in_tree(cpm_cons, supported, supported_reified=supported - {"circuit", "subcircuit", "precedence"})
-=======
                 cpm_cons = decompose_in_tree(cpm_cons, supported, supported_reified=supported - {"circuit", "subcircuit", "precedence"}, expr_store=expr_store)
             print(f"mzn:decompose_in_tree took {(tc.time):.4f} -- {len(cpm_cons)}")
 
@@ -460,7 +452,6 @@
         print("final size: " + str(len(cpm_cons)))
         print("STORE: " + str(len(expr_store.items())))
 
->>>>>>> dfbd92b0
         return cpm_cons
 
     def __add__(self, cpm_expr):
