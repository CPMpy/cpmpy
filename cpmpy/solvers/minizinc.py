#!/usr/bin/env python
"""
    Interface to MiniZinc's Python API

    CPMpy can translate CPMpy models to the (text-based) MiniZinc language.

    MiniZinc is a free and open-source constraint modeling language.
    MiniZinc is used to model constraint satisfaction and optimization problems in
    a high-level, solver-independent way, taking advantage of a large library of
    pre-defined constraints. The model is then compiled into FlatZinc, a solver input
    language that is understood by a wide range of solvers.
    https://www.minizinc.org

    Documentation of the solver's own Python API:
    https://minizinc-python.readthedocs.io/

    ===============
    List of classes
    ===============

    .. autosummary::
        :nosignatures:

        CPM_minizinc
"""
import re
import warnings
import sys
import os
from datetime import timedelta # for mzn's timeout

import numpy as np

from .solver_interface import SolverInterface, SolverStatus, ExitStatus
from ..exceptions import MinizincNameException, MinizincBoundsException
from ..expressions.core import Expression, Comparison, Operator, BoolVal
from ..expressions.variables import _NumVarImpl, _IntVarImpl, _BoolVarImpl, NegBoolView, intvar, cpm_array
from ..expressions.globalconstraints import DirectConstraint
from ..expressions.utils import is_num, is_any_list, eval_comparison, argvals, argval
from ..transformations.decompose_global import decompose_in_tree
from ..transformations.get_variables import get_variables
from ..exceptions import MinizincPathException, NotSupportedError
from ..transformations.normalize import toplevel_list, simplify_boolean


class CPM_minizinc(SolverInterface):
    """
    Interface to MiniZinc's Python API

    Requires that the 'minizinc' python package is installed:
    $ pip install minizinc
    
    as well as the MiniZinc bundled binary packages, downloadable from:
    https://www.minizinc.org/software.html

    See detailed installation instructions at:
    https://minizinc-python.readthedocs.io/en/latest/getting_started.html

    Note for Jupyter users: MiniZinc uses AsyncIO, so using it in a jupyter notebook gives
    you the following error: RuntimeError: asyncio.run() cannot be called from a running event loop
    You can overcome this by `pip install nest_asyncio`
    and adding in the top cell `import nest_asyncio; nest_asyncio.apply()`


    Creates the following attributes (see parent constructor for more):
        - mzn_model: object, the minizinc.Model instance
        - mzn_solver: object, the minizinc.Solver instance
        - mzn_txt_solve: str, the 'solve' item in text form, so it can be overwritten
        - mzn_result: object, containing solve results

    The `DirectConstraint`, when used, adds a constraint with that name and the given args to the MiniZinc model.
    """

    required_version = (2, 8, 2)
    @staticmethod
    def supported():
        return CPM_minizinc.installed() and not CPM_minizinc.outdated()

    @staticmethod
    def installed():
        # try to import the package
        try:
            import minizinc
            return True
        except ImportError as e:
            return False

    @staticmethod
    def outdated():
        from minizinc import default_driver
        if default_driver.parsed_version >= CPM_minizinc.required_version:
            return False
        else:
            #outdated
            return True




    @staticmethod
    def solvernames():
        """
            Returns solvers supported by MiniZinc on your system

            WARNING, some of them may not actually be installed on your system
            (namely cplex, gurobi, scip, xpress)
            the following are bundled in the bundle: chuffed, coin-bc, gecode
        """
        import minizinc
        solver_dict = minizinc.default_driver.available_solvers()

        solver_names = set()
        for full_name in solver_dict.keys():
            name = full_name.split(".")[-1]
            if name not in ['findmus', 'gist', 'globalizer']:  # not actually solvers
                solver_names.add(name)
        return solver_names

    # variable name can not be any of these keywords
    keywords = frozenset(['ann', 'annotation', 'any', 'array', 'bool', 'case', 'constraint', 'diff', 'div', 'else',
                          'elseif', 'endif', 'enum', 'false', 'float', 'function', 'if', 'in', 'include', 'int',
                          'intersect', 'let', 'list', 'maximize', 'minimize', 'mod', 'not', 'of', 'op', 'opt', 'output',
                          'par', 'predicate', 'record', 'satisfy', 'set', 'solve', 'string', 'subset', 'superset',
                          'symdiff', 'test', 'then', 'true', 'tuple', 'type', 'union', 'var', 'where', 'xor'])
    # variable names must have this pattern
    mzn_name_pattern = re.compile('^[A-Za-z][A-Za-z0-9_]*$')
    def __init__(self, cpm_model=None, subsolver=None):
        """
        Constructor of the native solver object

        Arguments:
        - cpm_model: Model(), a CPMpy Model() (optional)
        - subsolver: str, name of a subsolver (optional)
                          has to be one of solvernames()
        """
        if not self.installed():
            raise Exception("CPM_minizinc: Install the python package 'minizinc'")
        elif self.outdated():
            version = str(self.required_version[0])
            for x in self.required_version[1:]:
                version = version + "." + str(x)
            raise ImportError("Your Minizinc compiler is outdated, please upgrade to a version >= " + version)

        import minizinc

        # determine subsolver
        if subsolver is None or subsolver == 'minizinc':
            # default solver
            subsolver = "gecode"
        elif subsolver.startswith('minizinc:'):
            subsolver = subsolver[9:] # strip 'minizinc:'

        # initialise the native solver object
        # (so its params can still be changed before calling solve)
        self.mzn_solver = minizinc.Solver.lookup(subsolver)
        # It is the model object that contains the constraints for minizinc
        self.mzn_model = minizinc.Model()
        self.mzn_model.add_string("% Generated by CPMpy\ninclude \"globals.mzn\";\n\n")
        # Prepare solve statement, so it can be overwritten on demand
        self.mzn_txt_solve = "solve satisfy;"
        self.mzn_result = None


        # initialise everything else and post the constraints/objective
        super().__init__(name="minizinc:"+subsolver, cpm_model=cpm_model)


    def _pre_solve(self, time_limit=None, **kwargs):
        """ shared by solve() and solveAll() """
        import minizinc

        if time_limit is not None:
            kwargs['timeout'] = timedelta(seconds=time_limit)

        # hack, we need to add the objective in a way that it can be changed
        # later, so make copy of the mzn_model
        copy_model = self.mzn_model.__copy__() # it is implemented
        copy_model.add_string(self.mzn_txt_solve)
        # Transform Model into an instance
        mzn_inst = minizinc.Instance(self.mzn_solver, copy_model)

        kwargs['output-time'] = True # required for time getting
        return (kwargs, mzn_inst)

    def solve(self, time_limit=None, **kwargs):
        """
            Call the MiniZinc solver
            
            Creates and calls an Instance with the already created mzn_model and mzn_solver

            Arguments:
            - time_limit:  maximum solve time in seconds (float, optional)
            - kwargs:      any keyword argument, sets parameters of solver object

            Arguments that correspond to solver parameters:
                - free_search=True              Allow the solver to ignore the search definition within the instance. (Only available when the -f flag is supported by the solver). (Default: 0)
                - optimisation_level=0          Set the MiniZinc compiler optimisation level. (Default: 1; 0=none, 1=single pass, 2=double pass, 3=root node prop, 4,5=probing)
                - ...                           I am not sure where solver-specific arguments are documented, but the docs say that command line arguments can be passed by ommitting the '-' (e.g. 'f' instead of '-f')?
            The minizinc solver parameters are partly defined in its API:
            https://minizinc-python.readthedocs.io/en/latest/api.html#minizinc.instance.Instance.solve

            Does not store the minizinc.Instance() or minizinc.Result()
        """

        # ensure all vars are known to solver
        self.solver_vars(list(self.user_vars))

        # make mzn_inst
        (mzn_kwargs, mzn_inst) = self._pre_solve(time_limit=time_limit, **kwargs)
        
        # call the solver, with parameters
        import minizinc.error
        try:
            self.mzn_result = mzn_inst.solve(**mzn_kwargs)
        except minizinc.error.MiniZincError as e:
            if sys.platform == "win32" or sys.platform == "cygwin": #path error can occur in windows
                path = os.environ.get("path")
                if "MiniZinc" in str(path):
                    warnings.warn('You might have the wrong minizinc PATH set (windows user Environment Variables')
                    raise e
                else:
                    raise MinizincPathException("Please add your minizinc installation folder to the user Environment PATH variable")
            else:
                raise e
        # new status, translate runtime
        self.cpm_status = self._post_solve(self.mzn_result)

        # True/False depending on self.cpm_status
        has_sol = self._solve_return(self.cpm_status)

        # translate solution values (of user specified variables only)
        self.objective_value_ = None
        if has_sol: #mzn_result.status.has_solution():
            mznsol = self.mzn_result.solution
            if is_any_list(mznsol):
                print("Warning: multiple solutions found, only returning last one")
                mznsol = mznsol[-1]

            # fill in variable values
            for cpm_var in self.user_vars:
                sol_var = self.solver_var(cpm_var)
                if hasattr(mznsol, sol_var):
                    cpm_var._value = getattr(mznsol, sol_var)
                else:
                    raise ValueError(f"Var {cpm_var} is unknown to the Minizinc solver, this is unexpected - please report on github...")

            # translate objective, for optimisation problems only (otherwise None)
            self.objective_value_ = self.mzn_result.objective
        
        return has_sol

    def _post_solve(self, mzn_result):
        """ shared by solve() and solveAll() """
        import minizinc

        # new status, translate runtime
        self.cpm_status = SolverStatus(self.name)
        runtime = 0
        if 'time' in mzn_result.statistics:
            self.cpm_status.runtime = self.mzn_time_to_seconds(mzn_result.statistics.get("time"))
        else:
            runtime += self.mzn_time_to_seconds(mzn_result.statistics.get("flatTime", 0))
            runtime += self.mzn_time_to_seconds(mzn_result.statistics.get("initTime", 0))
            runtime += self.mzn_time_to_seconds(mzn_result.statistics.get("solveTime", 0))
            if runtime != 0:
                self.cpm_status.runtime = runtime
            else:
                raise NotImplementedError #Please report on github, minizinc probably changed their time names/types

        # translate exit status
        mzn_status = mzn_result.status
        if mzn_status == minizinc.result.Status.SATISFIED:
            self.cpm_status.exitstatus = ExitStatus.FEASIBLE
        elif mzn_status == minizinc.result.Status.ALL_SOLUTIONS:
            self.cpm_status.exitstatus = ExitStatus.FEASIBLE
        elif mzn_status == minizinc.result.Status.OPTIMAL_SOLUTION:
            self.cpm_status.exitstatus = ExitStatus.OPTIMAL
        elif mzn_status == minizinc.result.Status.UNSATISFIABLE:
            self.cpm_status.exitstatus = ExitStatus.UNSATISFIABLE
        elif mzn_status == minizinc.result.Status.ERROR:
            self.cpm_status.exitstatus = ExitStatus.ERROR
            raise Exception("MiniZinc solver returned with status 'Error'")
        elif mzn_status == minizinc.result.Status.UNKNOWN:
            # means, no solution was found (e.g. within timeout?)...
            self.cpm_status.exitstatus = ExitStatus.UNKNOWN
        else:
            raise NotImplementedError  # a new status type was introduced, please report on github

        return self.cpm_status

    def mzn_time_to_seconds(self, time):
        if isinstance(time, int):
            return time / 1000
        elif isinstance(time, timedelta):
            return time.total_seconds()  # --output-time
        else:
            raise NotImplementedError #unexpected type for time

    async def _solveAll(self, display=None, time_limit=None, solution_limit=None, **kwargs):
        """ Special 'async' function because mzn.solutions() is async """
        # make mzn_inst
        (kwargs, mzn_inst) = self._pre_solve(time_limit=time_limit, **kwargs)
        kwargs['all_solutions'] = True

        solution_count = 0
        # has an asynchronous generator
        async for mzn_result in mzn_inst.solutions(**kwargs):
            # was the last one
            if mzn_result.solution is None:
                break

            # display (and reverse-map first) if needed
            if display is not None:
                mznsol = mzn_result.solution

                # fill in variable values
                for cpm_var in self.user_vars:
                    sol_var = self.solver_var(cpm_var)
                    if hasattr(mznsol, sol_var):
                        cpm_var._value = getattr(mznsol, sol_var)
                    else:
                        print("Warning, no value for ", sol_var)

                # and the actual displaying
                if isinstance(display, Expression):
                    print(argval(display))
                elif isinstance(display, list):
                    print(argvals(display))
                else:
                    display() # callback

            # count and stop
            solution_count += 1
            if solution_count == solution_limit:
                break

            # add nogood on the user variables
            self += any([v != v.value() for v in self.user_vars])

        # status handling
        self._post_solve(mzn_result)

        return solution_count


    def solver_var(self, cpm_var) -> str:
        """
            Creates solver variable for cpmpy variable
            or returns from cache if previously created

            Returns minizinc-friendly 'string' name of var

            XXX WARNING, this assumes it is never given a 'NegBoolView'
            might not be true... e.g. in revar after solve?
        """
        if is_num(cpm_var):
            if cpm_var < -2147483646 or cpm_var > 2147483646:
                raise MinizincBoundsException(
                    "minizinc does not accept integer literals with bounds outside of range (-2147483646..2147483646)")
            return str(cpm_var)

        if cpm_var not in self._varmap:
            # we assume all variables are user variables (because no transforms)
            self.user_vars.add(cpm_var)
            # clean the varname
            varname = cpm_var.name
            mzn_var = varname.replace(',', '_').replace('.', '_').replace(' ', '_').replace('[', '_').replace(']', '')

            #test if the name is a valid minizinc identifier
            if not self.mzn_name_pattern.search(mzn_var):
                raise MinizincNameException("Minizinc only accept names with alphabetic characters, digits and underscores. "
                                "First character must be an alphabetic character")
            if mzn_var in self.keywords:
                raise MinizincNameException(f"This variable name is a disallowed keyword in MiniZinc: {mzn_var}")

            if isinstance(cpm_var, _BoolVarImpl):
                self.mzn_model.add_string(f"var bool: {mzn_var};\n")
            elif isinstance(cpm_var, _IntVarImpl):
                if cpm_var.lb < -2147483646 or cpm_var.ub > 2147483646:
                    raise MinizincBoundsException("minizinc does not accept variables with bounds outside of range (-2147483646..2147483646)")
                self.mzn_model.add_string(f"var {cpm_var.lb}..{cpm_var.ub}: {mzn_var};\n")
            self._varmap[cpm_var] = mzn_var

        return self._varmap[cpm_var]


    def objective(self, expr, minimize):
        """
            Post the given expression to the solver as objective to minimize/maximize

            - expr: Expression, the CPMpy expression that represents the objective function
            - minimize: Bool, whether it is a minimization problem (True) or maximization problem (False)

            'objective()' can be called multiple times, only the last one is stored
        """
        #get_variables(expr, collect=self.user_vars)  # add objvars to vars  # all are user vars

        # make objective function or variable and post
        obj = self._convert_expression(expr)
        # do not add it to the mzn_model yet, supports only one 'solve' entry
        if minimize:
            self.mzn_txt_solve = "solve minimize {};\n".format(obj)
        else:
            self.mzn_txt_solve = "solve maximize {};\n".format(obj)

    def has_objective(self):
        return self.mzn_txt_solve != "solve satisfy;"

    def transform(self, cpm_expr):
        """
            Decompose globals not supported (and flatten globalfunctions)
            ensure it is a list of constraints

        :param cpm_expr: CPMpy expression, or list thereof
        :type cpm_expr: Expression or list of Expression

        :return: list of Expression
        """
        cpm_cons = toplevel_list(cpm_expr)
        supported = {"min", "max", "abs", "element", "count", "nvalue", "alldifferent", "alldifferent_except0", "allequal",
<<<<<<< HEAD
                     "inverse", "ite" "xor", "table", "cumulative", "circuit", "gcc", "increasing","decreasing",
                     "precedence","no_overlap",
                     "strictly_increasing", "strictly_decreasing", "lex_lesseq", "lex_less", "lex_chain_less", 
                     "lex_chain_lesseq"}
        return decompose_in_tree(cpm_cons, supported, supported_reified=supported - {"circuit", "precedence"})
=======
                     "inverse", "ite" "xor", "table", "cumulative", "circuit", "gcc", "increasing",
                     "decreasing", "strictly_increasing", "strictly_decreasing", "lex_lesseq", "lex_less", "lex_chain_less", 
                     "lex_chain_lesseq","among"}
                     
        return decompose_in_tree(cpm_cons, supported, supported_reified=supported - {"circuit"})
>>>>>>> 94c3bff0


    def __add__(self, cpm_expr):
        """
            Translate a CPMpy constraint to MiniZinc string and add it to the solver

            Any CPMpy expression given is immediately transformed (through `transform()`)
            and then posted to the solver in this function.

            This can raise 'NotImplementedError' for any constraint not supported after transformation

            The variables used in expressions given to add are stored as 'user variables'. Those are the only ones
            the user knows and cares about (and will be populated with a value after solve). All other variables
            are auxiliary variables created by transformations.

        :param cpm_expr: CPMpy expression, or list thereof
        :type cpm_expr: Expression or list of Expression

        :return: self
        """
        # all variables are user variables, handled in `solver_var()`

        # transform and post the constraints
        for cpm_con in self.transform(cpm_expr):
            # Get text expression, add to the solver
            mzn_str = f"constraint {self._convert_expression(cpm_con)};\n"
            self.mzn_model.add_string(mzn_str)

        return self

    def _convert_expression(self, expr) -> str:
        """
            Convert a CPMpy expression into a minizinc-compatible string

            recursive: also converts nested subexpressions, so we need a
            function that returns strings
        """
        if is_any_list(expr):
            if isinstance(expr, np.ndarray):
                # must flatten
                expr_str = [self._convert_expression(e) for e in expr.flat]
            else:
                expr_str = [self._convert_expression(e) for e in expr]
            return "[{}]".format(",".join(expr_str))

        if isinstance(expr,(bool,np.bool_)):
            expr = BoolVal(expr)

        if not isinstance(expr, Expression):
            return self.solver_var(expr) # constants

        if isinstance(expr, BoolVal):
            return str(expr.args[0]).lower()

        # default
        if isinstance(expr, _NumVarImpl):
            if isinstance(expr, NegBoolView):
                return "not " + self.solver_var(expr._bv)
            return self.solver_var(expr)

        # table(vars, tbl): no [] nesting of args, and special table output...
        if expr.name == "table":
            str_vars = self._convert_expression(expr.args[0])
            str_tbl = "[|\n"  # opening
            for row in expr.args[1]:
                str_tbl += ",".join(map(str, row)) + " |"  # rows
            str_tbl += "\n|]"  # closing
            return "table({}, {})".format(str_vars, str_tbl)

        # inverse(fwd, rev): unpack args and work around MiniZinc's default 1-based indexing
        if expr.name == "inverse":
            def zero_based(array):
                return "array1d(0..{}, {})".format(len(array)-1, self._convert_expression(array))

            str_fwd = zero_based(expr.args[0])
            str_rev = zero_based(expr.args[1])
            return "inverse({}, {})".format(str_fwd, str_rev)

        if expr.name == "alldifferent_except0":
            args_str = [self._convert_expression(e) for e in expr.args]
            return "alldifferent_except_0([{}])".format(",".join(args_str))

        if expr.name in ["lex_lesseq", "lex_less"]:
            X = [self._convert_expression(e) for e in expr.args[0]]
            Y = [self._convert_expression(e) for e in expr.args[1]]
            return f"{expr.name}({{}}, {{}})".format(X, Y)


        if expr.name in ["lex_chain_less", "lex_chain_lesseq"]:
            X = cpm_array([[self._convert_expression(e) for e in row] for row in expr.args])
            str_X = "[|\n"  # opening
            for row in X.T: # Minizinc enforces lexicographic order on columns
                str_X += ",".join(map(str, row)) + " |"  # rows
            str_X += "\n|]"  # closing
            return f"{expr.name}({{}})".format(str_X)

        args_str = [self._convert_expression(e) for e in expr.args]
        # standard expressions: comparison, operator, element
        if isinstance(expr, Comparison):
            # wrap args that are a subexpression in ()
            for i, arg_str in enumerate(args_str):
                if isinstance(expr.args[i], Expression): #(Comparison, Operator)
                    args_str[i] = "(" + args_str[i] + ")"
            # infix notation
            return "{} {} {}".format(args_str[0], expr.name, args_str[1])

        elif isinstance(expr, Operator):
            # some names differently (the infix names!)
            printmap = {'and': '/\\', 'or': '\\/',
                        'sum': '+', 'sub': '-',
                        'mul': '*', 'pow': '^'}
            op_str = expr.name
            expr_bounds = expr.get_bounds()
            if expr_bounds[0] < -2147483646 or expr_bounds[1] > 2147483646:
                raise MinizincBoundsException("minizinc does not accept expressions with bounds outside of range (-2147483646..2147483646)")
            if op_str in printmap:
                op_str = printmap[op_str]

            # TODO: pretty printing of () as in Operator?

            # special case: unary -
            if self.name == '-':
                return "-{}".format(args_str[0])

            # very special case: weighted sum (before 2-ary)
            if expr.name == 'wsum':
                # I don't think there is a more direct way unfortunately
                w = [self._convert_expression(wi) for wi in expr.args[0]]
                x = [self._convert_expression(xi) for xi in expr.args[1]]
                args_str = [f"{wi}*({xi})" for wi,xi in zip(w,x)]
                return "{}([{}])".format("sum", ",".join(args_str))

            # special case, infix: two args
            if len(args_str) == 2:
                # wrap args that are a subexpression in ()
                for i, arg_str in enumerate(args_str):
                    if isinstance(expr.args[i], Expression):
                        args_str[i] = "(" + args_str[i] + ")"
                return "{} {} {}".format(args_str[0], op_str, args_str[1])

            # special case: n-ary (non-binary): rename operator
            printnary = {'and': 'forall', 'or': 'exists', 'sum': 'sum'}
            if expr.name in printnary:
                op_str = printnary[expr.name]
                return "{}([{}])".format(op_str, ",".join(args_str))

            # default: prefix printing
            return "{}({})".format(op_str, ",".join(args_str))

        elif expr.name == "element":
            subtype = "int"
            if all(isinstance(v, bool) or \
                   (isinstance(v, Expression) and v.is_bool()) \
                   for v in expr.args[0]):
                subtype = "bool"
            idx = args_str[1]
            # minizinc is offset 1, which can be problematic for element...
            # thx Hakan, fix by using array1d(0..len, []), issue #54
            txt = "\n    let {{ array[int] of var {}: arr=array1d({}..{},{}) }} in\n".format(subtype, 0,
                                                                                             len(expr.args[0]) - 1,
                                                                                             args_str[0])
            txt += f"      arr[{idx}]"
            return txt

        # rest: global constraints
        elif expr.name.endswith('circuit'):  # circuit, subcircuit
            # minizinc is offset 1, which can be problematic here...
            args_str = ["{}+1".format(self._convert_expression(e)) for e in expr.args]

        elif expr.name == "cumulative":
            start, dur, end, _, _ = expr.args

            durstr = self._convert_expression([s + d == e for s,d,e in zip(start, dur, end)])
            format_str = "forall(" + durstr + " ++ [cumulative({},{},{},{})])"

            return format_str.format(args_str[0], args_str[1], args_str[3], args_str[4])

        elif expr.name == "precedence":
            return "value_precede_chain({},{})".format(args_str[1], args_str[0])

        elif expr.name == "no_overlap":
            start, dur, end = expr.args
            durstr = self._convert_expression([s + d == e for s, d, e in zip(start, dur, end)])
            format_str = "forall(" + durstr + " ++ [disjunctive({},{})])"
            return format_str.format(args_str[0], args_str[1])

        elif expr.name == 'ite':
            cond, tr, fal = expr.args
            return "if {} then {} else {} endif".format(self._convert_expression(cond), self._convert_expression(tr),
                                                        self._convert_expression(fal))

        elif expr.name == "gcc":
            vars, vals, occ = expr.args
            vars = self._convert_expression(vars)
            vals = self._convert_expression(vals)
            occ = self._convert_expression(occ)
            return "global_cardinality({},{},{})".format(vars,vals,occ)

        elif expr.name == "abs":
            return "abs({})".format(args_str[0])

        elif expr.name == "count":
            vars, val = expr.args
            vars = self._convert_expression(vars)
            val = self._convert_expression(val)
            return "count({},{})".format(vars, val)

        elif expr.name == "among":
            vars, vals = expr.args
            vars = self._convert_expression(vars)
            vals = self._convert_expression(vals).replace("[", "{").replace("]", "}") # convert to set
            return "among({},{})".format(vars, vals)

        # a direct constraint, treat differently for MiniZinc, a text-based language
        # use the name as, unpack the arguments from the argument tuple
        elif isinstance(expr, DirectConstraint):
            return "{}({})".format(expr.name, ",".join(args_str))

        print_map = {"allequal":"all_equal", "xor":"xorall"}
        if expr.name in print_map:
            return "{}([{}])".format(print_map[expr.name], ",".join(args_str))

        # default (incl name-compatible global constraints...)
        return "{}([{}])".format(expr.name, ",".join(args_str))

    def solveAll(self, display=None, time_limit=None, solution_limit=None, call_from_model=False, **kwargs):
        """
            Compute all solutions and optionally display the solutions.

            MiniZinc-specific implementation

            Arguments:
                - display: either a list of CPMpy expressions, OR a callback function, called with the variables after value-mapping
                        default/None: nothing displayed
                - time_limit: stop after this many seconds (default: None)
                - solution_limit: stop after this many solutions (default: None)
                - call_from_model: whether the method is called from a CPMpy Model instance or not
                - any other keyword argument

            Returns: number of solutions found
        """
        # XXX: check that no objective function??
        if self.has_objective():
            raise NotSupportedError("Minizinc Python does not support finding all optimal solutions (yet)")

        import asyncio

        # HAD TO DEFINE OUR OWN ASYNC HANDLER
        coroutine = self._solveAll(display=display, time_limit=time_limit,
                                    solution_limit=solution_limit, **kwargs)
        # THE FOLLOWING IS STRAIGHT FROM `minizinc.instance.solve()`
        # LETS HOPE IT DOES NOT DIVERGE FROM UPSTREAM
        if sys.version_info >= (3, 7):
            if sys.platform == "win32":
                asyncio.set_event_loop_policy(asyncio.WindowsProactorEventLoopPolicy())
            return asyncio.run(coroutine)
        else:
            if sys.platform == "win32":
                loop = asyncio.ProactorEventLoop()
            else:
                loop = asyncio.events.new_event_loop()

            try:
                asyncio.events.set_event_loop(loop)
                return loop.run_until_complete(coroutine)
            finally:
                asyncio.events.set_event_loop(None)
                loop.close()<|MERGE_RESOLUTION|>--- conflicted
+++ resolved
@@ -418,19 +418,11 @@
         """
         cpm_cons = toplevel_list(cpm_expr)
         supported = {"min", "max", "abs", "element", "count", "nvalue", "alldifferent", "alldifferent_except0", "allequal",
-<<<<<<< HEAD
                      "inverse", "ite" "xor", "table", "cumulative", "circuit", "gcc", "increasing","decreasing",
                      "precedence","no_overlap",
                      "strictly_increasing", "strictly_decreasing", "lex_lesseq", "lex_less", "lex_chain_less", 
-                     "lex_chain_lesseq"}
+                     "lex_chain_lesseq","among"}
         return decompose_in_tree(cpm_cons, supported, supported_reified=supported - {"circuit", "precedence"})
-=======
-                     "inverse", "ite" "xor", "table", "cumulative", "circuit", "gcc", "increasing",
-                     "decreasing", "strictly_increasing", "strictly_decreasing", "lex_lesseq", "lex_less", "lex_chain_less", 
-                     "lex_chain_lesseq","among"}
-                     
-        return decompose_in_tree(cpm_cons, supported, supported_reified=supported - {"circuit"})
->>>>>>> 94c3bff0
 
 
     def __add__(self, cpm_expr):
