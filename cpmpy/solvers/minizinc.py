#!/usr/bin/env python
#-*- coding:utf-8 -*-
##
## minizinc.py
##
"""
    Interface to MiniZinc's Python API

    Requires that the 'minizinc' python package is installed:

        $ pip install minizinc

    as well as the Minizinc bundled binary packages, downloadable from:
    https://github.com/MiniZinc/MiniZincIDE/releases


    MiniZinc is a free and open-source constraint modeling language.
    MiniZinc is used to model constraint satisfaction and optimization problems in
    a high-level, solver-independent way, taking advantage of a large library of
    pre-defined constraints. The model is then compiled into FlatZinc, a solver input
    language that is understood by a wide range of solvers.
    https://www.minizinc.org

    Documentation of the solver's own Python API:
    https://minizinc-python.readthedocs.io/

    CPMpy can translate CPMpy models to the (text-based) MiniZinc language.

    ===============
    List of classes
    ===============

    .. autosummary::
        :nosignatures:

        CPM_minizinc

    ==============
    Module details
    ==============
"""
import re
import warnings
import sys
import os
from datetime import timedelta  # for mzn's timeout

import numpy as np

from .solver_interface import SolverInterface, SolverStatus, ExitStatus
from ..exceptions import MinizincNameException, MinizincBoundsException
from ..expressions.core import Expression, Comparison, Operator, BoolVal
from ..expressions.variables import _NumVarImpl, _IntVarImpl, _BoolVarImpl, NegBoolView, cpm_array
from ..expressions.globalconstraints import DirectConstraint
from ..expressions.utils import is_num, is_any_list, argvals, argval
from ..transformations.decompose_global import decompose_in_tree
from ..exceptions import MinizincPathException, NotSupportedError
from ..transformations.get_variables import get_variables
from ..transformations.normalize import toplevel_list


class CPM_minizinc(SolverInterface):
    """
    Interface to MiniZinc's Python API

    Requires that the 'minizinc' python package is installed:
    $ pip install minizinc
    
    as well as the MiniZinc bundled binary packages, downloadable from:
    https://www.minizinc.org/software.html

    See detailed installation instructions at:
    https://minizinc-python.readthedocs.io/en/latest/getting_started.html

    Note for Jupyter users: MiniZinc uses AsyncIO, so using it in a jupyter notebook gives
    you the following error: RuntimeError: asyncio.run() cannot be called from a running event loop
    You can overcome this by `pip install nest_asyncio`
    and adding in the top cell `import nest_asyncio; nest_asyncio.apply()`


    Creates the following attributes (see parent constructor for more):
        - mzn_model: object, the minizinc.Model instance
        - mzn_solver: object, the minizinc.Solver instance
        - mzn_txt_solve: str, the 'solve' item in text form, so it can be overwritten
        - mzn_result: object, containing solve results

    The `DirectConstraint`, when used, adds a constraint with that name and the given args to the MiniZinc model.
    """

    required_version = (2, 8, 2)

    @staticmethod
    def supported():
        return CPM_minizinc.installed() and CPM_minizinc.executable_installed() and not CPM_minizinc.outdated()

    @staticmethod
    def installed():
        # try to import the package
        try:
            #  check if MiniZinc Python is installed
            import minizinc
            return True
        except ImportError as e:
            return False

    @staticmethod
    def executable_installed():
        # check if MiniZinc executable is installed
        from minizinc import default_driver
        if default_driver is None:
            warnings.warn("MiniZinc Python is installed, but the MiniZinc executable is missing in path.")
            return False
        return True

    @staticmethod
    def outdated():
        from minizinc import default_driver
        if default_driver.parsed_version >= CPM_minizinc.required_version:
            return False
        else:
            # outdated
            return True

    @staticmethod
    def solvernames():
        """
            Returns solvers supported by MiniZinc on your system

            WARNING, some of them may not actually be installed on your system
            (namely cplex, gurobi, scip, xpress)
            the following are bundled in the bundle: chuffed, coin-bc, gecode
        """
        import minizinc
        solver_dict = minizinc.default_driver.available_solvers()

        solver_names = set()
        for full_name in solver_dict.keys():
            name = full_name.split(".")[-1]
            if name not in ['findmus', 'gist', 'globalizer']:  # not actually solvers
                solver_names.add(name)
        return solver_names

    # variable name can not be any of these keywords
    keywords = frozenset(['ann', 'annotation', 'any', 'array', 'bool', 'case', 'constraint', 'diff', 'div', 'else',
                          'elseif', 'endif', 'enum', 'false', 'float', 'function', 'if', 'in', 'include', 'int',
                          'intersect', 'let', 'list', 'maximize', 'minimize', 'mod', 'not', 'of', 'op', 'opt', 'output',
                          'par', 'predicate', 'record', 'satisfy', 'set', 'solve', 'string', 'subset', 'superset',
                          'symdiff', 'test', 'then', 'true', 'tuple', 'type', 'union', 'var', 'where', 'xor'])
    # variable names must have this pattern
    mzn_name_pattern = re.compile('^[A-Za-z][A-Za-z0-9_]*$')

    def __init__(self, cpm_model=None, subsolver=None):
        """
        Constructor of the native solver object

        Arguments:
        - cpm_model: Model(), a CPMpy Model() (optional)
        - subsolver: str, name of a subsolver (optional)
                          has to be one of solvernames()
        """
        if not self.installed():
            raise Exception("CPM_minizinc: Install the python package 'minizinc'")
        elif not self.executable_installed():
            raise Exception("CPM_minizinc: Install the MiniZinc executable and make it available in path.")
        elif self.outdated():
            version = str(self.required_version[0])
            for x in self.required_version[1:]:
                version = version + "." + str(x)
            raise ImportError("Your Minizinc compiler is outdated, please upgrade to a version >= " + version)

        import minizinc

        # determine subsolver
        if subsolver is None or subsolver == 'minizinc':
            # default solver
            subsolver = "gecode"
        elif subsolver.startswith('minizinc:'):
            subsolver = subsolver[9:]  # strip 'minizinc:'

        # initialise the native solver object
        # (so its params can still be changed before calling solve)
        self.mzn_solver = minizinc.Solver.lookup(subsolver)
        # It is the model object that contains the constraints for minizinc
        self.mzn_model = minizinc.Model()
        self.mzn_model.add_string("% Generated by CPMpy\ninclude \"globals.mzn\";\n\n")
        # Prepare solve statement, so it can be overwritten on demand
        self.mzn_txt_solve = "solve satisfy;"
        self.mzn_result = None
<<<<<<< HEAD

=======
>>>>>>> 4da121be

        # initialise everything else and post the constraints/objective
        super().__init__(name="minizinc:"+subsolver, cpm_model=cpm_model)

    def _pre_solve(self, time_limit=None, **kwargs):
        """ shared by solve() and solveAll() """
        import minizinc

        if time_limit is not None:
            kwargs['timeout'] = timedelta(seconds=time_limit)

        # hack, we need to add the objective in a way that it can be changed
        # later, so make copy of the mzn_model
        copy_model = self.mzn_model.__copy__()  # it is implemented
        copy_model.add_string(self.mzn_txt_solve)
        # Transform Model into an instance
        mzn_inst = minizinc.Instance(self.mzn_solver, copy_model)

        kwargs['output-time'] = True  # required for time getting
        return (kwargs, mzn_inst)

    def solve(self, time_limit=None, **kwargs):
        """
            Call the MiniZinc solver
            
            Creates and calls an Instance with the already created mzn_model and mzn_solver

            Arguments:
            - time_limit:  maximum solve time in seconds (float, optional)
            - kwargs:      any keyword argument, sets parameters of solver object

            Arguments that correspond to solver parameters:
                - free_search=True              Allow the solver to ignore the search definition within the instance. (Only available when the -f flag is supported by the solver). (Default: 0)
                - optimisation_level=0          Set the MiniZinc compiler optimisation level. (Default: 1; 0=none, 1=single pass, 2=double pass, 3=root node prop, 4,5=probing)
                - ...                           I am not sure where solver-specific arguments are documented, but the docs say that command line arguments can be passed by ommitting the '-' (e.g. 'f' instead of '-f')?
            The minizinc solver parameters are partly defined in its API:
            https://minizinc-python.readthedocs.io/en/latest/api.html#minizinc.instance.Instance.solve

            Does not store the minizinc.Instance() or minizinc.Result()
        """

        # ensure all vars are known to solver
        self.solver_vars(list(self.user_vars))

        # make mzn_inst
        (mzn_kwargs, mzn_inst) = self._pre_solve(time_limit=time_limit, **kwargs)
        
        # call the solver, with parameters
        import minizinc.error
        try:
            self.mzn_result = mzn_inst.solve(**mzn_kwargs)
        except minizinc.error.MiniZincError as e:
            if sys.platform == "win32" or sys.platform == "cygwin":  # path error can occur in windows
                path = os.environ.get("path")
                if "MiniZinc" in str(path):
                    warnings.warn('You might have the wrong minizinc PATH set (windows user Environment Variables')
                    raise e
                else:
                    raise MinizincPathException("Please add your minizinc installation folder to the user Environment PATH variable")
            else:
                raise e
        # new status, translate runtime
        self.cpm_status = self._post_solve(self.mzn_result)

        # True/False depending on self.cpm_status
        has_sol = self._solve_return(self.cpm_status)

        # translate solution values (of user specified variables only)
        self.objective_value_ = None
<<<<<<< HEAD
        if has_sol: #mzn_result.status.has_solution():
=======
        if has_sol:  # mzn_result.status.has_solution():
>>>>>>> 4da121be
            mznsol = self.mzn_result.solution
            if is_any_list(mznsol):
                print("Warning: multiple solutions found, only returning last one")
                mznsol = mznsol[-1]

            # fill in variable values
            for cpm_var in self.user_vars:
                sol_var = self.solver_var(cpm_var)
                if hasattr(mznsol, sol_var):
                    cpm_var._value = getattr(mznsol, sol_var)
                else:
                    raise ValueError(f"Var {cpm_var} is unknown to the Minizinc solver, this is unexpected - please report on github...")

            # translate objective, for optimisation problems only (otherwise None)
            self.objective_value_ = self.mzn_result.objective
        
        return has_sol

    def _post_solve(self, mzn_result):
        """ shared by solve() and solveAll() """
        import minizinc

        # new status, translate runtime
        self.cpm_status = SolverStatus(self.name)
        runtime = 0
        if 'time' in mzn_result.statistics:
            self.cpm_status.runtime = self.mzn_time_to_seconds(mzn_result.statistics.get("time"))
        else:
            runtime += self.mzn_time_to_seconds(mzn_result.statistics.get("flatTime", 0))
            runtime += self.mzn_time_to_seconds(mzn_result.statistics.get("initTime", 0))
            runtime += self.mzn_time_to_seconds(mzn_result.statistics.get("solveTime", 0))
            if runtime != 0:
                self.cpm_status.runtime = runtime
            else:
                raise NotImplementedError  # Please report on github, minizinc probably changed their time names/types

        # translate exit status
        mzn_status = mzn_result.status
        if mzn_status == minizinc.result.Status.SATISFIED:
            self.cpm_status.exitstatus = ExitStatus.FEASIBLE
        elif mzn_status == minizinc.result.Status.ALL_SOLUTIONS:
            self.cpm_status.exitstatus = ExitStatus.FEASIBLE
        elif mzn_status == minizinc.result.Status.OPTIMAL_SOLUTION:
            self.cpm_status.exitstatus = ExitStatus.OPTIMAL
        elif mzn_status == minizinc.result.Status.UNSATISFIABLE:
            self.cpm_status.exitstatus = ExitStatus.UNSATISFIABLE
        elif mzn_status == minizinc.result.Status.ERROR:
            self.cpm_status.exitstatus = ExitStatus.ERROR
            raise Exception("MiniZinc solver returned with status 'Error'")
        elif mzn_status == minizinc.result.Status.UNKNOWN:
            # means, no solution was found (e.g. within timeout?)...
            self.cpm_status.exitstatus = ExitStatus.UNKNOWN
        else:
            raise NotImplementedError  # a new status type was introduced, please report on github

        return self.cpm_status

    def mzn_time_to_seconds(self, time):
        if isinstance(time, int):
            return time / 1000
        elif isinstance(time, timedelta):
            return time.total_seconds()  # --output-time
        else:
            raise NotImplementedError  # unexpected type for time

    async def _solveAll(self, display=None, time_limit=None, solution_limit=None, **kwargs):
        """ Special 'async' function because mzn.solutions() is async """
        # make mzn_inst
        (kwargs, mzn_inst) = self._pre_solve(time_limit=time_limit, **kwargs)
        kwargs['all_solutions'] = True

        solution_count = 0
        # has an asynchronous generator
        async for mzn_result in mzn_inst.solutions(**kwargs):
            # was the last one
            if mzn_result.solution is None:
                break

            # display (and reverse-map first) if needed
            if display is not None:
                mznsol = mzn_result.solution

                # fill in variable values
                for cpm_var in self.user_vars:
                    sol_var = self.solver_var(cpm_var)
                    if hasattr(mznsol, sol_var):
                        cpm_var._value = getattr(mznsol, sol_var)
                    else:
                        print("Warning, no value for ", sol_var)

                # and the actual displaying
                if isinstance(display, Expression):
                    print(argval(display))
                elif isinstance(display, list):
                    print(argvals(display))
                else:
                    display()  # callback

            # count and stop
            solution_count += 1
            if solution_count == solution_limit:
                break

            # add nogood on the user variables
            self += any([v != v.value() for v in self.user_vars])

        # status handling
        self._post_solve(mzn_result)

        return solution_count

    def solver_var(self, cpm_var) -> str:
        """
            Creates solver variable for cpmpy variable
            or returns from cache if previously created

            Returns minizinc-friendly 'string' name of var

            XXX WARNING, this assumes it is never given a 'NegBoolView'
            might not be true... e.g. in revar after solve?
        """
        if is_num(cpm_var):
            if cpm_var < -2147483646 or cpm_var > 2147483646:
                raise MinizincBoundsException(
                    "minizinc does not accept integer literals with bounds outside of range (-2147483646..2147483646)")
            return str(cpm_var)

        if cpm_var not in self._varmap:
            # clean the varname
            varname = cpm_var.name
            mzn_var = varname.replace(',', '_').replace('.', '_').replace(' ', '_').replace('[', '_').replace(']', '')

            # test if the name is a valid minizinc identifier
            if not self.mzn_name_pattern.search(mzn_var):
                raise MinizincNameException("Minizinc only accept names with alphabetic characters, digits and underscores. "
                                "First character must be an alphabetic character")
            if mzn_var in self.keywords:
                raise MinizincNameException(f"This variable name is a disallowed keyword in MiniZinc: {mzn_var}")

            if isinstance(cpm_var, _BoolVarImpl):
                self.mzn_model.add_string(f"var bool: {mzn_var};\n")
            elif isinstance(cpm_var, _IntVarImpl):
                if cpm_var.lb < -2147483646 or cpm_var.ub > 2147483646:
                    raise MinizincBoundsException("minizinc does not accept variables with bounds outside of range (-2147483646..2147483646)")
                self.mzn_model.add_string(f"var {cpm_var.lb}..{cpm_var.ub}: {mzn_var};\n")
            self._varmap[cpm_var] = mzn_var

        return self._varmap[cpm_var]

    def objective(self, expr, minimize):
        """
            Post the given expression to the solver as objective to minimize/maximize

            - expr: Expression, the CPMpy expression that represents the objective function
            - minimize: Bool, whether it is a minimization problem (True) or maximization problem (False)

            'objective()' can be called multiple times, only the last one is stored
        """
        # get_variables(expr, collect=self.user_vars)  # add objvars to vars  # all are user vars

        # make objective function or variable and post
        obj = self._convert_expression(expr)
        # do not add it to the mzn_model yet, supports only one 'solve' entry
        if minimize:
            self.mzn_txt_solve = "solve minimize {};\n".format(obj)
        else:
            self.mzn_txt_solve = "solve maximize {};\n".format(obj)

    def has_objective(self):
        return self.mzn_txt_solve != "solve satisfy;"

    def transform(self, cpm_expr):
        """
            Decompose globals not supported (and flatten globalfunctions)
            ensure it is a list of constraints

        :param cpm_expr: CPMpy expression, or list thereof
        :type cpm_expr: Expression or list of Expression

        :return: list of Expression
        """
        cpm_cons = toplevel_list(cpm_expr)
        supported = {"min", "max", "abs", "element", "count", "nvalue", "alldifferent", "alldifferent_except0", "allequal",
                     "inverse", "ite" "xor", "table", "cumulative", "circuit", "gcc", "increasing", "decreasing",
                     "precedence", "no_overlap",
                     "strictly_increasing", "strictly_decreasing", "lex_lesseq", "lex_less", "lex_chain_less", 
                     "lex_chain_lesseq", "among"}
        return decompose_in_tree(cpm_cons, supported, supported_reified=supported - {"circuit", "precedence"})

    def __add__(self, cpm_expr):
        """
            Translate a CPMpy constraint to MiniZinc string and add it to the solver

            Any CPMpy expression given is immediately transformed (through `transform()`)
            and then posted to the solver in this function.

            This can raise 'NotImplementedError' for any constraint not supported after transformation

            The variables used in expressions given to add are stored as 'user variables'. Those are the only ones
            the user knows and cares about (and will be populated with a value after solve). All other variables
            are auxiliary variables created by transformations.

        :param cpm_expr: CPMpy expression, or list thereof
        :type cpm_expr: Expression or list of Expression

        :return: self
        """
        get_variables(cpm_expr, collect=self.user_vars)
        # transform and post the constraints
        for cpm_con in self.transform(cpm_expr):
            # Get text expression, add to the solver
            mzn_str = f"constraint {self._convert_expression(cpm_con)};\n"
            self.mzn_model.add_string(mzn_str)

        return self

    def _convert_expression(self, expr) -> str:
        """
            Convert a CPMpy expression into a minizinc-compatible string

            recursive: also converts nested subexpressions, so we need a
            function that returns strings
        """
        if is_any_list(expr):
            if isinstance(expr, np.ndarray):
                # must flatten
                expr_str = [self._convert_expression(e) for e in expr.flat]
            else:
                expr_str = [self._convert_expression(e) for e in expr]
            return "[{}]".format(",".join(expr_str))

        if isinstance(expr, (bool, np.bool_)):
            expr = BoolVal(expr)

        if not isinstance(expr, Expression):
            return self.solver_var(expr)  # constants

        if isinstance(expr, BoolVal):
            return str(expr.args[0]).lower()

        # default
        if isinstance(expr, _NumVarImpl):
            if isinstance(expr, NegBoolView):
                return "not " + self.solver_var(expr._bv)
            return self.solver_var(expr)

        # table(vars, tbl): no [] nesting of args, and special table output...
        if expr.name == "table":
            str_vars = self._convert_expression(expr.args[0])
            str_tbl = "[|\n"  # opening
            for row in expr.args[1]:
                str_tbl += ",".join(map(str, row)) + " |"  # rows
            str_tbl += "\n|]"  # closing
            return "table({}, {})".format(str_vars, str_tbl)

        # inverse(fwd, rev): unpack args and work around MiniZinc's default 1-based indexing
        if expr.name == "inverse":
            def zero_based(array):
                return "array1d(0..{}, {})".format(len(array)-1, self._convert_expression(array))

            str_fwd = zero_based(expr.args[0])
            str_rev = zero_based(expr.args[1])
            return "inverse({}, {})".format(str_fwd, str_rev)

        if expr.name == "alldifferent_except0":
            args_str = [self._convert_expression(e) for e in expr.args]
            return "alldifferent_except_0([{}])".format(",".join(args_str))

        if expr.name in ["lex_lesseq", "lex_less"]:
            X = [self._convert_expression(e) for e in expr.args[0]]
            Y = [self._convert_expression(e) for e in expr.args[1]]
            return f"{expr.name}({{}}, {{}})".format(X, Y)

        if expr.name in ["lex_chain_less", "lex_chain_lesseq"]:
            X = cpm_array([[self._convert_expression(e) for e in row] for row in expr.args])
            str_X = "[|\n"  # opening
            for row in X.T:  # Minizinc enforces lexicographic order on columns
                str_X += ",".join(map(str, row)) + " |"  # rows
            str_X += "\n|]"  # closing
            return f"{expr.name}({{}})".format(str_X)

        args_str = [self._convert_expression(e) for e in expr.args]
        # standard expressions: comparison, operator, element
        if isinstance(expr, Comparison):
            # wrap args that are a subexpression in ()
            for i, arg_str in enumerate(args_str):
                if isinstance(expr.args[i], Expression):  # (Comparison, Operator)
                    args_str[i] = "(" + args_str[i] + ")"
            # infix notation
            return "{} {} {}".format(args_str[0], expr.name, args_str[1])

        elif isinstance(expr, Operator):
            # some names differently (the infix names!)
            printmap = {'and': '/\\', 'or': '\\/',
                        'sum': '+', 'sub': '-',
                        'mul': '*', 'pow': '^'}
            op_str = expr.name
            expr_bounds = expr.get_bounds()
            if expr_bounds[0] < -2147483646 or expr_bounds[1] > 2147483646:
                raise MinizincBoundsException("minizinc does not accept expressions with bounds outside of range (-2147483646..2147483646)")
            if op_str in printmap:
                op_str = printmap[op_str]

            # TODO: pretty printing of () as in Operator?

            # special case: unary -
            if self.name == '-':
                return "-{}".format(args_str[0])

            # very special case: weighted sum (before 2-ary)
            if expr.name == 'wsum':
                # I don't think there is a more direct way unfortunately
                w = [self._convert_expression(wi) for wi in expr.args[0]]
                x = [self._convert_expression(xi) for xi in expr.args[1]]
                args_str = [f"{wi}*({xi})" for wi, xi in zip(w, x)]
                return "{}([{}])".format("sum", ",".join(args_str))

            # special case, infix: two args
            if len(args_str) == 2:
                # wrap args that are a subexpression in ()
                for i, arg_str in enumerate(args_str):
                    if isinstance(expr.args[i], Expression):
                        args_str[i] = "(" + args_str[i] + ")"
                return "{} {} {}".format(args_str[0], op_str, args_str[1])

            # special case: n-ary (non-binary): rename operator
            printnary = {'and': 'forall', 'or': 'exists', 'sum': 'sum'}
            if expr.name in printnary:
                op_str = printnary[expr.name]
                return "{}([{}])".format(op_str, ",".join(args_str))

            # default: prefix printing
            return "{}({})".format(op_str, ",".join(args_str))

        elif expr.name == "element":
            subtype = "int"
            if all(isinstance(v, bool) or \
                   (isinstance(v, Expression) and v.is_bool()) \
                   for v in expr.args[0]):
                subtype = "bool"
            idx = args_str[1]
            # minizinc is offset 1, which can be problematic for element...
            # thx Hakan, fix by using array1d(0..len, []), issue #54
            txt = "\n    let {{ array[int] of var {}: arr=array1d({}..{},{}) }} in\n".format(subtype, 0,
                                                                                             len(expr.args[0]) - 1,
                                                                                             args_str[0])
            txt += f"      arr[{idx}]"
            return txt

        # rest: global constraints
        elif expr.name.endswith('circuit'):  # circuit, subcircuit
            # minizinc is offset 1, which can be problematic here...
            args_str = ["{}+1".format(self._convert_expression(e)) for e in expr.args]

        elif expr.name == "cumulative":
            start, dur, end, _, _ = expr.args

            durstr = self._convert_expression([s + d == e for s, d, e in zip(start, dur, end)])
            format_str = "forall(" + durstr + " ++ [cumulative({},{},{},{})])"

            return format_str.format(args_str[0], args_str[1], args_str[3], args_str[4])

        elif expr.name == "precedence":
            return "value_precede_chain({},{})".format(args_str[1], args_str[0])

        elif expr.name == "no_overlap":
            start, dur, end = expr.args
            durstr = self._convert_expression([s + d == e for s, d, e in zip(start, dur, end)])
            format_str = "forall(" + durstr + " ++ [disjunctive({},{})])"
            return format_str.format(args_str[0], args_str[1])

        elif expr.name == 'ite':
            cond, tr, fal = expr.args
            return "if {} then {} else {} endif".format(self._convert_expression(cond), self._convert_expression(tr),
                                                        self._convert_expression(fal))

        elif expr.name == "gcc":
            vars, vals, occ = expr.args
            vars = self._convert_expression(vars)
            vals = self._convert_expression(vals)
            occ = self._convert_expression(occ)
            if expr.closed is False:
                name = "global_cardinality"
            else:
                name = "global_cardinality_closed"
            return "{}({},{},{})".format(name, vars, vals, occ)

        elif expr.name == "abs":
            return "abs({})".format(args_str[0])

        elif expr.name == "count":
            vars, val = expr.args
            vars = self._convert_expression(vars)
            val = self._convert_expression(val)
            return "count({},{})".format(vars, val)

        elif expr.name == "among":
            vars, vals = expr.args
            vars = self._convert_expression(vars)
            vals = self._convert_expression(vals).replace("[", "{").replace("]", "}")  # convert to set
            return "among({},{})".format(vars, vals)

        # a direct constraint, treat differently for MiniZinc, a text-based language
        # use the name as, unpack the arguments from the argument tuple
        elif isinstance(expr, DirectConstraint):
            return "{}({})".format(expr.name, ",".join(args_str))

        print_map = {"allequal": "all_equal", "xor": "xorall"}
        if expr.name in print_map:
            return "{}([{}])".format(print_map[expr.name], ",".join(args_str))

        # default (incl name-compatible global constraints...)
        return "{}([{}])".format(expr.name, ",".join(args_str))

    def solveAll(self, display=None, time_limit=None, solution_limit=None, call_from_model=False, **kwargs):
        """
            Compute all solutions and optionally display the solutions.

            MiniZinc-specific implementation

            Arguments:
                - display: either a list of CPMpy expressions, OR a callback function, called with the variables after value-mapping
                        default/None: nothing displayed
                - time_limit: stop after this many seconds (default: None)
                - solution_limit: stop after this many solutions (default: None)
                - call_from_model: whether the method is called from a CPMpy Model instance or not
                - kwargs:      any keyword argument, sets parameters of solver object, overwrites construction-time kwargs

            Returns: number of solutions found
        """
        # XXX: check that no objective function??
        if self.has_objective():
            raise NotSupportedError("Minizinc Python does not support finding all optimal solutions (yet)")

        import asyncio

        # HAD TO DEFINE OUR OWN ASYNC HANDLER
        coroutine = self._solveAll(display=display, time_limit=time_limit,
                                    solution_limit=solution_limit, **kwargs)
        # THE FOLLOWING IS STRAIGHT FROM `minizinc.instance.solve()`
        # LETS HOPE IT DOES NOT DIVERGE FROM UPSTREAM
        if sys.version_info >= (3, 7):
            if sys.platform == "win32":
                asyncio.set_event_loop_policy(asyncio.WindowsProactorEventLoopPolicy())
            return asyncio.run(coroutine)
        else:
            if sys.platform == "win32":
                loop = asyncio.ProactorEventLoop()
            else:
                loop = asyncio.events.new_event_loop()

            try:
                asyncio.events.set_event_loop(loop)
                return loop.run_until_complete(coroutine)
            finally:
                asyncio.events.set_event_loop(None)
                loop.close()<|MERGE_RESOLUTION|>--- conflicted
+++ resolved
@@ -186,10 +186,6 @@
         # Prepare solve statement, so it can be overwritten on demand
         self.mzn_txt_solve = "solve satisfy;"
         self.mzn_result = None
-<<<<<<< HEAD
-
-=======
->>>>>>> 4da121be
 
         # initialise everything else and post the constraints/objective
         super().__init__(name="minizinc:"+subsolver, cpm_model=cpm_model)
@@ -259,11 +255,7 @@
 
         # translate solution values (of user specified variables only)
         self.objective_value_ = None
-<<<<<<< HEAD
-        if has_sol: #mzn_result.status.has_solution():
-=======
         if has_sol:  # mzn_result.status.has_solution():
->>>>>>> 4da121be
             mznsol = self.mzn_result.solution
             if is_any_list(mznsol):
                 print("Warning: multiple solutions found, only returning last one")
