#!/usr/bin/env python
#-*- coding:utf-8 -*-
##
## minizinc.py
##
"""
    Interface to MiniZinc's Python API.

    MiniZinc is a free and open-source constraint modeling language.
    MiniZinc is used to model constraint satisfaction and optimization problems in
    a high-level, solver-independent way, taking advantage of a large library of
    pre-defined constraints. The model is then compiled into FlatZinc, a solver input
    language that is understood by a wide range of solvers.
    https://www.minizinc.org

    The MiniZinc interface is text-based: CPMpy writes a textfile and passes it to the minizinc Python package.

    Always use :func:`cp.SolverLookup.get("minizinc") <cpmpy.solvers.utils.SolverLookup.get>` to instantiate the solver object.

    ============
    Installation
    ============

    Requires that the 'minizinc' python package is installed:

    .. code-block:: console

        $ pip install minizinc

    as well as the MiniZinc bundled binary packages, downloadable from:
    https://www.minizinc.org/software.html

    See detailed installation instructions at:
    https://minizinc-python.readthedocs.io/en/latest/getting_started.html

    Note for **Jupyter notebook** users: MiniZinc uses AsyncIO, so using it in a Jupyter notebook gives
    you the following error: ``RuntimeError: asyncio.run() cannot be called from a running event loop``
    You can overcome this by ``pip install nest_asyncio``
    and adding in the top cell ``import nest_asyncio; nest_asyncio.apply()``

    The rest of this documentation is for advanced users.

    ===============
    List of classes
    ===============

    .. autosummary::
        :nosignatures:

        CPM_minizinc

    ==============
    Module details
    ==============
"""
import re
from typing import Optional
import warnings
import sys
import os
import json
from datetime import timedelta  # for mzn's timeout

import numpy as np

from .solver_interface import SolverInterface, SolverStatus, ExitStatus
from ..exceptions import MinizincNameException, MinizincBoundsException
from ..expressions.core import Expression, Comparison, Operator, BoolVal
from ..expressions.python_builtins import any as cpm_any
from ..expressions.variables import _NumVarImpl, _IntVarImpl, _BoolVarImpl, NegBoolView, cpm_array
from ..expressions.globalconstraints import DirectConstraint
<<<<<<< HEAD
from ..expressions.utils import is_num, is_any_list, argvals, argval
from ..transformations.decompose_global import decompose_in_tree, decompose_objective
=======
from ..expressions.utils import is_num, is_any_list, argvals, argval, get_nonneg_args
from ..transformations.decompose_global import decompose_in_tree
>>>>>>> e536404a
from ..exceptions import MinizincPathException, NotSupportedError
from ..transformations.get_variables import get_variables
from ..transformations.normalize import toplevel_list


class CPM_minizinc(SolverInterface):
    """
    Interface to MiniZinc's Python API

    Creates the following attributes (see parent constructor for more):

    - ``mzn_model``: object, the minizinc.Model instance
    - ``mzn_solver``: object, the minizinc.Solver instance
    - ``mzn_txt_solve``: str, the 'solve' item in text form, so it can be overwritten
    - ``mzn_result``: object, containing solve results

    The :class:`~cpmpy.expressions.globalconstraints.DirectConstraint`, when used, adds a constraint with that name and the given args to the MiniZinc model.

    Documentation of the solver's own Python API:
    https://minizinc-python.readthedocs.io/
    """

    supported_global_constraints = frozenset({"alldifferent", "alldifferent_except0", "allequal",
                                              "inverse", "ite", "xor", "table", "InDomain", "negative_table", "cumulative", "circuit", "gcc",
                                              "increasing", "decreasing",
                                              "strictly_increasing", "strictly_decreasing", "lex_lesseq", "lex_less",
                                              "lex_chain_less","lex_chain_lesseq",
                                              "precedence", "no_overlap",
                                              "min", "max", "abs", "element", "count", "nvalue", "among"})
    supported_reified_global_constraints = supported_global_constraints - {"circuit", "precedence"}

    required_version = (2, 8, 2)

    @staticmethod
    def supported(): 
        return CPM_minizinc.installed() and CPM_minizinc.executable_installed() and not CPM_minizinc.outdated()

    @staticmethod
    def installed():
        # try to import the package
        try:
            #  check if MiniZinc Python is installed
            import minizinc
            return True
        except ModuleNotFoundError:
            return False
        except Exception as e:
            raise e

    @staticmethod
    def executable_installed():
        # check if MiniZinc executable is installed
        from minizinc import default_driver
        if default_driver is None:
            warnings.warn("MiniZinc Python is installed, but the MiniZinc executable is missing in path.")
            return False
        return True

    @staticmethod
    def outdated():
        from minizinc import default_driver
        if default_driver.parsed_version >= CPM_minizinc.required_version:
            return False
        else:
            # outdated
            return True
                

    @staticmethod
    def solvernames(installed:bool=True, with_version:bool=False):
        """
            Returns solvers supported by MiniZinc (on your system) with optionally their installed version.

            Arguments:
                installed (boolean): whether to filter the solvernames to those installed on your system (default True)
                with_version (boolean): whether to additionally return the available version matching with each solvername 
                                        (if not available on the system, the entry defaults to None)

            Returns:
                list of solver names if with_version==False, otherwise a tuple of two lists: the solver names and their versions

            .. warning::
                WARNING, some of the returned solver names (when ``installed=False``) may not actually 
                be installed on your system (namely cplex, gurobi, scip, xpress).
                The following are bundled with minizinc: chuffed, coin-bc, gecode.
                Use ``installed=True`` (the default) if you only want the names of the actually installed solvers.
        """

        # Collect solver names and versions
        if CPM_minizinc.supported(): # check if minizinc is installed
            import minizinc
            driver = minizinc.default_driver
            
            # Collect solver names
            all_solvers, all_versions = [], []
            output = driver._run(["--solvers-json"]) # get json-structured solver overview
            solvers = json.loads(output.stdout)        
            for solver_dict in solvers:
                # get subsolver metadata
                tag = solver_dict["id"].split(".")[-1]
                version = solver_dict["version"]
                if tag not in ['findmus', 'gist', 'globalizer']: # some are not actually solvers
                    if tag not in all_solvers:
                        all_solvers.append(tag)
                        if version == '<unknown version>': # if no version info available, default to None
                            version = None
                        all_versions.append(version)
        else:
            warnings.warn("MiniZinc is not installed or not supported on this system.")
            if with_version:
                return ([], [])
            else:
                return []
            

        if not installed:
            """
            Return all solver names, without checking if they're actually available on the system.
            """
            if with_version:
                return (all_solvers, all_versions)
            else:
                return all_solvers

        else:
            """
            Test which solver executables are available by retrieving version information
            """
            valid_indices = [i for i, version in enumerate(all_versions) if version != "<unknown version>"] # check if version is available (required by minizinc)
            installed_solvers = [all_solvers[i] for i in valid_indices]
            installed_versions = [all_versions[i] for i in valid_indices]

            if with_version:
                return (installed_solvers, installed_versions)
            else:
                return installed_solvers       
             
    @staticmethod
    def solverversion(subsolver:str) -> Optional[str]:
        """
        Returns the version of the requested subsolver.

        Arguments:
            subsolver (str): name of the subsolver

        Returns:
            Version number of the subsolver if installed, else None 
        """
        all_solvers, all_versions = CPM_minizinc.solvernames(installed=False, with_version=True)
        try:
            solver_index = all_solvers.index(subsolver) # find requested subsolver
            return all_versions[solver_index]
        except ValueError:
            raise ValueError(f"Subsolver '{subsolver}' not found in the list of available solvers.")

    @staticmethod
    def version() -> Optional[str]:
        """
        Returns the installed version of the solver's Python API.

        For Minizinc, two version numbers get returned: ``<minizinc python API version>/<minizinc driver version>``
        """
        from importlib.metadata import version, PackageNotFoundError
        try:
            from minizinc import default_driver
            mzn_version = version("minizinc")
            solver_version = '.'.join(str(a) for a in default_driver.parsed_version)
            return f"{mzn_version}/{solver_version}"
        except (PackageNotFoundError, ModuleNotFoundError):
            return None

    # variable name can not be any of these keywords
    keywords = frozenset(['ann', 'annotation', 'any', 'array', 'bool', 'case', 'constraint', 'diff', 'div', 'else',
                          'elseif', 'endif', 'enum', 'false', 'float', 'function', 'if', 'in', 'include', 'int',
                          'intersect', 'let', 'list', 'maximize', 'minimize', 'mod', 'not', 'of', 'op', 'opt', 'output',
                          'par', 'predicate', 'record', 'satisfy', 'set', 'solve', 'string', 'subset', 'superset',
                          'symdiff', 'test', 'then', 'true', 'tuple', 'type', 'union', 'var', 'where', 'xor'])
    # variable names must have this pattern
    mzn_name_pattern = re.compile('^[A-Za-z][A-Za-z0-9_]*$')

    def __init__(self, cpm_model=None, subsolver=None):
        """
        Constructor of the native solver object

        Arguments:
            cpm_model: Model(), a CPMpy Model() (optional)
            subsolver: str, name of a subsolver (optional)
                          has to be one of solvernames()
        """
        if not self.installed():
            raise Exception("CPM_minizinc: Install the python package 'minizinc' to use this solver interface.")
        elif not self.executable_installed():
            raise Exception("CPM_minizinc: Install the MiniZinc executable and make it available in path.")
        elif self.outdated():
            version = str(self.required_version[0])
            for x in self.required_version[1:]:
                version = version + "." + str(x)
            raise ImportError("Your Minizinc compiler is outdated, please upgrade to a version >= " + version)

        import minizinc

        # determine subsolver
        if subsolver is None or subsolver == 'minizinc':
            # default solver
            subsolver = "gecode"
        elif subsolver.startswith('minizinc:'):
            subsolver = subsolver[9:]  # strip 'minizinc:'

        # initialise the native solver object
        # (so its params can still be changed before calling solve)
        self.mzn_solver = minizinc.Solver.lookup(subsolver)
        # It is the model object that contains the constraints for minizinc
        self.mzn_model = minizinc.Model()
        self.mzn_model.add_string("% Generated by CPMpy\ninclude \"globals.mzn\";\n\n")
        # Prepare solve statement, so it can be overwritten on demand
        self.mzn_txt_solve = "solve satisfy;"
        self.mzn_result = None

        # initialise everything else and post the constraints/objective
        super().__init__(name="minizinc:"+subsolver, cpm_model=cpm_model)

    @property
    def native_model(self):
        """
            Returns the solver's underlying native model (for direct solver access).
        """
        return self.mzn_model


    def _pre_solve(self, time_limit=None, **kwargs):
        """ shared by solve() and solveAll() """
        import minizinc

        if time_limit is not None:
            kwargs['timeout'] = timedelta(seconds=time_limit)

        # hack, we need to add the objective in a way that it can be changed
        # later, so make copy of the mzn_model
        copy_model = self.mzn_model.__copy__()  # it is implemented
        copy_model.add_string(self.mzn_txt_solve)
        # Transform Model into an instance
        mzn_inst = minizinc.Instance(self.mzn_solver, copy_model)

        kwargs['output-time'] = True  # required for time getting
        return (kwargs, mzn_inst)

    def solve(self, time_limit=None, **kwargs):
        """
            Call the MiniZinc solver
            
            Creates and calls an Instance with the already created ``mzn_model`` and ``mzn_solver``

            Arguments:
                time_limit (float, optional):       maximum solve time in seconds 
                **kwargs (any keyword argument):    sets parameters of solver object
                
            
            Arguments that correspond to solver parameters:

            =======================  ===========
            Keyword                  Description
            =======================  ===========
            free_search=True              Allow the solver to ignore the search definition within the instance. (Only available when the -f flag is supported by the solver). (Default: 0)
            optimisation_level=0          Set the MiniZinc compiler optimisation level. (Default: 1; 0=none, 1=single pass, 2=double pass, 3=root node prop, 4,5=probing)
            =======================  ===========             
            
            
            I am not sure where solver-specific arguments are documented, but the docs say that command line arguments can be passed by ommitting the '-' (e.g. 'f' instead of '-f')?
            
            The minizinc solver parameters are partly defined in its API:
            https://minizinc-python.readthedocs.io/en/latest/api.html#minizinc.instance.Instance.solve

            Does not store the ``minizinc.Instance()`` or ``minizinc.Result()``
        """

        if time_limit is not None and time_limit <= 0:
            raise ValueError("Time limit must be positive")

        # ensure all vars are known to solver
        self.solver_vars(list(self.user_vars))

        # make mzn_inst
        (mzn_kwargs, mzn_inst) = self._pre_solve(time_limit=time_limit, **kwargs)
        
        # call the solver, with parameters
        import minizinc.error
        try:
            self.mzn_result = mzn_inst.solve(**mzn_kwargs)
        except minizinc.error.MiniZincError as e:
            if sys.platform == "win32" or sys.platform == "cygwin":  # path error can occur in windows
                path = os.environ.get("path")
                if "MiniZinc" in str(path):
                    warnings.warn('You might have the wrong minizinc PATH set (windows user Environment Variables')
                    raise e
                else:
                    raise MinizincPathException("Please add your minizinc installation folder to the user Environment PATH variable")
            else:
                raise e
        # new status, translate runtime
        self.cpm_status = self._post_solve(self.mzn_result)

        # True/False depending on self.cpm_status
        has_sol = self._solve_return(self.cpm_status)

        # translate solution values (of user specified variables only)
        self.objective_value_ = None
        if has_sol:  # mzn_result.status.has_solution():
            mznsol = self.mzn_result.solution
            if is_any_list(mznsol):
                print("Warning: multiple solutions found, only returning last one")
                mznsol = mznsol[-1]

            # fill in variable values
            for cpm_var in self.user_vars:
                sol_var = self.solver_var(cpm_var)
                if hasattr(mznsol, sol_var):
                    cpm_var._value = getattr(mznsol, sol_var)
                else:
                    raise ValueError(f"Var {cpm_var} is unknown to the Minizinc solver, this is unexpected - please report on github...")

            # translate objective, for optimisation problems only (otherwise None)
            self.objective_value_ = self.mzn_result.objective

        else: # clear values of variables
            for cpm_var in self.user_vars:
                cpm_var._value = None

        return has_sol

    def _post_solve(self, mzn_result, solve_all:bool=False):
        """ shared by solve() and solveAll() """
        import minizinc

        # new status, translate runtime
        self.cpm_status = SolverStatus(self.name)
        runtime = 0
        if 'time' in mzn_result.statistics:
            self.cpm_status.runtime = self.mzn_time_to_seconds(mzn_result.statistics.get("time"))
        else:
            runtime += self.mzn_time_to_seconds(mzn_result.statistics.get("flatTime", 0))
            runtime += self.mzn_time_to_seconds(mzn_result.statistics.get("initTime", 0))
            runtime += self.mzn_time_to_seconds(mzn_result.statistics.get("solveTime", 0))
            if runtime != 0:
                self.cpm_status.runtime = runtime
            else:
                raise NotImplementedError  # Please report on github, minizinc probably changed their time names/types

        # translate exit status
        mzn_status = mzn_result.status
        if mzn_status == minizinc.result.Status.SATISFIED:
            self.cpm_status.exitstatus = ExitStatus.FEASIBLE
        elif mzn_status == minizinc.result.Status.ALL_SOLUTIONS:
            if solve_all:
                self.cpm_status.exitstatus = ExitStatus.OPTIMAL
            else:
                self.cpm_status.exitstatus = ExitStatus.FEASIBLE
        elif mzn_status == minizinc.result.Status.OPTIMAL_SOLUTION:
            self.cpm_status.exitstatus = ExitStatus.OPTIMAL
        elif mzn_status == minizinc.result.Status.UNSATISFIABLE:
            self.cpm_status.exitstatus = ExitStatus.UNSATISFIABLE
        elif mzn_status == minizinc.result.Status.ERROR:
            self.cpm_status.exitstatus = ExitStatus.ERROR
            raise Exception("MiniZinc solver returned with status 'Error'")
        elif mzn_status == minizinc.result.Status.UNKNOWN:
            # means, no solution was found (e.g. within timeout?)...
            self.cpm_status.exitstatus = ExitStatus.UNKNOWN
        else:
            raise NotImplementedError  # a new status type was introduced, please report on github

        return self.cpm_status

    def mzn_time_to_seconds(self, time):
        if isinstance(time, int):
            return time / 1000
        elif isinstance(time, timedelta):
            return time.total_seconds()  # --output-time
        else:
            raise NotImplementedError  # unexpected type for time

    async def _solveAll(self, display=None, time_limit=None, solution_limit=None, **kwargs):
        """ Special 'async' function because mzn.solutions() is async """

        # ensure all vars are known to solver
        self.solver_vars(list(self.user_vars))
        
        # make mzn_inst
        (kwargs, mzn_inst) = self._pre_solve(time_limit=time_limit, **kwargs)
        kwargs['all_solutions'] = True

        solution_count = 0
        # has an asynchronous generator
        async for mzn_result in mzn_inst.solutions(**kwargs):
            # was the last one
            if mzn_result.solution is None:
                break

             # fill in variable values
            mznsol = mzn_result.solution
            for cpm_var in self.user_vars:
                sol_var = self.solver_var(cpm_var)
                if hasattr(mznsol, sol_var):
                    cpm_var._value = getattr(mznsol, sol_var)
                else:
                    raise ValueError(f"Var {cpm_var} is unknown to the Minizinc solver, this is unexpected - please report on github...")

            # display if needed
            if display is not None:
                if isinstance(display, Expression):
                    print(argval(display))
                elif isinstance(display, list):
                    print(argvals(display))
                else:
                    display()  # callback

            # count and stop
            solution_count += 1
            if solution_count == solution_limit:
                break

            # add nogood on the user variables
            self += cpm_any([v != v.value() for v in self.user_vars])

        if solution_count == 0:
            # clear user vars if no solution found
            self.objective_value_ = None
            for var in self.user_vars:
                var._value = None

        # status handling
        self._post_solve(mzn_result, solve_all=True)

        if solution_count: # found at least one solution
            if solution_count == solution_limit: # matched solution limit
                self.cpm_status.exitstatus = ExitStatus.FEASIBLE
            # elif mzn_result.solution is None: <- is implicit since nothing needs to update
                # last iteration didn't find a solution
                # nothing needs to update since _post_solve already set state correctly (state from the second-last iteration)

        return solution_count

    def solver_var(self, cpm_var) -> str:
        """
            Creates solver variable for cpmpy variable
            or returns from cache if previously created.

            Returns:
                minizinc-friendly 'string' name of var.

            .. warning::
                WARNING, this assumes it is never given a 'NegBoolView'
                might not be true... e.g. in revar after solve?
        """
        if is_num(cpm_var):
            if cpm_var < -2147483646 or cpm_var > 2147483646:
                raise MinizincBoundsException(
                    "minizinc does not accept integer literals with bounds outside of range (-2147483646..2147483646)")
            return str(cpm_var)

        # Assumes it is never given a 'NegBoolView'
        if isinstance(cpm_var, NegBoolView):
            raise NotSupportedError("Negative literals are not handled here. Please report.")

        if cpm_var not in self._varmap:
            # clean the varname
            varname = cpm_var.name
            mzn_var = varname.replace(',', '_').replace('.', '_').replace(' ', '_').replace('[', '_').replace(']', '')

            # test if the name is a valid minizinc identifier
            if not self.mzn_name_pattern.search(mzn_var):
                raise MinizincNameException("Minizinc only accept names with alphabetic characters, "
                                            "digits and underscores. "
                                "First character must be an alphabetic character")
            if mzn_var in self.keywords:
                raise MinizincNameException(f"This variable name is a disallowed keyword in MiniZinc: {mzn_var}")

            if isinstance(cpm_var, _BoolVarImpl):
                self.mzn_model.add_string(f"var bool: {mzn_var};\n")
            elif isinstance(cpm_var, _IntVarImpl):
                if cpm_var.lb < -2147483646 or cpm_var.ub > 2147483646:
                    raise MinizincBoundsException("minizinc does not accept variables with bounds outside "
                                                  "of range (-2147483646..2147483646)")
                self.mzn_model.add_string(f"var {cpm_var.lb}..{cpm_var.ub}: {mzn_var};\n")
            self._varmap[cpm_var] = mzn_var

        return self._varmap[cpm_var]

    def objective(self, expr, minimize):
        """
            Post the given expression to the solver as objective to minimize/maximize

            - expr: Expression, the CPMpy expression that represents the objective function
            - minimize: Bool, whether it is a minimization problem (True) or maximization problem (False)

            'objective()' can be called multiple times, only the last one is stored
        """

        # save user variables
        get_variables(expr, collect=self.user_vars) # add objvars to vars

        obj, decomp_cons = decompose_objective(expr,
                                               supported=self.supported_global_constraints,
                                               supported_reified=self.supported_reified_global_constraints,
                                               csemap=self._csemap)
        self.add(decomp_cons)

        # make objective function or variable and post

        mzn_obj = self._convert_expression(obj)
        # do not add it to the mzn_model yet, supports only one 'solve' entry
        if minimize:
            self.mzn_txt_solve = "solve minimize {};\n".format(mzn_obj)
        else:
            self.mzn_txt_solve = "solve maximize {};\n".format(mzn_obj)

    def has_objective(self):
        return self.mzn_txt_solve != "solve satisfy;"

    def transform(self, cpm_expr):
        """
            Decompose globals not supported (and flatten globalfunctions)
            ensure it is a list of constraints

            :param cpm_expr: CPMpy expression, or list thereof
            :type cpm_expr: Expression or list of Expression

            :return: list of Expression
        """
        cpm_cons = toplevel_list(cpm_expr)
        cpm_cons = decompose_in_tree(cpm_cons,
                                     supported=self.supported_global_constraints,
                                     supported_reified=self.supported_reified_global_constraints,
                                     csemap=self._csemap)
        return cpm_cons

    def add(self, cpm_expr):
        """
            Translate a CPMpy constraint to MiniZinc string and add it to the solver

            Any CPMpy expression given is immediately transformed (through `transform()`)
            and then posted to the solver in this function.

            This can raise 'NotImplementedError' for any constraint not supported after transformation

            The variables used in expressions given to add are stored as 'user variables'. Those are the only ones
            the user knows and cares about (and will be populated with a value after solve). All other variables
            are auxiliary variables created by transformations.

        :param cpm_expr: CPMpy expression, or list thereof
        :type cpm_expr: Expression or list of Expression

        :return: self
        """
        get_variables(cpm_expr, collect=self.user_vars)
        # transform and post the constraints
        for cpm_con in self.transform(cpm_expr):
            # Get text expression, add to the solver
            mzn_str = f"constraint {self._convert_expression(cpm_con)};\n"
            self.mzn_model.add_string(mzn_str)

        return self
    __add__ = add  # avoid redirect in superclass

    def _convert_expression(self, expr) -> str:
        """
            Convert a CPMpy expression into a minizinc-compatible string

            recursive: also converts nested subexpressions, so we need a
            function that returns strings
        """
        if is_any_list(expr):
            if isinstance(expr, np.ndarray):
                # must flatten
                expr_str = [self._convert_expression(e) for e in expr.flat]
            else:
                expr_str = [self._convert_expression(e) for e in expr]
            return "[{}]".format(",".join(expr_str))

        if isinstance(expr, (bool, np.bool_)):
            expr = BoolVal(expr)

        if not isinstance(expr, Expression):
            return self.solver_var(expr)  # constants

        if isinstance(expr, BoolVal):
            return str(expr.args[0]).lower()

        # default
        if isinstance(expr, _NumVarImpl):
            if isinstance(expr, NegBoolView):
                return "not " + self.solver_var(expr._bv)
            return self.solver_var(expr)

        # table(vars, tbl): no [] nesting of args, and special table output...
        if expr.name == "table":
            str_vars = self._convert_expression(expr.args[0])
            str_tbl = "[|\n"  # opening
            for row in expr.args[1]:
                str_tbl += ",".join(map(str, row)) + " |"  # rows
            str_tbl += "\n|]"  # closing
            return "table({}, {})".format(str_vars, str_tbl)

        # negative_table(vars, tbl): use not table(...) for forbidden assignments
        if expr.name == "negative_table":
            str_vars = self._convert_expression(expr.args[0])
            str_tbl = "[|\n"  # opening
            for row in expr.args[1]:
                str_tbl += ",".join(map(str, row)) + " |"  # rows
            str_tbl += "\n|]"  # closing
            return "not table({}, {})".format(str_vars, str_tbl)

        # inverse(fwd, rev): unpack args and work around MiniZinc's default 1-based indexing
        if expr.name == "inverse":
            def zero_based(array):
                return "array1d(0..{}, {})".format(len(array)-1, self._convert_expression(array))

            str_fwd = zero_based(expr.args[0])
            str_rev = zero_based(expr.args[1])
            return "inverse({}, {})".format(str_fwd, str_rev)

        if expr.name == "alldifferent_except0":
            args_str = [self._convert_expression(e) for e in expr.args]
            return "alldifferent_except_0([{}])".format(",".join(args_str))

        if expr.name in ["lex_lesseq", "lex_less"]:
            X = [self._convert_expression(e) for e in expr.args[0]]
            Y = [self._convert_expression(e) for e in expr.args[1]]
            return f"{expr.name}({{}}, {{}})".format(X, Y)

        if expr.name in ["lex_chain_less", "lex_chain_lesseq"]:
            X = cpm_array([[self._convert_expression(e) for e in row] for row in expr.args])
            str_X = "[|\n"  # opening
            for row in X.T:  # Minizinc enforces lexicographic order on columns
                str_X += ",".join(map(str, row)) + " |"  # rows
            str_X += "\n|]"  # closing
            return f"{expr.name}({{}})".format(str_X)
        
        elif expr.name == "cumulative":
            start, dur, end, demand, capacity = expr.args

            global_str = "cumulative({},{},{},{})"
            # ensure duration is non-negative
            dur, extra_cons = get_nonneg_args(dur)
            # ensure demand is non-negative
            demand, demand_cons = get_nonneg_args(demand)
            extra_cons += demand_cons

            if end is not None:
                extra_cons += [s + d == e for s, d, e in zip(start, dur, end)]

            format_str = "forall(" + self._convert_expression(extra_cons) + " ++ [" + global_str + "])"

            return format_str.format(self._convert_expression(start), 
                                     self._convert_expression(dur), 
                                     self._convert_expression(demand), 
                                     self._convert_expression(capacity))
        
        elif expr.name == "no_overlap":
            start, dur, end = expr.args
            global_str = "disjunctive({},{})"
            # ensure duration is non-negative
            dur, extra_cons = get_nonneg_args(dur)
            if end is not None:
                extra_cons += [s + d == e for s, d, e in zip(start, dur, end)]

            format_str = "forall(" + self._convert_expression(extra_cons) + " ++ [" + global_str + "])"

            return format_str.format(self._convert_expression(start), self._convert_expression(dur))

        args_str = [self._convert_expression(e) for e in expr.args]
        # standard expressions: comparison, operator, element
        if isinstance(expr, Comparison):
            # wrap args that are a subexpression in ()
            for i, arg_str in enumerate(args_str):
                if isinstance(expr.args[i], Expression):  # (Comparison, Operator)
                    args_str[i] = "(" + args_str[i] + ")"
            # infix notation
            return "{} {} {}".format(args_str[0], expr.name, args_str[1])

        elif isinstance(expr, Operator):
            # some names differently (the infix names!)
            printmap = {'and': '/\\', 'or': '\\/',
                        'sum': '+', 'sub': '-',
                        'mul': '*', 'pow': '^'}
            op_str = expr.name
            expr_bounds = expr.get_bounds()
            if expr_bounds[0] < -2147483646 or expr_bounds[1] > 2147483646:
                raise MinizincBoundsException("minizinc does not accept expressions with bounds outside of "
                                              "range (-2147483646..2147483646)")
            if op_str in printmap:
                op_str = printmap[op_str]

            # TODO: pretty printing of () as in Operator?

            # special case: unary -
            if self.name == '-':
                return "-{}".format(args_str[0])

            # very special case: weighted sum (before 2-ary)
            if expr.name == 'wsum':
                # I don't think there is a more direct way unfortunately
                w = [self._convert_expression(wi) for wi in expr.args[0]]
                x = [self._convert_expression(xi) for xi in expr.args[1]]
                args_str = [f"{wi}*({xi})" for wi, xi in zip(w, x)]
                return "{}([{}])".format("sum", ",".join(args_str))

            # special case, infix: two args
            if len(args_str) == 2:
                # wrap args that are a subexpression in ()
                for i, arg_str in enumerate(args_str):
                    if isinstance(expr.args[i], Expression):
                        args_str[i] = "(" + args_str[i] + ")"
                return "{} {} {}".format(args_str[0], op_str, args_str[1])

            # special case: n-ary (non-binary): rename operator
            printnary = {'and': 'forall', 'or': 'exists', 'sum': 'sum'}
            if expr.name in printnary:
                op_str = printnary[expr.name]
                return "{}([{}])".format(op_str, ",".join(args_str))

            # default: prefix printing
            return "{}({})".format(op_str, ",".join(args_str))

        elif expr.name == "element":
            subtype = "int"
            if all(isinstance(v, bool) or \
                   (isinstance(v, Expression) and v.is_bool()) \
                   for v in expr.args[0]):
                subtype = "bool"
            idx = args_str[1]
            # minizinc is offset 1, which can be problematic for element...
            # thx Hakan, fix by using array1d(0..len, []), issue #54
            txt = "\n    let {{ array[int] of var {}: arr=array1d({}..{},{}) }} in\n".format(subtype, 0,
                                                                                             len(expr.args[0]) - 1,
                                                                                             args_str[0])
            txt += f"      arr[{idx}]"
            return txt

        # rest: global constraints
        elif expr.name.endswith('circuit'):  # circuit, subcircuit
            # minizinc is offset 1, which can be problematic here...
            args_str = ["{}+1".format(self._convert_expression(e)) for e in expr.args]

        elif expr.name == "precedence":
            return "value_precede_chain({},{})".format(args_str[1], args_str[0])

        elif expr.name == 'ite':
            cond, tr, fal = expr.args
            return "if {} then {} else {} endif".format(self._convert_expression(cond), self._convert_expression(tr),
                                                        self._convert_expression(fal))

        elif expr.name == "gcc":
            vars, vals, occ = expr.args
            vars = self._convert_expression(vars)
            vals = self._convert_expression(vals)
            occ = self._convert_expression(occ)
            if expr.closed is False:
                name = "global_cardinality"
            else:
                name = "global_cardinality_closed"
            return "{}({},{},{})".format(name, vars, vals, occ)

        elif expr.name == "abs":
            return "abs({})".format(args_str[0])

        elif expr.name == "count":
            vars, val = expr.args
            vars = self._convert_expression(vars)
            val = self._convert_expression(val)
            return "count({},{})".format(vars, val)

        elif expr.name == "among":
            vars, vals = expr.args
            vars = self._convert_expression(vars)
            vals = self._convert_expression(vals).replace("[", "{").replace("]", "}")  # convert to set
            return "among({},{})".format(vars, vals)

        elif expr.name == "InDomain":
            # InDomain(expr, domain_list) - convert domain_list to a set
            expr_str = self._convert_expression(expr.args[0])
            domain = expr.args[1]
            # Convert domain list to set format
            if is_any_list(domain):
                domain_str = "{" + ",".join(self._convert_expression(d) for d in domain) + "}"
            else:
                domain_str = self._convert_expression(domain)
            return "({} in {})".format(expr_str, domain_str)

        elif expr.name == "regular":
            # regular(array, transitions, start, accepting)
            # MiniZinc regular constraint expects: regular(array, transitions_table, start, accepting)
            # where transitions_table is a 2D array
            array, transitions, start, accepting = expr.args
            array_str = self._convert_expression(array)
            # Convert transitions to a 2D array format for MiniZinc
            # transitions is a list of (src, value, dst) tuples
            transitions_list = []
            for src, val, dst in transitions:
                transitions_list.append("[{}, {}, {}]".format(
                    self._convert_expression(src),
                    self._convert_expression(val),
                    self._convert_expression(dst)
                ))
            transitions_str = "[{}]".format(",".join(transitions_list))
            start_str = self._convert_expression(start)
            accepting_str = self._convert_expression(accepting)
            return "regular({}, {}, {}, {})".format(array_str, transitions_str, start_str, accepting_str)

        # a direct constraint, treat differently for MiniZinc, a text-based language
        # use the name as, unpack the arguments from the argument tuple
        elif isinstance(expr, DirectConstraint):
            return "{}({})".format(expr.name, ",".join(args_str))

        print_map = {"allequal": "all_equal", "xor": "xorall"}
        if expr.name in print_map:
            return "{}([{}])".format(print_map[expr.name], ",".join(args_str))

        # default (incl name-compatible global constraints...)
        return "{}([{}])".format(expr.name, ",".join(args_str))

    def solveAll(self, display=None, time_limit=None, solution_limit=None, call_from_model=False, **kwargs):
        """
            Compute all solutions and optionally display the solutions.

            MiniZinc-specific implementation.

            Arguments:
                display:            either a list of CPMpy expressions, OR a callback function, called with the variables after value-mapping
                                    default/None: nothing displayed
                time_limit:         stop after this many seconds (default: None)
                solution_limit:     stop after this many solutions (default: None)
                call_from_model:    whether the method is called from a CPMpy Model instance or not
                **kwargs:           any keyword argument, sets parameters of solver object, overwrites construction-time kwargs

            Returns: 
                number of solutions found
        """
        # XXX: check that no objective function??
        if self.has_objective():
            raise NotSupportedError("Minizinc Python does not support finding all optimal solutions (yet)")

        import asyncio

        # set time limit
        if time_limit is not None:
            if time_limit <= 0:
                raise ValueError("Time limit must be positive")

        # HAD TO DEFINE OUR OWN ASYNC HANDLER
        coroutine = self._solveAll(display=display, time_limit=time_limit,
                                    solution_limit=solution_limit, **kwargs)
        # THE FOLLOWING IS STRAIGHT FROM `minizinc.instance.solve()`
        # LETS HOPE IT DOES NOT DIVERGE FROM UPSTREAM
        if sys.version_info >= (3, 7):
            if sys.platform == "win32":
                asyncio.set_event_loop_policy(asyncio.WindowsProactorEventLoopPolicy())
            return asyncio.run(coroutine)
        else:
            if sys.platform == "win32":
                loop = asyncio.ProactorEventLoop()
            else:
                loop = asyncio.events.new_event_loop()

            try:
                asyncio.events.set_event_loop(loop)
                return loop.run_until_complete(coroutine)
            finally:
                asyncio.events.set_event_loop(None)
                loop.close()

    def minizinc_string(self) -> str:
        """
            Returns the model as represented in the Minizinc language.
        """
        return "".join(self._pre_solve()[1]._code_fragments)

    def flatzinc_string(self, **kwargs) -> str:
        """
            Returns the model as represented in the Flatzinc language.
        """
        with self._pre_solve()[1].flat(**kwargs) as (fzn, ozn, statistics):
            with open(fzn.name) as f:
                f.seek(0)
                contents = f.readlines()
        return "".join(contents)<|MERGE_RESOLUTION|>--- conflicted
+++ resolved
@@ -69,13 +69,8 @@
 from ..expressions.python_builtins import any as cpm_any
 from ..expressions.variables import _NumVarImpl, _IntVarImpl, _BoolVarImpl, NegBoolView, cpm_array
 from ..expressions.globalconstraints import DirectConstraint
-<<<<<<< HEAD
-from ..expressions.utils import is_num, is_any_list, argvals, argval
+from ..expressions.utils import is_num, is_any_list, argvals, argval, get_nonneg_args
 from ..transformations.decompose_global import decompose_in_tree, decompose_objective
-=======
-from ..expressions.utils import is_num, is_any_list, argvals, argval, get_nonneg_args
-from ..transformations.decompose_global import decompose_in_tree
->>>>>>> e536404a
 from ..exceptions import MinizincPathException, NotSupportedError
 from ..transformations.get_variables import get_variables
 from ..transformations.normalize import toplevel_list
@@ -711,7 +706,7 @@
                 str_X += ",".join(map(str, row)) + " |"  # rows
             str_X += "\n|]"  # closing
             return f"{expr.name}({{}})".format(str_X)
-        
+
         elif expr.name == "cumulative":
             start, dur, end, demand, capacity = expr.args
 
@@ -727,11 +722,11 @@
 
             format_str = "forall(" + self._convert_expression(extra_cons) + " ++ [" + global_str + "])"
 
-            return format_str.format(self._convert_expression(start), 
-                                     self._convert_expression(dur), 
-                                     self._convert_expression(demand), 
+            return format_str.format(self._convert_expression(start),
+                                     self._convert_expression(dur),
+                                     self._convert_expression(demand),
                                      self._convert_expression(capacity))
-        
+
         elif expr.name == "no_overlap":
             start, dur, end = expr.args
             global_str = "disjunctive({},{})"
