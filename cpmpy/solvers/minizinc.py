#!/usr/bin/env python
"""
    Interface to MiniZinc's Python API

    CPMpy can translate CPMpy models to the (text-based) MiniZinc language.

    MiniZinc is a free and open-source constraint modeling language.
    MiniZinc is used to model constraint satisfaction and optimization problems in
    a high-level, solver-independent way, taking advantage of a large library of
    pre-defined constraints. The model is then compiled into FlatZinc, a solver input
    language that is understood by a wide range of solvers.
    https://www.minizinc.org

    Documentation of the solver's own Python API:
    https://minizinc-python.readthedocs.io/

    ===============
    List of classes
    ===============

    .. autosummary::
        :nosignatures:

        CPM_minizinc
"""
import re
import warnings
import sys
import os
from datetime import timedelta # for mzn's timeout

import numpy as np

from .solver_interface import SolverInterface, SolverStatus, ExitStatus
from ..exceptions import MinizincNameException, MinizincBoundsException
from ..expressions.core import Expression, Comparison, Operator, BoolVal
from ..expressions.variables import _NumVarImpl, _IntVarImpl, _BoolVarImpl, NegBoolView, intvar, cpm_array
from ..expressions.globalconstraints import DirectConstraint
from ..expressions.utils import is_num, is_any_list, eval_comparison, argvals, argval
from ..transformations.decompose_global import decompose_in_tree
from ..transformations.get_variables import get_variables
from ..exceptions import MinizincPathException, NotSupportedError
from ..transformations.normalize import toplevel_list, simplify_boolean


class CPM_minizinc(SolverInterface):
    """
    Interface to MiniZinc's Python API

    Requires that the 'minizinc' python package is installed:
    $ pip install minizinc
    
    as well as the MiniZinc bundled binary packages, downloadable from:
    https://www.minizinc.org/software.html

    See detailed installation instructions at:
    https://minizinc-python.readthedocs.io/en/latest/getting_started.html

    Note for Jupyter users: MiniZinc uses AsyncIO, so using it in a jupyter notebook gives
    you the following error: RuntimeError: asyncio.run() cannot be called from a running event loop
    You can overcome this by `pip install nest_asyncio`
    and adding in the top cell `import nest_asyncio; nest_asyncio.apply()`


    Creates the following attributes (see parent constructor for more):
        - mzn_model: object, the minizinc.Model instance
        - mzn_solver: object, the minizinc.Solver instance
        - mzn_txt_solve: str, the 'solve' item in text form, so it can be overwritten
        - mzn_result: object, containing solve results

    The `DirectConstraint`, when used, adds a constraint with that name and the given args to the MiniZinc model.
    """

    required_version = (2, 8, 2)
    @staticmethod
    def supported():
        return CPM_minizinc.installed() and not CPM_minizinc.outdated()

    @staticmethod
    def installed():
        # try to import the package
        try:
            import minizinc
            return True
        except ImportError as e:
            return False

    @staticmethod
    def outdated():
        from minizinc import default_driver
        if default_driver.parsed_version >= CPM_minizinc.required_version:
            return False
        else:
            #outdated
            return True




    @staticmethod
    def solvernames():
        """
            Returns solvers supported by MiniZinc on your system

            WARNING, some of them may not actually be installed on your system
            (namely cplex, gurobi, scip, xpress)
            the following are bundled in the bundle: chuffed, coin-bc, gecode
        """
        import minizinc
        solver_dict = minizinc.default_driver.available_solvers()

        solver_names = set()
        for full_name in solver_dict.keys():
            name = full_name.split(".")[-1]
            if name not in ['findmus', 'gist', 'globalizer']:  # not actually solvers
                solver_names.add(name)
        return solver_names

    # variable name can not be any of these keywords
    keywords = frozenset(['ann', 'annotation', 'any', 'array', 'bool', 'case', 'constraint', 'diff', 'div', 'else',
                          'elseif', 'endif', 'enum', 'false', 'float', 'function', 'if', 'in', 'include', 'int',
                          'intersect', 'let', 'list', 'maximize', 'minimize', 'mod', 'not', 'of', 'op', 'opt', 'output',
                          'par', 'predicate', 'record', 'satisfy', 'set', 'solve', 'string', 'subset', 'superset',
                          'symdiff', 'test', 'then', 'true', 'tuple', 'type', 'union', 'var', 'where', 'xor'])
    # variable names must have this pattern
    mzn_name_pattern = re.compile('^[A-Za-z][A-Za-z0-9_]*$')
    def __init__(self, cpm_model=None, subsolver=None):
        """
        Constructor of the native solver object

        Arguments:
        - cpm_model: Model(), a CPMpy Model() (optional)
        - subsolver: str, name of a subsolver (optional)
                          has to be one of solvernames()
        """
        if not self.installed():
            raise Exception("CPM_minizinc: Install the python package 'minizinc'")
        elif self.outdated():
            version = str(self.required_version[0])
            for x in self.required_version[1:]:
                version = version + "." + str(x)
            raise ImportError("Your Minizinc compiler is outdated, please upgrade to a version >= " + version)

        import minizinc

        # determine subsolver
        if subsolver is None or subsolver == 'minizinc':
            # default solver
            subsolver = "gecode"
        elif subsolver.startswith('minizinc:'):
            subsolver = subsolver[9:] # strip 'minizinc:'

        # initialise the native solver object
        # (so its params can still be changed before calling solve)
        self.mzn_solver = minizinc.Solver.lookup(subsolver)
        # It is the model object that contains the constraints for minizinc
        self.mzn_model = minizinc.Model()
        self.mzn_model.add_string("% Generated by CPMpy\ninclude \"globals.mzn\";\n\n")
        # Prepare solve statement, so it can be overwritten on demand
        self.mzn_txt_solve = "solve satisfy;"
        self.mzn_result = None


        # initialise everything else and post the constraints/objective
        super().__init__(name="minizinc:"+subsolver, cpm_model=cpm_model)


    def _pre_solve(self, time_limit=None, **kwargs):
        """ shared by solve() and solveAll() """
        import minizinc

        if time_limit is not None:
            kwargs['timeout'] = timedelta(seconds=time_limit)

        # hack, we need to add the objective in a way that it can be changed
        # later, so make copy of the mzn_model
        copy_model = self.mzn_model.__copy__() # it is implemented
        copy_model.add_string(self.mzn_txt_solve)
        # Transform Model into an instance
        mzn_inst = minizinc.Instance(self.mzn_solver, copy_model)

        kwargs['output-time'] = True # required for time getting
        return (kwargs, mzn_inst)

    def solve(self, time_limit=None, **kwargs):
        """
            Call the MiniZinc solver
            
            Creates and calls an Instance with the already created mzn_model and mzn_solver

            Arguments:
            - time_limit:  maximum solve time in seconds (float, optional)
            - kwargs:      any keyword argument, sets parameters of solver object

            Arguments that correspond to solver parameters:
                - free_search=True              Allow the solver to ignore the search definition within the instance. (Only available when the -f flag is supported by the solver). (Default: 0)
                - optimisation_level=0          Set the MiniZinc compiler optimisation level. (Default: 1; 0=none, 1=single pass, 2=double pass, 3=root node prop, 4,5=probing)
                - ...                           I am not sure where solver-specific arguments are documented, but the docs say that command line arguments can be passed by ommitting the '-' (e.g. 'f' instead of '-f')?
            The minizinc solver parameters are partly defined in its API:
            https://minizinc-python.readthedocs.io/en/latest/api.html#minizinc.instance.Instance.solve

            Does not store the minizinc.Instance() or minizinc.Result()
        """

        # ensure all vars are known to solver
        self.solver_vars(list(self.user_vars))

        # make mzn_inst
        (mzn_kwargs, mzn_inst) = self._pre_solve(time_limit=time_limit, **kwargs)
        
        # call the solver, with parameters
        import minizinc.error
        try:
            self.mzn_result = mzn_inst.solve(**mzn_kwargs)
        except minizinc.error.MiniZincError as e:
            if sys.platform == "win32" or sys.platform == "cygwin": #path error can occur in windows
                path = os.environ.get("path")
                if "MiniZinc" in str(path):
                    warnings.warn('You might have the wrong minizinc PATH set (windows user Environment Variables')
                    raise e
                else:
                    raise MinizincPathException("Please add your minizinc installation folder to the user Environment PATH variable")
            else:
                raise e
        # new status, translate runtime
        self.cpm_status = self._post_solve(self.mzn_result)

        # True/False depending on self.cpm_status
        has_sol = self._solve_return(self.cpm_status)

        # translate solution values (of user specified variables only)
        self.objective_value_ = None
        if has_sol: #mzn_result.status.has_solution():
            mznsol = self.mzn_result.solution
            if is_any_list(mznsol):
                print("Warning: multiple solutions found, only returning last one")
                mznsol = mznsol[-1]

            # fill in variable values
            for cpm_var in self.user_vars:
                sol_var = self.solver_var(cpm_var)
                if hasattr(mznsol, sol_var):
                    cpm_var._value = getattr(mznsol, sol_var)
                else:
                    raise ValueError(f"Var {cpm_var} is unknown to the Minizinc solver, this is unexpected - please report on github...")

            # translate objective, for optimisation problems only (otherwise None)
            self.objective_value_ = self.mzn_result.objective
        
        return has_sol

    def _post_solve(self, mzn_result):
        """ shared by solve() and solveAll() """
        import minizinc

        # new status, translate runtime
        self.cpm_status = SolverStatus(self.name)
        runtime = 0
        if 'time' in mzn_result.statistics:
            self.cpm_status.runtime = self.mzn_time_to_seconds(mzn_result.statistics.get("time"))
        else:
            runtime += self.mzn_time_to_seconds(mzn_result.statistics.get("flatTime", 0))
            runtime += self.mzn_time_to_seconds(mzn_result.statistics.get("initTime", 0))
            runtime += self.mzn_time_to_seconds(mzn_result.statistics.get("solveTime", 0))
            if runtime != 0:
                self.cpm_status.runtime = runtime
            else:
                raise NotImplementedError #Please report on github, minizinc probably changed their time names/types

        # translate exit status
        mzn_status = mzn_result.status
        if mzn_status == minizinc.result.Status.SATISFIED:
            self.cpm_status.exitstatus = ExitStatus.FEASIBLE
        elif mzn_status == minizinc.result.Status.ALL_SOLUTIONS:
            self.cpm_status.exitstatus = ExitStatus.FEASIBLE
        elif mzn_status == minizinc.result.Status.OPTIMAL_SOLUTION:
            self.cpm_status.exitstatus = ExitStatus.OPTIMAL
        elif mzn_status == minizinc.result.Status.UNSATISFIABLE:
            self.cpm_status.exitstatus = ExitStatus.UNSATISFIABLE
        elif mzn_status == minizinc.result.Status.ERROR:
            self.cpm_status.exitstatus = ExitStatus.ERROR
            raise Exception("MiniZinc solver returned with status 'Error'")
        elif mzn_status == minizinc.result.Status.UNKNOWN:
            # means, no solution was found (e.g. within timeout?)...
            self.cpm_status.exitstatus = ExitStatus.UNKNOWN
        else:
            raise NotImplementedError  # a new status type was introduced, please report on github

        return self.cpm_status

    def mzn_time_to_seconds(self, time):
        if isinstance(time, int):
            return time / 1000
        elif isinstance(time, timedelta):
            return time.total_seconds()  # --output-time
        else:
            raise NotImplementedError #unexpected type for time

    async def _solveAll(self, display=None, time_limit=None, solution_limit=None, **kwargs):
        """ Special 'async' function because mzn.solutions() is async """
        # make mzn_inst
        (kwargs, mzn_inst) = self._pre_solve(time_limit=time_limit, **kwargs)
        kwargs['all_solutions'] = True

        solution_count = 0
        # has an asynchronous generator
        async for mzn_result in mzn_inst.solutions(**kwargs):
            # was the last one
            if mzn_result.solution is None:
                break

            # display (and reverse-map first) if needed
            if display is not None:
                mznsol = mzn_result.solution

                # fill in variable values
                for cpm_var in self.user_vars:
                    sol_var = self.solver_var(cpm_var)
                    if hasattr(mznsol, sol_var):
                        cpm_var._value = getattr(mznsol, sol_var)
                    else:
                        print("Warning, no value for ", sol_var)

                # and the actual displaying
                if isinstance(display, Expression):
                    print(argval(display))
                elif isinstance(display, list):
                    print(argvals(display))
                else:
                    display() # callback

            # count and stop
            solution_count += 1
            if solution_count == solution_limit:
                break

            # add nogood on the user variables
            self += any([v != v.value() for v in self.user_vars])

        # status handling
        self._post_solve(mzn_result)

        return solution_count


    def solver_var(self, cpm_var) -> str:
        """
            Creates solver variable for cpmpy variable
            or returns from cache if previously created

            Returns minizinc-friendly 'string' name of var

            XXX WARNING, this assumes it is never given a 'NegBoolView'
            might not be true... e.g. in revar after solve?
        """
        if is_num(cpm_var):
            if cpm_var < -2147483646 or cpm_var > 2147483646:
                raise MinizincBoundsException(
                    "minizinc does not accept integer literals with bounds outside of range (-2147483646..2147483646)")
            return str(cpm_var)

        if cpm_var not in self._varmap:
            # we assume all variables are user variables (because no transforms)
            self.user_vars.add(cpm_var)
            # clean the varname
            varname = cpm_var.name
            mzn_var = varname.replace(',', '_').replace('.', '_').replace(' ', '_').replace('[', '_').replace(']', '')

            #test if the name is a valid minizinc identifier
            if not self.mzn_name_pattern.search(mzn_var):
                raise MinizincNameException("Minizinc only accept names with alphabetic characters, digits and underscores. "
                                "First character must be an alphabetic character")
            if mzn_var in self.keywords:
                raise MinizincNameException(f"This variable name is a disallowed keyword in MiniZinc: {mzn_var}")

            if isinstance(cpm_var, _BoolVarImpl):
                self.mzn_model.add_string(f"var bool: {mzn_var};\n")
            elif isinstance(cpm_var, _IntVarImpl):
                if cpm_var.lb < -2147483646 or cpm_var.ub > 2147483646:
                    raise MinizincBoundsException("minizinc does not accept variables with bounds outside of range (-2147483646..2147483646)")
                self.mzn_model.add_string(f"var {cpm_var.lb}..{cpm_var.ub}: {mzn_var};\n")
            self._varmap[cpm_var] = mzn_var

        return self._varmap[cpm_var]


    def objective(self, expr, minimize):
        """
            Post the given expression to the solver as objective to minimize/maximize

            - expr: Expression, the CPMpy expression that represents the objective function
            - minimize: Bool, whether it is a minimization problem (True) or maximization problem (False)

            'objective()' can be called multiple times, only the last one is stored
        """
        #get_variables(expr, collect=self.user_vars)  # add objvars to vars  # all are user vars

        # make objective function or variable and post
        obj = self._convert_expression(expr)
        # do not add it to the mzn_model yet, supports only one 'solve' entry
        if minimize:
            self.mzn_txt_solve = "solve minimize {};\n".format(obj)
        else:
            self.mzn_txt_solve = "solve maximize {};\n".format(obj)

    def has_objective(self):
        return self.mzn_txt_solve != "solve satisfy;"

    def transform(self, cpm_expr):
        """
            Decompose globals not supported (and flatten globalfunctions)
            ensure it is a list of constraints

        :param cpm_expr: CPMpy expression, or list thereof
        :type cpm_expr: Expression or list of Expression

        :return: list of Expression
        """
        cpm_cons = toplevel_list(cpm_expr)
        supported = {"min", "max", "abs", "element", "count", "nvalue", "alldifferent", "alldifferent_except0", "allequal",
<<<<<<< HEAD
                     "inverse", "ite" "xor", "table", "cumulative", "circuit", "gcc", "lex_lesseq", "lex_less", "lex_chain_less", "lex_chain_lesseq"}
=======
                     "inverse", "ite" "xor", "table", "cumulative", "circuit", "gcc", "increasing",
                     "decreasing","strictly_increasing","strictly_decreasing"}
>>>>>>> ab9d558f
        return decompose_in_tree(cpm_cons, supported, supported_reified=supported - {"circuit"})


    def __add__(self, cpm_expr):
        """
            Translate a CPMpy constraint to MiniZinc string and add it to the solver

            Any CPMpy expression given is immediately transformed (through `transform()`)
            and then posted to the solver in this function.

            This can raise 'NotImplementedError' for any constraint not supported after transformation

            The variables used in expressions given to add are stored as 'user variables'. Those are the only ones
            the user knows and cares about (and will be populated with a value after solve). All other variables
            are auxiliary variables created by transformations.

        :param cpm_expr: CPMpy expression, or list thereof
        :type cpm_expr: Expression or list of Expression

        :return: self
        """
        # all variables are user variables, handled in `solver_var()`

        # transform and post the constraints
        for cpm_con in self.transform(cpm_expr):
            # Get text expression, add to the solver
            mzn_str = f"constraint {self._convert_expression(cpm_con)};\n"
            self.mzn_model.add_string(mzn_str)

        return self

    def _convert_expression(self, expr) -> str:
        """
            Convert a CPMpy expression into a minizinc-compatible string

            recursive: also converts nested subexpressions, so we need a
            function that returns strings
        """
        if is_any_list(expr):
            if isinstance(expr, np.ndarray):
                # must flatten
                expr_str = [self._convert_expression(e) for e in expr.flat]
            else:
                expr_str = [self._convert_expression(e) for e in expr]
            return "[{}]".format(",".join(expr_str))

        if isinstance(expr,(bool,np.bool_)):
            expr = BoolVal(expr)

        if not isinstance(expr, Expression):
            return self.solver_var(expr) # constants

        if isinstance(expr, BoolVal):
            return str(expr.args[0]).lower()

        # default
        if isinstance(expr, _NumVarImpl):
            if isinstance(expr, NegBoolView):
                return "not " + self.solver_var(expr._bv)
            return self.solver_var(expr)

        # table(vars, tbl): no [] nesting of args, and special table output...
        if expr.name == "table":
            str_vars = self._convert_expression(expr.args[0])
            str_tbl = "[|\n"  # opening
            for row in expr.args[1]:
                str_tbl += ",".join(map(str, row)) + " |"  # rows
            str_tbl += "\n|]"  # closing
            return "table({}, {})".format(str_vars, str_tbl)

        # inverse(fwd, rev): unpack args and work around MiniZinc's default 1-based indexing
        if expr.name == "inverse":
            def zero_based(array):
                return "array1d(0..{}, {})".format(len(array)-1, self._convert_expression(array))

            str_fwd = zero_based(expr.args[0])
            str_rev = zero_based(expr.args[1])
            return "inverse({}, {})".format(str_fwd, str_rev)

        if expr.name == "alldifferent_except0":
            args_str = [self._convert_expression(e) for e in expr.args]
            return "alldifferent_except_0([{}])".format(",".join(args_str))

        if expr.name in ["lex_lesseq", "lex_less"]:
            X = [self._convert_expression(e) for e in expr.args[0]]
            Y = [self._convert_expression(e) for e in expr.args[1]]
            return f"{expr.name}({{}}, {{}})".format(X, Y)


        if expr.name in ["lex_chain_less", "lex_chain_lesseq"]:
            X = cpm_array([[self._convert_expression(e) for e in row] for row in expr.args])
            str_X = "[|\n"  # opening
            for row in X.T: # Minizinc enforces lexicographic order on columns
                str_X += ",".join(map(str, row)) + " |"  # rows
            str_X += "\n|]"  # closing
            return f"{expr.name}({{}})".format(str_X)

        args_str = [self._convert_expression(e) for e in expr.args]
        # standard expressions: comparison, operator, element
        if isinstance(expr, Comparison):
            # wrap args that are a subexpression in ()
            for i, arg_str in enumerate(args_str):
                if isinstance(expr.args[i], Expression): #(Comparison, Operator)
                    args_str[i] = "(" + args_str[i] + ")"
            # infix notation
            return "{} {} {}".format(args_str[0], expr.name, args_str[1])

        elif isinstance(expr, Operator):
            # some names differently (the infix names!)
            printmap = {'and': '/\\', 'or': '\\/',
                        'sum': '+', 'sub': '-',
                        'mul': '*', 'pow': '^'}
            op_str = expr.name
            expr_bounds = expr.get_bounds()
            if expr_bounds[0] < -2147483646 or expr_bounds[1] > 2147483646:
                raise MinizincBoundsException("minizinc does not accept expressions with bounds outside of range (-2147483646..2147483646)")
            if op_str in printmap:
                op_str = printmap[op_str]

            # TODO: pretty printing of () as in Operator?

            # special case: unary -
            if self.name == '-':
                return "-{}".format(args_str[0])

            # very special case: weighted sum (before 2-ary)
            if expr.name == 'wsum':
                # I don't think there is a more direct way unfortunately
                w = [self._convert_expression(wi) for wi in expr.args[0]]
                x = [self._convert_expression(xi) for xi in expr.args[1]]
                args_str = [f"{wi}*({xi})" for wi,xi in zip(w,x)]
                return "{}([{}])".format("sum", ",".join(args_str))

            # special case, infix: two args
            if len(args_str) == 2:
                # wrap args that are a subexpression in ()
                for i, arg_str in enumerate(args_str):
                    if isinstance(expr.args[i], Expression):
                        args_str[i] = "(" + args_str[i] + ")"
                return "{} {} {}".format(args_str[0], op_str, args_str[1])

            # special case: n-ary (non-binary): rename operator
            printnary = {'and': 'forall', 'or': 'exists', 'sum': 'sum'}
            if expr.name in printnary:
                op_str = printnary[expr.name]
                return "{}([{}])".format(op_str, ",".join(args_str))

            # default: prefix printing
            return "{}({})".format(op_str, ",".join(args_str))

        elif expr.name == "element":
            subtype = "int"
            if all(isinstance(v, bool) or \
                   (isinstance(v, Expression) and v.is_bool()) \
                   for v in expr.args[0]):
                subtype = "bool"
            idx = args_str[1]
            # minizinc is offset 1, which can be problematic for element...
            # thx Hakan, fix by using array1d(0..len, []), issue #54
            txt = "\n    let {{ array[int] of var {}: arr=array1d({}..{},{}) }} in\n".format(subtype, 0,
                                                                                             len(expr.args[0]) - 1,
                                                                                             args_str[0])
            txt += f"      arr[{idx}]"
            return txt

        # rest: global constraints
        elif expr.name.endswith('circuit'):  # circuit, subcircuit
            # minizinc is offset 1, which can be problematic here...
            args_str = ["{}+1".format(self._convert_expression(e)) for e in expr.args]

        elif expr.name == "cumulative":
            start, dur, end, _, _ = expr.args

            durstr = self._convert_expression([s + d == e for s,d,e in zip(start, dur, end)])
            format_str = "forall(" + durstr + " ++ [cumulative({},{},{},{})])"

            return format_str.format(args_str[0], args_str[1], args_str[3], args_str[4])

        elif expr.name == 'ite':
            cond, tr, fal = expr.args
            return "if {} then {} else {} endif".format(self._convert_expression(cond), self._convert_expression(tr),
                                                        self._convert_expression(fal))

        elif expr.name == "gcc":
            vars, vals, occ = expr.args
            vars = self._convert_expression(vars)
            vals = self._convert_expression(vals)
            occ = self._convert_expression(occ)
            return "global_cardinality({},{},{})".format(vars,vals,occ)

        elif expr.name == "abs":
            return "abs({})".format(args_str[0])

        elif expr.name == "count":
            vars, val = expr.args
            vars = self._convert_expression(vars)
            val = self._convert_expression(val)
            return "count({},{})".format(vars, val)

        # a direct constraint, treat differently for MiniZinc, a text-based language
        # use the name as, unpack the arguments from the argument tuple
        elif isinstance(expr, DirectConstraint):
            return "{}({})".format(expr.name, ",".join(args_str))

        print_map = {"allequal":"all_equal", "xor":"xorall"}
        if expr.name in print_map:
            return "{}([{}])".format(print_map[expr.name], ",".join(args_str))

        # default (incl name-compatible global constraints...)
        return "{}([{}])".format(expr.name, ",".join(args_str))

    def solveAll(self, display=None, time_limit=None, solution_limit=None, call_from_model=False, **kwargs):
        """
            Compute all solutions and optionally display the solutions.

            MiniZinc-specific implementation

            Arguments:
                - display: either a list of CPMpy expressions, OR a callback function, called with the variables after value-mapping
                        default/None: nothing displayed
                - time_limit: stop after this many seconds (default: None)
                - solution_limit: stop after this many solutions (default: None)
                - call_from_model: whether the method is called from a CPMpy Model instance or not
                - any other keyword argument

            Returns: number of solutions found
        """
        # XXX: check that no objective function??
        if self.has_objective():
            raise NotSupportedError("Minizinc Python does not support finding all optimal solutions (yet)")

        import asyncio

        # HAD TO DEFINE OUR OWN ASYNC HANDLER
        coroutine = self._solveAll(display=display, time_limit=time_limit,
                                    solution_limit=solution_limit, **kwargs)
        # THE FOLLOWING IS STRAIGHT FROM `minizinc.instance.solve()`
        # LETS HOPE IT DOES NOT DIVERGE FROM UPSTREAM
        if sys.version_info >= (3, 7):
            if sys.platform == "win32":
                asyncio.set_event_loop_policy(asyncio.WindowsProactorEventLoopPolicy())
            return asyncio.run(coroutine)
        else:
            if sys.platform == "win32":
                loop = asyncio.ProactorEventLoop()
            else:
                loop = asyncio.events.new_event_loop()

            try:
                asyncio.events.set_event_loop(loop)
                return loop.run_until_complete(coroutine)
            finally:
                asyncio.events.set_event_loop(None)
                loop.close()<|MERGE_RESOLUTION|>--- conflicted
+++ resolved
@@ -418,12 +418,9 @@
         """
         cpm_cons = toplevel_list(cpm_expr)
         supported = {"min", "max", "abs", "element", "count", "nvalue", "alldifferent", "alldifferent_except0", "allequal",
-<<<<<<< HEAD
-                     "inverse", "ite" "xor", "table", "cumulative", "circuit", "gcc", "lex_lesseq", "lex_less", "lex_chain_less", "lex_chain_lesseq"}
-=======
                      "inverse", "ite" "xor", "table", "cumulative", "circuit", "gcc", "increasing",
-                     "decreasing","strictly_increasing","strictly_decreasing"}
->>>>>>> ab9d558f
+                     "decreasing", "strictly_increasing", "strictly_decreasing", "lex_lesseq", "lex_less", "lex_chain_less", 
+                     "lex_chain_lesseq"}
         return decompose_in_tree(cpm_cons, supported, supported_reified=supported - {"circuit"})
 
 
