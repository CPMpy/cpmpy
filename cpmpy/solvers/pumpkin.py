#!/usr/bin/env python
#-*- coding:utf-8 -*-
##
## pumpkin.py
##
"""
    Interface to Pumpkin's API

    Pumpkin is a combinatorial optimisation solver developed by the ConSol Lab at TU Delft. 
    It is based on the (lazy clause generation) constraint programming paradigm.
    (see https://github.com/consol-lab/pumpkin)

    Always use :func:`cp.SolverLookup.get("pumpkin") <cpmpy.solvers.utils.SolverLookup.get>` to instantiate the solver object.

    ===============
    Installation
    ===============

    Requires that the 'pumpkin-solver' python package is installed:

    .. code-block:: console
    
        $ pip install pumpkin-solver

    The rest of this documentation is for advanced users

    ===============
    List of classes
    ===============

    .. autosummary::
        :nosignatures:

        CPM_pumpkin

    ==============
    Module details
    ==============
"""
from typing import Optional
from importlib.metadata import version, PackageNotFoundError
from os.path import join

import numpy as np

from cpmpy.exceptions import NotSupportedError
from .solver_interface import SolverInterface, SolverStatus, ExitStatus
from ..expressions.core import Expression, Comparison, Operator, BoolVal
from ..expressions.globalconstraints import Cumulative, GlobalConstraint
from ..expressions.variables import _BoolVarImpl, NegBoolView, _IntVarImpl, _NumVarImpl, intvar, boolvar
from ..expressions.utils import is_num, is_any_list, get_bounds
from ..transformations.get_variables import get_variables
from ..transformations.linearize import canonical_comparison
from ..transformations.normalize import toplevel_list
from ..transformations.decompose_global import decompose_in_tree
from ..transformations.flatten_model import flatten_constraint
from ..transformations.comparison import only_numexpr_equality
from ..transformations.reification import reify_rewrite, only_bv_reifies, only_implies
from ..transformations.safening import no_partial_functions

import time


class CPM_pumpkin(SolverInterface):
    """
    Interface to Pumpkin's API

    Creates the following attributes (see parent constructor for more):

    - ``pum_solver``: the pumpkin.Model() object
    """

    @staticmethod
    def supported():
        # try to import the package
        try:
            import pumpkin_solver as psp
            return True
        except ModuleNotFoundError:
            return False
        except Exception as e:
            raise e


    @staticmethod
    def version() -> Optional[str]:
        """
        Returns the installed version of the solver's Python API.
        """
        try:
            return version('pumpkin-solver')
        except PackageNotFoundError:
            return None

    def __init__(self, cpm_model=None, subsolver=None):
        """
        Constructor of the native solver object

        Arguments:
            cpm_model: Model(), a CPMpy Model() (optional)
            subsolver: None, not used
        """
        if not self.supported():
            raise Exception("CPM_Pumpkin: Install the python package 'pumpkin_solver'")

        from pumpkin_solver import Model

        assert subsolver is None 

        # initialise the native solver object
        self.pum_solver = Model() 
        self.predicate_map = {} # cache predicates for reuse

        # for objective
        self._objective = None
        self.objective_is_min = True

        # initialise everything else and post the constraints/objective
        super().__init__(name="pumpkin", cpm_model=cpm_model)

    @property
    def native_model(self):
        """
            Returns the solver's underlying native model (for direct solver access).
        """
        return self.pum_solver


    def solve(self, time_limit=None, prove=False, proof_name="proof.drcp", proof_location=".", assumptions=None):
        """
        Call the Pumpkin solver

        Arguments:
            time_limit (float, optional):  maximum solve time in seconds 
            prove: whether to produce a DRCP proof (.lits file and .drcp proof file).
            proof_name: name for the the proof files.
            proof_location: location for the proof files (default to current working directory).
            assumptions: CPMpy Boolean variables (or their negation) that are assumed to be true.
                            For repeated solving, and/or for use with :func:`s.get_core() <cpmpy.solvers.pumpkin.CPM_pumpkin.get_core>`: if the model is UNSAT,
                            `get_core()` returns a small subset of assumption variables that are unsat together.
        """

        # Again, I don't know why this is necessary, but the PyO3 modules seem to be a bit wonky.
        from pumpkin_solver import BoolExpression as PumpkinBool, IntExpression as PumpkinInt
        from pumpkin_solver import SatisfactionResult, SatisfactionUnderAssumptionsResult
        from pumpkin_solver.optimisation import OptimisationResult, Direction

        # ensure all vars are known to solver
        self.solver_vars(list(self.user_vars))

        # parse and dispatch the arguments
        if time_limit is not None and time_limit < 0:
            raise ValueError("Time limit cannot be negative, but got {time_limit}")
        kwargs = dict(timeout=time_limit)

        if self.has_objective():
            assert assumptions is None, "Optimization under assumptions is not supported"
            solve_func = self.pum_solver.optimise
            kwargs.update(proof=join(proof_location, proof_name) if prove else None,
                          objective=self.solver_var(self._objective),
                          direction=Direction.Minimise if self.objective_is_min else Direction.Maximise)

        elif assumptions is not None:
            assert not prove, "Proof-logging under assumptions is not supported"
            pum_assumptions = [self.to_predicate(a, tag=None) for a in assumptions]
            self.assump_map = dict(zip(pum_assumptions, assumptions))
            solve_func = self.pum_solver.satisfy_under_assumptions
            kwargs.update(assumptions=pum_assumptions)

        else:
            solve_func = self.pum_solver.satisfy
            kwargs.update(proof=join(proof_location, proof_name) if prove else None)

        self._pum_core = None
        
        start_time = time.time() # when did solving start
        # call the solver, with parameters
        result = solve_func(**kwargs)

        # new status, translate runtime
        self.cpm_status = SolverStatus(self.name)
        self.cpm_status.runtime = time.time() - start_time

        # translate solver exit status to CPMpy exit status
        if self.has_objective(): # check result after optimisation
            if isinstance(result, OptimisationResult.Optimal):
                self.cpm_status.exitstatus = ExitStatus.OPTIMAL
            elif isinstance(result, OptimisationResult.Satisfiable):
                self.cpm_status.exitstatus = ExitStatus.FEASIBLE
            elif  isinstance(result, OptimisationResult.Unsatisfiable):
                self.cpm_status.exitstatus = ExitStatus.UNSATISFIABLE
            elif isinstance(result, OptimisationResult.Unknown):
                self.cpm_status.exitstatus = ExitStatus.UNKNOWN
            else:
                raise ValueError(f"Unknown Pumpkin-result: {result} of type {type(result)}, please report on github...")

        elif assumptions is not None: # check result under assumptions
            if isinstance(result, SatisfactionUnderAssumptionsResult.Satisfiable):
                self.cpm_status.exitstatus = ExitStatus.FEASIBLE
            elif isinstance(result, SatisfactionUnderAssumptionsResult.Unsatisfiable):
                self.cpm_status.exitstatus = ExitStatus.UNSATISFIABLE
                self._pum_core = [] # empty core, no required assumptions to prove UNSAT
            elif isinstance(result, SatisfactionUnderAssumptionsResult.UnsatisfiableUnderAssumptions):
                self.cpm_status.exitstatus = ExitStatus.UNSATISFIABLE
                self._pum_core = result._0
            elif isinstance(result, SatisfactionUnderAssumptionsResult.Unknown):
                self.cpm_status.exitstatus = ExitStatus.UNKNOWN
            else:
                raise ValueError(f"Unknown Pumpkin-result: {result} of type {type(result)}, please report on github...")

        else: # satisfaction result without assumptions
            if isinstance(result, SatisfactionResult.Satisfiable):
                self.cpm_status.exitstatus = ExitStatus.FEASIBLE
            elif isinstance(result, SatisfactionResult.Unsatisfiable):
                self.cpm_status.exitstatus = ExitStatus.UNSATISFIABLE
            elif isinstance(result, SatisfactionResult.Unknown):
                self.cpm_status.exitstatus = ExitStatus.UNKNOWN
            else:
                raise ValueError(f"Unknown Pumpkin-result: {result} of type {type(result)}, please report on github...")

        # translate solution (of user vars only)
        has_sol = self._solve_return(self.cpm_status)
        if has_sol:
            solution = result._0

            # fill in variable values
            for cpm_var in self.user_vars:
                sol_var = self.solver_var(cpm_var)
                if isinstance(sol_var, PumpkinInt):
                    cpm_var._value = solution.int_value(sol_var)
                elif isinstance(sol_var, PumpkinBool):
                    cpm_var._value = solution.bool_value(sol_var)
                else:
                    raise NotSupportedError("Only boolean and integer variables are supported.")

            # translate solution values
            if self.has_objective():
                self.objective_value_ = solution.int_value(self.solver_var(self._objective))

        else: # wipe results
            for cpm_var in self.user_vars:
                cpm_var._value = None

        return has_sol


    def solver_var(self, cpm_var):
        """
            Creates solver variable for cpmpy variable
            or returns from cache if previously created
        """

        if is_num(cpm_var):
            return cpm_var

        # special case, negative-bool-view
        # work directly on var inside the view
        if isinstance(cpm_var, NegBoolView):
            return self.solver_var(cpm_var._bv).negate()

        # create if it does not exist
        if isinstance(cpm_var, _NumVarImpl):
            if cpm_var not in self._varmap:
                if isinstance(cpm_var, _BoolVarImpl):
                    revar = self.pum_solver.new_boolean_variable(name=str(cpm_var))
                elif isinstance(cpm_var, _IntVarImpl):
                    revar = self.pum_solver.new_integer_variable(cpm_var.lb, cpm_var.ub, name=str(cpm_var))
                else:
                    raise NotImplementedError("Not a known var {}".format(cpm_var))
                self._varmap[cpm_var] = revar

            # return from cache
            return self._varmap[cpm_var]
        
        # can also be a scaled variable (multiplication view)
        elif isinstance(cpm_var, Operator) and cpm_var.name == "mul":
            const, cpm_var = cpm_var.args
            if not is_num(const):
                raise ValueError(f"Cannot create view from non-constant multiplier {const} * {cpm_var}")
            return self.solver_var(cpm_var).scaled(const)
        
        raise ValueError(f"Not a known var {cpm_var}")



    def objective(self, expr, minimize=True):
        """
            Post the given expression to the solver as objective to minimize/maximize

            Arguments:
                expr: Expression, the CPMpy expression that represents the objective function
                minimize: Bool, whether it is a minimization problem (True) or maximization problem (False)

            'objective()' can be called multiple times, only the last one is stored

            .. note::
                technical side note: any constraints created during conversion of the objective
                are premanently posted to the solver
        """
        # make objective function non-nested
        obj_var = intvar(*get_bounds(expr))
        self += expr == obj_var

        # make objective function or variable and post
        self._objective = obj_var
        self.objective_is_min = minimize

    def has_objective(self):
        return self._objective is not None

    # `__add__()` first calls `transform()`
    def transform(self, cpm_expr):
        """
            Transform arbitrary CPMpy expressions to constraints the solver supports

            Implemented through chaining multiple solver-independent **transformation functions** from
            the `cpmpy/transformations/` directory.

            See the :ref:`Adding a new solver` docs on readthedocs for more information.

            :param cpm_expr: CPMpy expression, or list thereof
            :type cpm_expr: Expression or list of Expression

            :return: list of Expression
        """
        # apply transformations
        cpm_cons = toplevel_list(cpm_expr)
        supported = {"alldifferent", "cumulative", "no_overlap", "table", "negative_table", "InDomain"
                     "min", "max", "element", "abs"}
        cpm_cons = no_partial_functions(cpm_cons, safen_toplevel={"element"}) # safen toplevel elements, assume total decomposition for partial functions
        cpm_cons = decompose_in_tree(cpm_cons, supported=supported, csemap=self._csemap)
        cpm_cons = flatten_constraint(cpm_cons, csemap=self._csemap)  # flat normal form
        cpm_cons = only_bv_reifies(cpm_cons, csemap=self._csemap)
        cpm_cons = only_implies(cpm_cons, csemap=self._csemap)
        supported_halfreif = {"or", "sum", "wsum", "sub", "mul", "div", "abs", "min", "max"}
        cpm_cons = reify_rewrite(cpm_cons, supported=supported_halfreif, csemap=self._csemap) # reified element not supported yet
        cpm_cons = only_numexpr_equality(cpm_cons, supported=frozenset(["sum", "wsum", "sub"]),csemap=self._csemap)  # supports >, <, !=
        cpm_cons = canonical_comparison(cpm_cons) # ensure rhs is always a constant
        return cpm_cons

    def to_predicate(self, cpm_expr, tag=None):
        """
            Convert a CPMpy expression to a Pumpkin predicate (comparison with constant)
        """
        from pumpkin_solver import Comparator, Predicate

        if isinstance(cpm_expr, _BoolVarImpl):
            if isinstance(cpm_expr, NegBoolView):
                lhs, comp, rhs = cpm_expr._bv, Comparator.LessThanOrEqual, 0
            else:
                lhs, comp, rhs = cpm_expr, Comparator.GreaterThanOrEqual, 1

        elif isinstance(cpm_expr, Comparison):

            lhs, rhs = cpm_expr.args
            assert is_num(rhs), "rhs of comparison must be a constant to be a predicate"

            if isinstance(lhs, Operator): # can be sum with single arg
                if lhs.name == "sum" and len(lhs.args) == 1:
                    lhs = lhs.args[0]
                elif lhs.name == "wsum" and len(lhs.args[0]) == 1:
                    lhs = lhs.args[0][0] * lhs.args[1][0]
                elif lhs.name == "mul" and is_num(lhs.args[0]):
                    lhs = lhs.args[0] * lhs.args[1]
                else:
                    raise ValueError(f"Lhs of predicate should be a sum with 1 argument, wsum with 1 arg, or mul with const, but got {lhs}")

            if cpm_expr.name == "==": comp = Comparator.Equal
            if cpm_expr.name == "<=": comp = Comparator.LessThanOrEqual
            if cpm_expr.name == ">=": comp = Comparator.GreaterThanOrEqual
            if cpm_expr.name == "!=": comp = Comparator.NotEqual
            if cpm_expr.name == "<":  comp, rhs = Comparator.LessThanOrEqual, rhs - 1
            if cpm_expr.name == ">":  comp, rhs = Comparator.GreaterThanOrEqual, rhs + 1
        else:
            raise ValueError(f"Cannot convert CPMpy expression {cpm_expr} to a predicate")
        
        # do we already have this predicate? 
        #  (actually, cse might already catch these...)
        if (lhs, comp, rhs) not in self.predicate_map:
            if tag is None:
                tag = self.pum_solver.new_constraint_tag()
            pred = Predicate(self.to_pum_ivar(lhs, tag=tag), comp, rhs)
            self.predicate_map[(lhs, comp, rhs)] = pred
        
        return self.predicate_map[(lhs, comp, rhs)]



    def to_pum_ivar(self, cpm_var, tag=None):
        """
            Helper function to convert (boolean) variables and constants to Pumpkin integer expressions
        """
        if is_any_list(cpm_var):
            return [self.to_pum_ivar(v, tag=tag) for v in cpm_var]
        elif isinstance(cpm_var, _BoolVarImpl):
            return self.pum_solver.boolean_as_integer(self.solver_var(cpm_var), tag=tag)
        elif is_num(cpm_var):
            return self.solver_var(intvar(cpm_var, cpm_var))
        else:
            return self.solver_var(cpm_var)


    def _sum_args(self, expr, negate=False, tag=None):
        """
            Helper function to convert CPMpy sum-like operators into pumpkin-compatible arguments.
            expr is expected to be a `sum`, `wsum` or `sub` operator.

            :return: Returns a list of Pumpkin integer expressions
        """
        args = []
        if tag is None: raise ValueError("Expected tag to be provided but got None")
        if isinstance(expr, Operator) and expr.name == "sum":
            for cpm_var in expr.args:
                pum_var = self.solver_var(cpm_var)
                if cpm_var.is_bool(): # have convert to integer
                    pum_var = self.pum_solver.boolean_as_integer(pum_var, tag=tag)
                args.append(pum_var.scaled(-1 if negate else 1))
        elif isinstance(expr, Operator) and expr.name == "wsum":
            for w, cpm_var in zip(*expr.args):
                if w == 0: continue # exclude
                pum_var = self.solver_var(cpm_var)
                if cpm_var.is_bool(): # have convert to integer
                    pum_var = self.pum_solver.boolean_as_integer(pum_var, tag=tag)
                args.append(pum_var.scaled(-w if negate else w))
        elif isinstance(expr, Operator) and expr.name == "sub":
            x, y = self.solver_vars(expr.args)
            if expr.args[0].is_bool():
                x = self.pum_solver.boolean_as_integer(x, tag=tag)
            if expr.args[1].is_bool():
                y = self.pum_solver.boolean_as_integer(y, tag=tag)
            args = [x.scaled(-1 if negate else 1), y.scaled(1 if negate else -1)]
        else:
            raise ValueError(f"Unknown expression to convert in sum-arguments: {expr}")
        return args
    
    def _is_predicate(self, cpm_expr):
        """
            Check if a CPMpy expression can be converted to a Pumpkin predicate
        """
        if isinstance(cpm_expr, _NumVarImpl):
            return True
        elif isinstance(cpm_expr, Operator):
            if cpm_expr.name == "sum" and len(cpm_expr.args) == 1:
                return True
            if cpm_expr.name == "wsum" and len(cpm_expr.args[0]) == 1:
                return True
            if cpm_expr.name == "mul" and is_num(cpm_expr.args[0]):
                return True
        return False

    def _get_constraint(self, cpm_expr, tag=None):
        """
            Convert a CPMpy expression into a Pumpkin constraint
            Expects a transformed CPMpy expression, this logic is implemented as a separate function so we can support reification in `add()`
        """
        from pumpkin_solver import constraints
        if tag is None:
            tag = self.pum_solver.new_constraint_tag()
        if isinstance(cpm_expr, _BoolVarImpl):
            # base case, just var or ~var, post as clause
            return [constraints.Clause([self.solver_var(cpm_expr)], constraint_tag=tag)]
            
        elif isinstance(cpm_expr, Operator):
            if cpm_expr.name == "or": 
                return [constraints.Clause(self.solver_vars(cpm_expr.args), constraint_tag=tag)]

            raise NotImplementedError("Pumpkin: operator not (yet) supported", cpm_expr)

        elif isinstance(cpm_expr, Comparison):
            lhs, rhs = cpm_expr.args
            assert isinstance(lhs, Expression), f"Expected a CPMpy expression on lhs but got {lhs} of type {type(lhs)}"

            if self._is_predicate(lhs):
                pred = self.to_predicate(cpm_expr, tag=tag)
                return [constraints.Clause([self.pum_solver.predicate_as_boolean(pred, tag=tag)], constraint_tag=tag)]

            if cpm_expr.name == "==":
                
                if "sum" in lhs.name or lhs.name == "sub":
                    return [constraints.Equals(self._sum_args(lhs, tag=tag), rhs, constraint_tag=tag)]
               
                pum_rhs = self.to_pum_ivar(rhs, tag=tag) # other operators require IntExpression
                if lhs.name == "div":
                    return [constraints.Division(*self.to_pum_ivar(lhs.args, tag=tag), pum_rhs, constraint_tag=tag)]
                elif lhs.name == "mul":
                    return [constraints.Times(*self.to_pum_ivar(lhs.args, tag=tag), pum_rhs, constraint_tag=tag)]
                elif lhs.name == "abs":
                    return [constraints.Absolute(self.to_pum_ivar(lhs.args[0], tag=tag), pum_rhs, constraint_tag=tag)]
                elif lhs.name == "min":
                    return [constraints.Minimum(self.to_pum_ivar(lhs.args, tag=tag), pum_rhs, constraint_tag=tag)]
                elif lhs.name == "max":
                    return [constraints.Maximum(self.to_pum_ivar(lhs.args, tag=tag), pum_rhs, constraint_tag=tag)]
                elif lhs.name == "element":
                    arr, idx = lhs.args
                    return [constraints.Element(self.to_pum_ivar(idx, tag=tag),
                                                self.to_pum_ivar(arr, tag=tag),
                                                pum_rhs, constraint_tag=tag)]
                else:
                    raise NotImplementedError("Unknown lhs of comparison", cpm_expr)

            elif cpm_expr.name == "<=":
                return [constraints.LessThanOrEquals(self._sum_args(lhs, tag=tag), rhs, constraint_tag=tag)]
            elif cpm_expr.name == "<":
                return [constraints.LessThanOrEquals(self._sum_args(lhs, tag=tag), rhs-1,constraint_tag=tag)]
            elif cpm_expr.name == ">=":
                return [constraints.LessThanOrEquals(self._sum_args(lhs, negate=True, tag=tag), -rhs, constraint_tag=tag)]
            elif cpm_expr.name == ">":
                return [constraints.LessThanOrEquals(self._sum_args(lhs, negate=True, tag=tag), -rhs-1, constraint_tag=tag)]
            elif cpm_expr.name == "!=":
                return [constraints.NotEquals(self._sum_args(lhs, tag=tag), rhs, constraint_tag=tag)]

            raise ValueError("Unknown comparison", cpm_expr)

        elif isinstance(cpm_expr, GlobalConstraint):
            if cpm_expr.name == "alldifferent":
                return [constraints.AllDifferent(self.solver_vars(cpm_expr.args), constraint_tag=tag)]
            
            elif cpm_expr.name == "cumulative":
                start, dur, end, demand, cap = cpm_expr.args
                assert all(is_num(d) for d in dur), "Pumpkin only accepts Cumulative with fixed durations"
                assert all(is_num(d) for d in demand), "Pumpkin only accepts Cumulative with fixed demand"
                assert is_num(cap), "Pumpkin only accepts Cumulative with fixed capacity"

<<<<<<< HEAD
                pum_cons = [constraints.Cumulative(self.solver_vars(start),dur, demand, cap)]
                if end is not None:
                    pum_cons += [self._get_constraint(c)[0] for c in self.transform([s + d == e for s,d,e in zip(start, dur, end)])]
                return pum_cons
            
            elif cpm_expr.name == "no_overlap":
                start, dur, end = cpm_expr.args
                return self._get_constraint(Cumulative(start, dur, end, demand=1, capacity=1))
=======
                dur_cons = []
                for c in self.transform([s + d == e for s,d,e in zip(start, dur, end)]):
                    dur_cons += self._get_constraint(c, tag=tag)

                return [constraints.Cumulative(self.solver_vars(start),dur, demand, cap, constraint_tag=tag)] + dur_cons
>>>>>>> 2d958b1b

            elif cpm_expr.name == "table":
                arr, table = cpm_expr.args
                return [constraints.Table(self.to_pum_ivar(arr), 
                                          np.array(table).tolist(), # ensure Python list
                                          constraint_tag=tag)
                        ]
            
            elif cpm_expr.name == "negative_table":
                arr, table = cpm_expr.args
                return [constraints.NegativeTable(self.to_pum_ivar(arr), 
                                                  np.array(table).tolist(),# ensure Python list
                                                  constraint_tag=tag)  
                        ]
            
            elif cpm_expr.name == "InDomain":
                val, domain = cpm_expr.args
                return [constraints.Table([self.to_pum_ivar(val)], 
                                          np.array(domain).tolist(), # ensure Python list
                                          constraint_tag=tag)
                        ] 
            
            
            else:
                raise NotImplementedError(f"Unknown global constraint {cpm_expr}")
                

        elif isinstance(cpm_expr, BoolVal): # unlikely base case
            a = boolvar() # dummy variable
            if cpm_expr.value() is True:
                return self._get_constraint(Operator("sum", [a]) >= 1)
            else:
                return self._get_constraint(Operator("sum", [a]) <= -1)

        else:
            raise ValueError("Unexpected constraint:", cpm_expr)


    def add(self, cpm_expr_orig):
        """
            Eagerly add a constraint to the underlying solver.

            Any CPMpy expression given is immediately transformed (through `transform()`)
            and then posted to the solver in this function.

            This can raise 'NotImplementedError' for any constraint not supported after transformation

            The variables used in expressions given to add are stored as 'user variables'. Those are the only ones
            the user knows and cares about (and will be populated with a value after solve). All other variables
            are auxiliary variables created by transformations.

            :param cpm_expr: CPMpy expression, or list thereof
            :type cpm_expr: Expression or list of Expression

            :return: self
        """

        # add new user vars to the set
        get_variables(cpm_expr_orig, collect=self.user_vars)

        for cpm_expr in self.transform(cpm_expr_orig):
            if isinstance(cpm_expr, Operator) and cpm_expr.name == "->": # found implication
                bv, subexpr = cpm_expr.args
                for pum_cons in self._get_constraint(subexpr):
                    self.pum_solver.add_implication(pum_cons, self.solver_var(bv))
            else:
                for pum_cons in self._get_constraint(cpm_expr):
                    self.pum_solver.add_constraint(pum_cons)

        return self
    __add__ = add # avoid redirect in superclass


    def get_core(self):
        """
           For use with :func:`s.solve(assumptions=[...]) <cpmpy.solvers.pumpkin.CPM_pumpkin.solve>`. Only meaningful if the solver returned UNSAT. In that case, get_core() returns a small subset of assumption variables that are unsat together.

           CPMpy will return only those variables that are False (in the UNSAT core)

            .. note::

                Note that there is no guarantee that the core is minimal, though this interface does open up the possibility to add more advanced Minimal Unsatisfiabile Subset algorithms on top. All contributions welcome!
        """

        assert self._pum_core is not None, "Can only get core if the last solve-call was unsatisfiable under assumptions"
        return [self.assump_map[pred] for pred in self._pum_core]
<|MERGE_RESOLUTION|>--- conflicted
+++ resolved
@@ -19,7 +19,7 @@
     Requires that the 'pumpkin-solver' python package is installed:
 
     .. code-block:: console
-    
+
         $ pip install pumpkin-solver
 
     The rest of this documentation is for advanced users
@@ -521,22 +521,14 @@
                 assert all(is_num(d) for d in demand), "Pumpkin only accepts Cumulative with fixed demand"
                 assert is_num(cap), "Pumpkin only accepts Cumulative with fixed capacity"
 
-<<<<<<< HEAD
-                pum_cons = [constraints.Cumulative(self.solver_vars(start),dur, demand, cap)]
+                pum_cons = [constraints.Cumulative(self.solver_vars(start),dur, demand, cap, constraint_tag=tag)]
                 if end is not None:
-                    pum_cons += [self._get_constraint(c)[0] for c in self.transform([s + d == e for s,d,e in zip(start, dur, end)])]
+                    pum_cons += [self._get_constraint(c, tag=tag)[0] for c in self.transform([s + d == e for s,d,e in zip(start, dur, end)])]
                 return pum_cons
-            
+
             elif cpm_expr.name == "no_overlap":
                 start, dur, end = cpm_expr.args
-                return self._get_constraint(Cumulative(start, dur, end, demand=1, capacity=1))
-=======
-                dur_cons = []
-                for c in self.transform([s + d == e for s,d,e in zip(start, dur, end)]):
-                    dur_cons += self._get_constraint(c, tag=tag)
-
-                return [constraints.Cumulative(self.solver_vars(start),dur, demand, cap, constraint_tag=tag)] + dur_cons
->>>>>>> 2d958b1b
+                return self._get_constraint(Cumulative(start, dur, end, demand=1, capacity=1), tag=tag)
 
             elif cpm_expr.name == "table":
                 arr, table = cpm_expr.args
@@ -549,7 +541,7 @@
                 arr, table = cpm_expr.args
                 return [constraints.NegativeTable(self.to_pum_ivar(arr), 
                                                   np.array(table).tolist(),# ensure Python list
-                                                  constraint_tag=tag)  
+                                                  constraint_tag=tag)
                         ]
             
             elif cpm_expr.name == "InDomain":
@@ -557,7 +549,7 @@
                 return [constraints.Table([self.to_pum_ivar(val)], 
                                           np.array(domain).tolist(), # ensure Python list
                                           constraint_tag=tag)
-                        ] 
+                        ]
             
             
             else:
