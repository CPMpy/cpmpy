#!/usr/bin/env python
#-*- coding:utf-8 -*-
##
## pumpkin.py
##
"""
    Interface to Pumpkin's API

    Pumpkin is a combinatorial optimisation solver developed by the ConSol Lab at TU Delft. 
    It is based on the (lazy clause generation) constraint programming paradigm.
    (see https://github.com/consol-lab/pumpkin)

    Always use :func:`cp.SolverLookup.get("pumpkin") <cpmpy.solvers.utils.SolverLookup.get>` to instantiate the solver object.

    ===============
    Installation
    ===============

    Requires that the 'pumpkin-solver' python package is installed:

    .. code-block:: console

        $ pip install pumpkin-solver

    The rest of this documentation is for advanced users

    ===============
    List of classes
    ===============

    .. autosummary::
        :nosignatures:

        CPM_pumpkin

    ==============
    Module details
    ==============
"""
import warnings
from typing import Optional
from importlib.metadata import version, PackageNotFoundError
from os.path import join

import numpy as np
from packaging.version import Version

from cpmpy.exceptions import NotSupportedError
from .solver_interface import SolverInterface, SolverStatus, ExitStatus
from ..expressions.core import Expression, Comparison, Operator, BoolVal
from ..expressions.globalconstraints import Cumulative, GlobalConstraint
from ..expressions.variables import _BoolVarImpl, NegBoolView, _IntVarImpl, _NumVarImpl, intvar, boolvar
from ..expressions.utils import is_num, is_any_list, get_bounds
from ..transformations.get_variables import get_variables
from ..transformations.linearize import canonical_comparison
from ..transformations.normalize import toplevel_list
from ..transformations.decompose_global import decompose_in_tree, decompose_objective
from ..transformations.flatten_model import flatten_constraint, get_or_make_var
from ..transformations.comparison import only_numexpr_equality
from ..transformations.reification import reify_rewrite, only_bv_reifies, only_implies
from ..transformations.safening import no_partial_functions

import time


class CPM_pumpkin(SolverInterface):
    """
    Interface to Pumpkin's API

    Creates the following attributes (see parent constructor for more):

    - ``pum_solver``: the pumpkin.Model() object
    """

    supported_global_constraints = frozenset({"alldifferent", "cumulative", "no_overlap", "table", "negative_table", "InDomain",
                                              "min", "max", "abs", "element"})
    supported_reified_global_constraints = frozenset()

    @staticmethod
    def supported():
        # try to import the package
        try:
            import pumpkin_solver as psp
            pum_version = CPM_pumpkin.version()
            if Version(pum_version) < Version("0.2.2"):
                warnings.warn(f"CPMpy uses features only available from Pumpkin version >=0.2.2 "
                              f"but you have version {pum_version}")
                return False
            return True
        except ModuleNotFoundError:
            return False
        except Exception as e:
            raise e


    @staticmethod
    def version() -> Optional[str]:
        """
        Returns the installed version of the solver's Python API.
        """
        from importlib.metadata import version, PackageNotFoundError
        try:
            return version('pumpkin-solver')
        except PackageNotFoundError:
            return None

    def __init__(self, cpm_model=None, subsolver=None):
        """
        Constructor of the native solver object

        Arguments:
            cpm_model: Model(), a CPMpy Model() (optional)
            subsolver: None, not used
        """
        if not self.supported():
            raise Exception("CPM_Pumpkin: Install the python package 'pumpkin_solver'")

        from pumpkin_solver import Model

        assert subsolver is None 

        # initialise the native solver object
        self.pum_solver = Model() 
        self.predicate_map = {} # cache predicates for reuse

        # for objective
        self._objective = None
        self.objective_is_min = True

        # initialise everything else and post the constraints/objective
        super().__init__(name="pumpkin", cpm_model=cpm_model)

    @property
    def native_model(self):
        """
            Returns the solver's underlying native model (for direct solver access).
        """
        return self.pum_solver


    def solve(self, time_limit=None, prove=False, proof_name="proof.drcp", proof_location=".", assumptions=None):
        """
        Call the Pumpkin solver

        Arguments:
            time_limit (float, optional):  maximum solve time in seconds 
            prove: whether to produce a DRCP proof (.lits file and .drcp proof file).
            proof_name: name for the the proof files.
            proof_location: location for the proof files (default to current working directory).
            assumptions: CPMpy Boolean variables (or their negation) that are assumed to be true.
                            For repeated solving, and/or for use with :func:`s.get_core() <cpmpy.solvers.pumpkin.CPM_pumpkin.get_core>`: if the model is UNSAT,
                            `get_core()` returns a small subset of assumption variables that are unsat together.
        """

        # Again, I don't know why this is necessary, but the PyO3 modules seem to be a bit wonky.
        from pumpkin_solver import BoolExpression as PumpkinBool, IntExpression as PumpkinInt
        from pumpkin_solver import SatisfactionResult, SatisfactionUnderAssumptionsResult
        from pumpkin_solver.optimisation import OptimisationResult, Direction

        # ensure all vars are known to solver
        self.solver_vars(list(self.user_vars))

        # parse and dispatch the arguments
        if time_limit is not None and time_limit < 0:
            raise ValueError("Time limit cannot be negative, but got {time_limit}")
        kwargs = dict(timeout=time_limit)

        if self.has_objective():
            assert assumptions is None, "Optimization under assumptions is not supported"
            solve_func = self.pum_solver.optimise
            kwargs.update(proof=join(proof_location, proof_name) if prove else None,
                          objective=self.solver_var(self._objective),
                          direction=Direction.Minimise if self.objective_is_min else Direction.Maximise)

        elif assumptions is not None:
            assert not prove, "Proof-logging under assumptions is not supported"
            pum_assumptions = [self.to_predicate(a, tag=None) for a in assumptions]
            self.assump_map = dict(zip(pum_assumptions, assumptions))
            solve_func = self.pum_solver.satisfy_under_assumptions
            kwargs.update(assumptions=pum_assumptions)

        else:
            solve_func = self.pum_solver.satisfy
            kwargs.update(proof=join(proof_location, proof_name) if prove else None)

        self._pum_core = None
        
        start_time = time.time() # when did solving start
        # call the solver, with parameters
        result = solve_func(**kwargs)

        # new status, translate runtime
        self.cpm_status = SolverStatus(self.name)
        self.cpm_status.runtime = time.time() - start_time

        # translate solver exit status to CPMpy exit status
        if self.has_objective(): # check result after optimisation
            if isinstance(result, OptimisationResult.Optimal):
                self.cpm_status.exitstatus = ExitStatus.OPTIMAL
            elif isinstance(result, OptimisationResult.Satisfiable):
                self.cpm_status.exitstatus = ExitStatus.FEASIBLE
            elif  isinstance(result, OptimisationResult.Unsatisfiable):
                self.cpm_status.exitstatus = ExitStatus.UNSATISFIABLE
            elif isinstance(result, OptimisationResult.Unknown):
                self.cpm_status.exitstatus = ExitStatus.UNKNOWN
            else:
                raise ValueError(f"Unknown Pumpkin-result: {result} of type {type(result)}, please report on github...")

        elif assumptions is not None: # check result under assumptions
            if isinstance(result, SatisfactionUnderAssumptionsResult.Satisfiable):
                self.cpm_status.exitstatus = ExitStatus.FEASIBLE
            elif isinstance(result, SatisfactionUnderAssumptionsResult.Unsatisfiable):
                self.cpm_status.exitstatus = ExitStatus.UNSATISFIABLE
                self._pum_core = [] # empty core, no required assumptions to prove UNSAT
            elif isinstance(result, SatisfactionUnderAssumptionsResult.UnsatisfiableUnderAssumptions):
                self.cpm_status.exitstatus = ExitStatus.UNSATISFIABLE
                self._pum_core = result._0
            elif isinstance(result, SatisfactionUnderAssumptionsResult.Unknown):
                self.cpm_status.exitstatus = ExitStatus.UNKNOWN
            else:
                raise ValueError(f"Unknown Pumpkin-result: {result} of type {type(result)}, please report on github...")

        else: # satisfaction result without assumptions
            if isinstance(result, SatisfactionResult.Satisfiable):
                self.cpm_status.exitstatus = ExitStatus.FEASIBLE
            elif isinstance(result, SatisfactionResult.Unsatisfiable):
                self.cpm_status.exitstatus = ExitStatus.UNSATISFIABLE
            elif isinstance(result, SatisfactionResult.Unknown):
                self.cpm_status.exitstatus = ExitStatus.UNKNOWN
            else:
                raise ValueError(f"Unknown Pumpkin-result: {result} of type {type(result)}, please report on github...")

        # translate solution (of user vars only)
        has_sol = self._solve_return(self.cpm_status)
        if has_sol:
            solution = result._0

            # fill in variable values
            for cpm_var in self.user_vars:
                sol_var = self.solver_var(cpm_var)
                if isinstance(sol_var, PumpkinInt):
                    cpm_var._value = solution.int_value(sol_var)
                elif isinstance(sol_var, PumpkinBool):
                    cpm_var._value = solution.bool_value(sol_var)
                else:
                    raise NotSupportedError("Only boolean and integer variables are supported.")

            # translate solution values
            if self.has_objective():
                self.objective_value_ = solution.int_value(self.solver_var(self._objective))

        else: # wipe results
            for cpm_var in self.user_vars:
                cpm_var._value = None

        return has_sol


    def solver_var(self, cpm_var):
        """
            Creates solver variable for cpmpy variable
            or returns from cache if previously created
        """

        if is_num(cpm_var):
            return cpm_var

        # special case, negative-bool-view
        # work directly on var inside the view
        if isinstance(cpm_var, NegBoolView):
            return self.solver_var(cpm_var._bv).negate()

        # create if it does not exist
        if isinstance(cpm_var, _NumVarImpl):
            if cpm_var not in self._varmap:
                if isinstance(cpm_var, _BoolVarImpl):
                    revar = self.pum_solver.new_boolean_variable(name=str(cpm_var))
                elif isinstance(cpm_var, _IntVarImpl):
                    revar = self.pum_solver.new_integer_variable(cpm_var.lb, cpm_var.ub, name=str(cpm_var))
                else:
                    raise NotImplementedError("Not a known var {}".format(cpm_var))
                self._varmap[cpm_var] = revar

            # return from cache
            return self._varmap[cpm_var]
        
        raise ValueError(f"Not a known var {cpm_var}")



    def objective(self, expr, minimize=True):
        """
            Post the given expression to the solver as objective to minimize/maximize

            Arguments:
                expr: Expression, the CPMpy expression that represents the objective function
                minimize: Bool, whether it is a minimization problem (True) or maximization problem (False)

            'objective()' can be called multiple times, only the last one is stored

            .. note::
                technical side note: any constraints created during conversion of the objective
                are premanently posted to the solver
        """

        # save user variables
        get_variables(expr, self.user_vars)

        # transform objective
        obj, decomp_cons = decompose_objective(expr,
                                               supported=self.supported_global_constraints,
                                               supported_reified=self.supported_reified_global_constraints,
                                               csemap=self._csemap)
        obj_var, obj_cons = get_or_make_var(obj) # do not pass csemap here, we will still transform obj_var == obj...
        if expr.is_bool():
            ivar = intvar(0,1)
            obj_cons += [ivar == obj_var]
            obj_var = ivar

        self.add(decomp_cons + obj_cons)

        # save objective function
        self._objective = obj_var
        self.objective_is_min = minimize

    def has_objective(self):
        return self._objective is not None

    # `__add__()` first calls `transform()`
    def transform(self, cpm_expr):
        """
            Transform arbitrary CPMpy expressions to constraints the solver supports

            Implemented through chaining multiple solver-independent **transformation functions** from
            the `cpmpy/transformations/` directory.

            See the :ref:`Adding a new solver` docs on readthedocs for more information.

            :param cpm_expr: CPMpy expression, or list thereof
            :type cpm_expr: Expression or list of Expression

            :return: list of Expression
        """
        # apply transformations
        cpm_cons = toplevel_list(cpm_expr)
<<<<<<< HEAD
        supported = {"alldifferent", "cumulative", "table", "negative_table", "InDomain"
                     "min", "max", "element", "abs", "div"}
        cpm_cons = no_partial_functions(cpm_cons, safen_toplevel={"element", "div", "mod"}) # safen toplevel elements, assume total decomposition for partial functions
        cpm_cons = decompose_in_tree(cpm_cons, supported=supported, csemap=self._csemap)
=======

        cpm_cons = no_partial_functions(cpm_cons, safen_toplevel={"element"}) # safen toplevel elements, assume total decomposition for partial functions
        cpm_cons = decompose_in_tree(cpm_cons,
                                     supported=self.supported_global_constraints,
                                     supported_reified=self.supported_reified_global_constraints,
                                     csemap=self._csemap)
>>>>>>> 42aec363
        cpm_cons = flatten_constraint(cpm_cons, csemap=self._csemap)  # flat normal form
        cpm_cons = only_bv_reifies(cpm_cons, csemap=self._csemap)
        cpm_cons = only_implies(cpm_cons, csemap=self._csemap)
        supported_halfreif = {"or", "sum", "wsum", "sub", "mul", "div", "abs", "min", "max"}
        cpm_cons = reify_rewrite(cpm_cons, supported=supported_halfreif, csemap=self._csemap) # reified element not supported yet
        cpm_cons = only_numexpr_equality(cpm_cons, supported=frozenset(["sum", "wsum", "sub"]),csemap=self._csemap)  # supports >, <, !=
        cpm_cons = canonical_comparison(cpm_cons) # ensure rhs is always a constant
        return cpm_cons

    def to_predicate(self, cpm_expr, tag=None):
        """
            Convert a CPMpy expression to a Pumpkin predicate (comparison with constant)
        """
        from pumpkin_solver import Comparator, Predicate

        if isinstance(cpm_expr, _BoolVarImpl):
            if isinstance(cpm_expr, NegBoolView):
                lhs, comp, rhs = cpm_expr._bv, Comparator.LessThanOrEqual, 0
            else:
                lhs, comp, rhs = cpm_expr, Comparator.GreaterThanOrEqual, 1

        elif isinstance(cpm_expr, Comparison):

            lhs, rhs = cpm_expr.args
            assert is_num(rhs), "rhs of comparison must be a constant to be a predicate"

            if isinstance(lhs, Operator): # can be sum with single arg
                if lhs.name == "sum" and len(lhs.args) == 1:
                    lhs = lhs.args[0]
                elif lhs.name == "wsum" and len(lhs.args[0]) == 1:
                    lhs = lhs.args[0][0] * lhs.args[1][0]
                elif lhs.name == "mul" and is_num(lhs.args[0]):
                    lhs = lhs.args[0] * lhs.args[1]
                else:
                    raise ValueError(f"Lhs of predicate should be a sum with 1 argument, wsum with 1 arg, or mul with const, but got {lhs}")

            if cpm_expr.name == "==": comp = Comparator.Equal
            if cpm_expr.name == "<=": comp = Comparator.LessThanOrEqual
            if cpm_expr.name == ">=": comp = Comparator.GreaterThanOrEqual
            if cpm_expr.name == "!=": comp = Comparator.NotEqual
            if cpm_expr.name == "<":  comp, rhs = Comparator.LessThanOrEqual, rhs - 1
            if cpm_expr.name == ">":  comp, rhs = Comparator.GreaterThanOrEqual, rhs + 1
        else:
            raise ValueError(f"Cannot convert CPMpy expression {cpm_expr} to a predicate")
        
        # do we already have this predicate? 
        #  (actually, cse might already catch these...)
        if (lhs, comp, rhs) not in self.predicate_map:
            if tag is None:
                tag = self.pum_solver.new_constraint_tag()
            pred = Predicate(self.to_pum_ivar(lhs, tag=tag), comp, rhs)
            self.predicate_map[(lhs, comp, rhs)] = pred
        
        return self.predicate_map[(lhs, comp, rhs)]



    def to_pum_ivar(self, cpm_var, tag=None):
        """
            Helper function to convert (boolean) variables and constants to Pumpkin integer expressions
        """
        if is_any_list(cpm_var):
            return [self.to_pum_ivar(v, tag=tag) for v in cpm_var]
        elif isinstance(cpm_var, _BoolVarImpl):
            return self.pum_solver.boolean_as_integer(self.solver_var(cpm_var), tag=tag)
        elif is_num(cpm_var):
            return self.solver_var(intvar(cpm_var, cpm_var))
        # can also be a scaled variable (multiplication view)
        elif isinstance(cpm_var, Operator) and cpm_var.name == "mul":
            const, cpm_var = cpm_var.args
            if not is_num(const):
                raise ValueError(f"Cannot create view from non-constant multiplier {const} * {cpm_var}")
            return self.to_pum_ivar(cpm_var, tag=tag).scaled(const)
        else:
            return self.solver_var(cpm_var)


    def _sum_args(self, expr, negate=False, tag=None):
        """
            Helper function to convert CPMpy sum-like operators into pumpkin-compatible arguments.
            expr is expected to be a `sum`, `wsum` or `sub` operator.

            :return: Returns a list of Pumpkin integer expressions
        """
        args = []
        if tag is None: raise ValueError("Expected tag to be provided but got None")
        if isinstance(expr, Operator) and expr.name == "sum":
            for cpm_var in expr.args:
                pum_var = self.solver_var(cpm_var)
                if cpm_var.is_bool(): # have convert to integer
                    pum_var = self.pum_solver.boolean_as_integer(pum_var, tag=tag)
                args.append(pum_var.scaled(-1 if negate else 1))
        elif isinstance(expr, Operator) and expr.name == "wsum":
            for w, cpm_var in zip(*expr.args):
                if w == 0: continue # exclude
                pum_var = self.solver_var(cpm_var)
                if cpm_var.is_bool(): # have convert to integer
                    pum_var = self.pum_solver.boolean_as_integer(pum_var, tag=tag)
                args.append(pum_var.scaled(-w if negate else w))
        elif isinstance(expr, Operator) and expr.name == "sub":
            x, y = self.solver_vars(expr.args)
            if expr.args[0].is_bool():
                x = self.pum_solver.boolean_as_integer(x, tag=tag)
            if expr.args[1].is_bool():
                y = self.pum_solver.boolean_as_integer(y, tag=tag)
            args = [x.scaled(-1 if negate else 1), y.scaled(1 if negate else -1)]
        else:
            raise ValueError(f"Unknown expression to convert in sum-arguments: {expr}")
        return args
    
    def _is_predicate(self, cpm_expr):
        """
            Check if a CPMpy expression can be converted to a Pumpkin predicate
        """
        if isinstance(cpm_expr, _NumVarImpl):
            return True
        elif isinstance(cpm_expr, Operator):
            if cpm_expr.name == "sum" and len(cpm_expr.args) == 1:
                return True
            if cpm_expr.name == "wsum" and len(cpm_expr.args[0]) == 1:
                return True
            if cpm_expr.name == "mul" and is_num(cpm_expr.args[0]):
                return True
        return False

    def _get_constraint(self, cpm_expr, tag=None):
        """
            Convert a CPMpy expression into a Pumpkin constraint
            Expects a transformed CPMpy expression, this logic is implemented as a separate function so we can support reification in `add()`
        """
        from pumpkin_solver import constraints
        if tag is None:
            tag = self.pum_solver.new_constraint_tag()
        if isinstance(cpm_expr, _BoolVarImpl):
            # base case, just var or ~var, post as clause
            return [constraints.Clause([self.solver_var(cpm_expr)], constraint_tag=tag)]
            
        elif isinstance(cpm_expr, Operator):
            if cpm_expr.name == "or": 
                return [constraints.Clause(self.solver_vars(cpm_expr.args), constraint_tag=tag)]

            raise NotImplementedError("Pumpkin: operator not (yet) supported", cpm_expr)

        elif isinstance(cpm_expr, Comparison):
            lhs, rhs = cpm_expr.args
            assert isinstance(lhs, Expression), f"Expected a CPMpy expression on lhs but got {lhs} of type {type(lhs)}"

            if self._is_predicate(lhs):
                pred = self.to_predicate(cpm_expr, tag=tag)
                return [constraints.Clause([self.pum_solver.predicate_as_boolean(pred, tag=tag)], constraint_tag=tag)]

            if cpm_expr.name == "==":
                
                if "sum" in lhs.name or lhs.name == "sub":
                    return [constraints.Equals(self._sum_args(lhs, tag=tag), rhs, constraint_tag=tag)]
               
                pum_rhs = self.to_pum_ivar(rhs, tag=tag) # other operators require IntExpression
                if lhs.name == "div":
                    return [constraints.Division(*self.to_pum_ivar(lhs.args, tag=tag), pum_rhs, constraint_tag=tag)]
                elif lhs.name == "mul":
                    return [constraints.Times(*self.to_pum_ivar(lhs.args, tag=tag), pum_rhs, constraint_tag=tag)]
                elif lhs.name == "abs":
                    return [constraints.Absolute(self.to_pum_ivar(lhs.args[0], tag=tag), pum_rhs, constraint_tag=tag)]
                elif lhs.name == "min":
                    return [constraints.Minimum(self.to_pum_ivar(lhs.args, tag=tag), pum_rhs, constraint_tag=tag)]
                elif lhs.name == "max":
                    return [constraints.Maximum(self.to_pum_ivar(lhs.args, tag=tag), pum_rhs, constraint_tag=tag)]
                elif lhs.name == "element":
                    arr, idx = lhs.args
                    return [constraints.Element(self.to_pum_ivar(idx, tag=tag),
                                                self.to_pum_ivar(arr, tag=tag),
                                                pum_rhs, constraint_tag=tag)]
                else:
                    raise NotImplementedError("Unknown lhs of comparison", cpm_expr)

            elif cpm_expr.name == "<=":
                return [constraints.LessThanOrEquals(self._sum_args(lhs, tag=tag), rhs, constraint_tag=tag)]
            elif cpm_expr.name == "<":
                return [constraints.LessThanOrEquals(self._sum_args(lhs, tag=tag), rhs-1,constraint_tag=tag)]
            elif cpm_expr.name == ">=":
                return [constraints.LessThanOrEquals(self._sum_args(lhs, negate=True, tag=tag), -rhs, constraint_tag=tag)]
            elif cpm_expr.name == ">":
                return [constraints.LessThanOrEquals(self._sum_args(lhs, negate=True, tag=tag), -rhs-1, constraint_tag=tag)]
            elif cpm_expr.name == "!=":
                return [constraints.NotEquals(self._sum_args(lhs, tag=tag), rhs, constraint_tag=tag)]

            raise ValueError("Unknown comparison", cpm_expr)

        elif isinstance(cpm_expr, GlobalConstraint):
            if cpm_expr.name == "alldifferent":
                return [constraints.AllDifferent(self.solver_vars(cpm_expr.args), constraint_tag=tag)]
            
            elif cpm_expr.name == "cumulative":
                start, dur, end, demand, cap = cpm_expr.args
                assert all(is_num(d) for d in dur), "Pumpkin only accepts Cumulative with fixed durations"
                assert all(is_num(d) for d in demand), "Pumpkin only accepts Cumulative with fixed demand"
                assert is_num(cap), "Pumpkin only accepts Cumulative with fixed capacity"

                pum_cons = [constraints.Cumulative(self.solver_vars(start),dur, demand, cap, constraint_tag=tag)]
                if end is not None:
                    pum_cons += [self._get_constraint(c, tag=tag)[0] for c in self.transform([s + d == e for s,d,e in zip(start, dur, end)])]
                return pum_cons

            elif cpm_expr.name == "no_overlap":
                start, dur, end = cpm_expr.args
                return self._get_constraint(Cumulative(start, dur, end, demand=1, capacity=1), tag=tag)

            elif cpm_expr.name == "table":
                arr, table = cpm_expr.args
                return [constraints.Table(self.to_pum_ivar(arr, tag=tag), 
                                          np.array(table).tolist(), # ensure Python list
                                          constraint_tag=tag)
                        ]
            
            elif cpm_expr.name == "negative_table":
                arr, table = cpm_expr.args
                return [constraints.NegativeTable(self.to_pum_ivar(arr, tag=tag), 
                                                  np.array(table).tolist(),# ensure Python list
                                                  constraint_tag=tag)
                        ]
            
            elif cpm_expr.name == "InDomain":
                val, domain = cpm_expr.args
                return [constraints.Table(self.to_pum_ivar([val], tag=tag),
                                          [[d] for d in domain], # each domain value is its own row
                                          constraint_tag=tag)
                        ]
            
            
            else:
                raise NotImplementedError(f"Unknown global constraint {cpm_expr}")
                

        elif isinstance(cpm_expr, BoolVal): # unlikely base case
            a = boolvar() # dummy variable
            if cpm_expr.value() is True:
                return self._get_constraint(Operator("sum", [a]) >= 1, tag=tag)
            else:
                return self._get_constraint(Operator("sum", [a]) <= -1, tag=tag)

        else:
            raise ValueError("Unexpected constraint:", cpm_expr)


    def add(self, cpm_expr_orig):
        """
            Eagerly add a constraint to the underlying solver.

            Any CPMpy expression given is immediately transformed (through `transform()`)
            and then posted to the solver in this function.

            This can raise 'NotImplementedError' for any constraint not supported after transformation

            The variables used in expressions given to add are stored as 'user variables'. Those are the only ones
            the user knows and cares about (and will be populated with a value after solve). All other variables
            are auxiliary variables created by transformations.

            :param cpm_expr: CPMpy expression, or list thereof
            :type cpm_expr: Expression or list of Expression

            :return: self
        """

        # add new user vars to the set
        get_variables(cpm_expr_orig, collect=self.user_vars)

        for cpm_expr in self.transform(cpm_expr_orig):
            if isinstance(cpm_expr, Operator) and cpm_expr.name == "->": # found implication
                bv, subexpr = cpm_expr.args
                for pum_cons in self._get_constraint(subexpr):
                    self.pum_solver.add_implication(pum_cons, self.solver_var(bv))
            else:
                for pum_cons in self._get_constraint(cpm_expr):
                    self.pum_solver.add_constraint(pum_cons)

        return self
    __add__ = add # avoid redirect in superclass


    def get_core(self):
        """
           For use with :func:`s.solve(assumptions=[...]) <cpmpy.solvers.pumpkin.CPM_pumpkin.solve>`. Only meaningful if the solver returned UNSAT. In that case, get_core() returns a small subset of assumption variables that are unsat together.

           CPMpy will return only those variables that are False (in the UNSAT core)

            .. note::

                Note that there is no guarantee that the core is minimal, though this interface does open up the possibility to add more advanced Minimal Unsatisfiabile Subset algorithms on top. All contributions welcome!
        """

        assert self._pum_core is not None, "Can only get core if the last solve-call was unsatisfiable under assumptions"
        return [self.assump_map[pred] for pred in self._pum_core]
<|MERGE_RESOLUTION|>--- conflicted
+++ resolved
@@ -73,7 +73,7 @@
     """
 
     supported_global_constraints = frozenset({"alldifferent", "cumulative", "no_overlap", "table", "negative_table", "InDomain",
-                                              "min", "max", "abs", "element"})
+                                              "min", "max", "div", "abs", "element"})
     supported_reified_global_constraints = frozenset()
 
     @staticmethod
@@ -343,19 +343,12 @@
         """
         # apply transformations
         cpm_cons = toplevel_list(cpm_expr)
-<<<<<<< HEAD
-        supported = {"alldifferent", "cumulative", "table", "negative_table", "InDomain"
-                     "min", "max", "element", "abs", "div"}
+
         cpm_cons = no_partial_functions(cpm_cons, safen_toplevel={"element", "div", "mod"}) # safen toplevel elements, assume total decomposition for partial functions
-        cpm_cons = decompose_in_tree(cpm_cons, supported=supported, csemap=self._csemap)
-=======
-
-        cpm_cons = no_partial_functions(cpm_cons, safen_toplevel={"element"}) # safen toplevel elements, assume total decomposition for partial functions
         cpm_cons = decompose_in_tree(cpm_cons,
                                      supported=self.supported_global_constraints,
                                      supported_reified=self.supported_reified_global_constraints,
                                      csemap=self._csemap)
->>>>>>> 42aec363
         cpm_cons = flatten_constraint(cpm_cons, csemap=self._csemap)  # flat normal form
         cpm_cons = only_bv_reifies(cpm_cons, csemap=self._csemap)
         cpm_cons = only_implies(cpm_cons, csemap=self._csemap)
