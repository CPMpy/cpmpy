--- conflicted
+++ resolved
@@ -115,12 +115,6 @@
     def version() -> Optional[str]:
         """
         Returns the installed version of the solver's Python API.
-<<<<<<< HEAD
-        """
-        try:
-            return pkg_resources.get_distribution('docplex').version
-        except pkg_resources.DistributionNotFound:
-=======
 
         For CPO, two version numbers get returned: ``<docplex version>/<solver version>``
         """
@@ -129,7 +123,6 @@
             s = docp.solver.solver.CpoSolver(docp.model.CpoModel())
             return f"{pkg_resources.get_distribution('docplex').version}/{s.get_solver_version()}"
         except (pkg_resources.DistributionNotFound, ModuleNotFoundError):
->>>>>>> 35514b26
             return None
 
     def __init__(self, cpm_model=None, subsolver=None):
