"""
    Interface to CP Optimizer's Python API.

    CP Optimizer, also a feature of IBM ILOG Optimization Studio, is a software library of constraint programming tools 
    supporting constraint propagation, domain reduction, and highly optimized solution search.

    Always use :func:`cp.SolverLookup.get("cpo") <cpmpy.solvers.utils.SolverLookup.get>` to instantiate the solver object.

    ============
    Installation
    ============

    Requires that the 'docplex' python package is installed:

    .. code-block:: console
    
        $ pip install docplex

    docplex documentation:
    https://ibmdecisionoptimization.github.io/docplex-doc/

    You will also need to install CPLEX Optimization Studio from IBM's website,
    and add the location of the CP Optimizer binary to your path.
    There is a free community version available.
    https://www.ibm.com/products/ilog-cplex-optimization-studio

    See detailed installation instructions at:
    https://www.ibm.com/docs/en/icos/22.1.2?topic=2212-installing-cplex-optimization-studio

    Academic license:
    https://community.ibm.com/community/user/ai-datascience/blogs/xavier-nodet1/2020/07/09/cplex-free-for-students

    The rest of this documentation is for advanced users.

    ===============
    List of classes
    ===============

    .. autosummary::
        :nosignatures:

        CPM_cpo
"""

import shutil
<<<<<<< HEAD
from typing import Optional
=======
import time
>>>>>>> 1983f1a4
import warnings
import pkg_resources

from .solver_interface import SolverInterface, SolverStatus, ExitStatus
from .. import DirectConstraint
from ..expressions.core import Expression, Comparison, Operator, BoolVal
from ..expressions.globalconstraints import GlobalConstraint
from ..expressions.globalfunctions import GlobalFunction
from ..expressions.variables import _BoolVarImpl, NegBoolView, _IntVarImpl, _NumVarImpl
from ..expressions.utils import is_num, is_any_list, eval_comparison, argval, argvals, get_bounds
from ..transformations.get_variables import get_variables
from ..transformations.normalize import toplevel_list
from ..transformations.decompose_global import decompose_in_tree
from ..transformations.safening import no_partial_functions



class CPM_cpo(SolverInterface):
    """
    Interface to CP Optimizer's Python API.

    Creates the following attributes (see parent constructor for more):

    - ``cpo_model``: object, CP Optimizers model object

    Documentation of the solver's own Python API: (all modeling functions)
    https://ibmdecisionoptimization.github.io/docplex-doc/cp/docplex.cp.modeler.py.html#module-docplex.cp.modeler

    """

    _docp = None  # Static attribute to hold the docplex.cp module

    @classmethod
    def get_docp(cls):
        if cls._docp is None:
            import docplex.cp as docp  # Import only once
            cls._docp = docp
        return cls._docp

    @staticmethod
    def supported():
        return CPM_cpo.installed() and CPM_cpo.license_ok()

    @staticmethod
    def installed():
        # try to import the package
        try:
            import docplex.cp as docp
            return True
        except ModuleNotFoundError:
            return False

    @staticmethod
    def license_ok():
        if not CPM_cpo.installed():
            warnings.warn(f"License check failed, python package 'docplex' is not installed! Please check 'CPM_cpo.installed()' before attempting to check license.")
            return False
        else:
            try:
                from docplex.cp.model import CpoModel
                mdl = CpoModel()
                mdl.solve(LogVerbosity='Quiet')
                return True
            except:
                return False
            
    @staticmethod
    def version() -> Optional[str]:
        """
        Returns the installed version of the solver's Python API.
        """
        try:
            return pkg_resources.get_distribution('docplex').version
        except pkg_resources.DistributionNotFound:
            return None

    def __init__(self, cpm_model=None, subsolver=None):
        """
        Constructor of the native solver object

        Arguments:
            cpm_model: Model(), a CPMpy Model() (optional)
            subsolver: str, name of a subsolver (optional)
        """
        if not self.installed():
            raise Exception("CPM_cpo: Install the python package 'docplex'")

        if not self.license_ok():
            raise Exception("You need to install the CPLEX Optimization Studio to use this solver. "
                            "Also make sure that the binary is in your path")

        docp = self.get_docp()
        assert subsolver is None
        self.cpo_model = docp.model.CpoModel()
        super().__init__(name="cpo", cpm_model=cpm_model)

    def solve(self, time_limit=None, solution_callback=None, **kwargs):
        """
            Call the CP Optimizer solver

            Arguments:
                time_limit (float, optional):   maximum solve time in seconds 
                solution_callback (an `docplex.cp.solver.solver_listener.CpoSolverListener` object):   CPMpy includes its own, namely `CpoSolutionCounter`. If you want to count all solutions, 
                                                                                                        don't forget to also add the keyword argument 'enumerate_all_solutions=True'.
                kwargs:                         any keyword argument, sets parameters of solver object

            Arguments that correspond to solver parameters:


            =============================   ============
            Argument                        Description
            =============================   ============
            LogVerbosity                    Determines the verbosity of the search log. Choose a value from  ['Quiet', 'Terse', 'Normal', 'Verbose']. Default value is 'Quiet'.
            OptimalityTolerance             This parameter sets an absolute tolerance on the objective value for optimization models. The value is a positive float. Default value is 1e-09.
            RelativeOptimalityTolerance     This parameter sets a relative tolerance on the objective value for optimization models. The optimality of a solution is proven if either of the two parameters' criteria is fulfilled.
            Presolve                        This parameter controls the presolve of the model to produce more compact formulations and to achieve more domain reduction. Possible values for this parameter are On (presolve is activated) and Off (presolve is deactivated).
                                            The value is a symbol in ['On', 'Off']. Default value is 'On'.
            Workers                         This parameter sets the number of workers to run in parallel to solve your model. The value is a positive integer. Default value is Auto. (Auto = use all available CPU cores)
            =============================   ============

            All solver parameters are documented here: https://ibmdecisionoptimization.github.io/docplex-doc/cp/docplex.cp.parameters.py.html#docplex.cp.parameters.CpoParameters

        """
        docp = self.get_docp()

        # ensure all vars are known to solver
        self.solver_vars(list(self.user_vars))

        # call the solver, with parameters
        if 'LogVerbosity' not in kwargs:
            kwargs['LogVerbosity'] = 'Quiet'
        
        # set time limit
        if time_limit is not None and time_limit <= 0:
            raise ValueError("Time limit must be positive")
        
        # create solver object
        self.cpo_solver = docp.solver.solver.CpoSolver(
            self.cpo_model,
            TimeLimit=time_limit, 
            **kwargs, 
            listeners=[solution_callback] if solution_callback is not None else None
        )

        self.cpo_result = self.cpo_solver.solve()

        # new status, translate runtime
        self.cpo_status = self.cpo_result.get_solve_status()
        self.cpm_status = SolverStatus(self.name)
        self.cpm_status.runtime = self.cpo_result.get_solve_time() # wallclock time in (float) seconds

        # translate solver exit status to CPMpy exit status
        if self.cpo_status == "Feasible":
            self.cpm_status.exitstatus = ExitStatus.FEASIBLE
        elif self.cpo_status == "Infeasible":
            self.cpm_status.exitstatus = ExitStatus.UNSATISFIABLE
        elif self.cpo_status == "Unknown":
            # can happen when timeout is reached...
            self.cpm_status.exitstatus = ExitStatus.UNKNOWN
        elif self.cpo_status == "Optimal":
            self.cpm_status.exitstatus = ExitStatus.OPTIMAL
        elif self.cpo_status == "JobFailed":
            self.cpm_status.exitstatus = ExitStatus.ERROR
        elif self.cpo_status == "JobAborted":
            self.cpm_status.exitstatus = ExitStatus.NOT_RUN
        else:  # another?
            raise NotImplementedError(self.cpo_status)  # a new status type was introduced, please report on GitHub

        # True/False depending on self.cpm_status
        has_sol = self._solve_return(self.cpm_status)

        # translate solution values (of user specified variables only)
        if has_sol:
            # fill in variable values
            for cpm_var in self.user_vars:
                sol_var = self.solver_var(cpm_var)
                if isinstance(cpm_var,_BoolVarImpl):
                    # because cp optimizer does not have boolean variables we use an integer var x with domain 0, 1
                    # and then replace a boolvar by x == 1
                    sol_var = sol_var.children[0]
                    cpm_var._value = bool(self.cpo_result.get_var_solution(sol_var).get_value())
                else:
                    cpm_var._value = self.cpo_result.get_var_solution(sol_var).get_value()

            # translate objective, for optimisation problems only
            if self.has_objective():
                self.objective_value_ = self.cpo_result.get_objective_value()

        else:  # clear values of variables
            for cpm_var in self.user_vars:
                cpm_var.clear()

        return has_sol

    def solveAll(self, display=None, time_limit=None, solution_limit=None, call_from_model=False, **kwargs):
        """
            A shorthand to (efficiently) compute all (optimal) solutions, map them to CPMpy and optionally display the solutions.

            If the problem is an optimization problem, returns only optimal solutions.

            Arguments:
                display: either a list of CPMpy expressions, OR a callback function, called with the variables after value-mapping.
                         Default is None, meaning nothing is displayed.
                time_limit: Stop after this many seconds. Default is None.
                solution_limit: Stop after this many solutions. Default is None.
                call_from_model: Whether the method is called from a CPMpy Model instance or not.
                **kwargs: Any other keyword arguments.

            Returns:
                int: Number of solutions found.
        """

        docp = self.get_docp()
        solution_count = 0

        # TODO: convert to use 'start_search' and solution callback handlers
        start = time.time()
        while ((time_limit is None) or (time_limit > 0)) and self.solve(time_limit=time_limit, **kwargs):

            # display if needed
            if display is not None:
                if isinstance(display, Expression):
                    print(argval(display))
                elif isinstance(display, list):
                    print(argvals(display))
                else:
                    display()  # callback

            # count and stop
            solution_count += 1
            if solution_count == solution_limit:
                break

            if self.has_objective():
                # only find all optimal solutions
                self.cpo_model.add(self.cpo_model.get_objective_expression().children[0] == self.objective_value_)

            # add nogood on the user variables
            solvars = []
            vals = []
            for cpm_var in self.user_vars:
                sol_var = self.solver_var(cpm_var)
                cpm_value = cpm_var._value
                if isinstance(cpm_var, _BoolVarImpl):
                    # because cp optimizer does not have boolean variables we use an integer var x with domain 0, 1
                    # and then replace a boolvar by x == 1
                    sol_var = sol_var.children[0]
                    cpm_value = int(cpm_value)
                solvars.append(sol_var)
                vals.append(cpm_value)
            self.cpo_model.add(docp.modeler.forbidden_assignments(solvars, [vals]))

            if time_limit is not None: # update remaining time
                time_limit -= self.status().runtime
        end = time.time()

        # update solver status
        self.cpm_status.runtime = end - start
        if solution_count:
            if solution_count == solution_limit:
                self.cpm_status.exitstatus = ExitStatus.FEASIBLE
            elif self.cpm_status.exitstatus == ExitStatus.UNSATISFIABLE:
                self.cpm_status.exitstatus = ExitStatus.OPTIMAL
            else:
                self.cpm_status.exitstatus = ExitStatus.FEASIBLE
        # else: <- is implicit since nothing needs to update
        #     if self.cpm_status.exitstatus == ExitStatus.UNSATISFIABLE:
        #         self.cpm_status.exitstatus = ExitStatus.UNSATISFIABLE
        #     elif self.cpm_status.exitstatus == ExitStatus.UNKNOWN:
        #         self.cpm_status.exitstatus = ExitStatus.UNKNOWN

        return solution_count

    def solver_var(self, cpm_var):
        """
            Creates solver variable for cpmpy variable
            or returns from cache if previously created
        """
        docp = self.get_docp()
        if is_num(cpm_var): # shortcut, eases posting constraints
            return cpm_var

        # special case, negative-bool-view
        # work directly on var inside the view
        if isinstance(cpm_var, NegBoolView):
            return (self.solver_var(cpm_var._bv) == 0)

        # create if it does not exist
        if cpm_var not in self._varmap:
            if isinstance(cpm_var, _BoolVarImpl):
                # note that a binary var is an integer var with domain (0,1), you cannot do boolean operations on it.
                # we should add == 1 to turn it into a boolean expression
                revar = docp.expression.binary_var(str(cpm_var)) == 1
            elif isinstance(cpm_var, _IntVarImpl):
                revar = docp.expression.integer_var(min=cpm_var.lb, max=cpm_var.ub, name=str(cpm_var))
            else:
                raise NotImplementedError("Not a known var {}".format(cpm_var))
            self._varmap[cpm_var] = revar
            self.cpo_model.add(revar >= cpm_var.lb) # ensure the model also has the variable

        # return from cache
        return self._varmap[cpm_var]

    def objective(self, expr, minimize=True):
        """
            Post the given expression to the solver as objective to minimize/maximize

            ``objective()`` can be called multiple times, only the last one is stored

            .. note::
            
                technical side note: any constraints created during conversion of the objective are permanently posted to the solver
        """
        dom = self.get_docp().modeler
        if self.has_objective():
            self.cpo_model.remove(self.cpo_model.get_objective_expression())
        expr = self._cpo_expr(expr)
        if minimize:
            self.cpo_model.add(dom.minimize(expr))
        else:
            self.cpo_model.add(dom.maximize(expr))

    def has_objective(self):
        return self.cpo_model.get_objective() is not None

    # `add()` first calls `transform()`
    def transform(self, cpm_expr):
        """
            Transform arbitrary CPMpy expressions to constraints the solver supports

            Implemented through chaining multiple solver-independent **transformation functions** from
            the `cpmpy/transformations/` directory.

            See the :ref:`Adding a new solver` docs on readthedocs for more information.

            :param cpm_expr: CPMpy expression, or list thereof
            :type cpm_expr: Expression or list of Expression

            :return: list of Expression
        """
        # apply transformations
        cpm_cons = toplevel_list(cpm_expr)
        cpm_cons = no_partial_functions(cpm_cons, safen_toplevel=frozenset({}))
        # count is only supported with a constant to be counted, so we decompose
        supported = {"alldifferent", 'inverse', 'nvalue', 'element', 'table', 'indomain',
                     "negative_table", "gcc", 'max', 'min', 'abs', 'cumulative', 'no_overlap'}
        supported_reified = {"alldifferent", 'table', 'indomain', "negative_table"} # global functions by default here
        cpm_cons = decompose_in_tree(cpm_cons, supported=supported, supported_reified=supported_reified, csemap=self._csemap)
        # no flattening required
        return cpm_cons

    def add(self, cpm_expr):
        """
            Eagerly add a constraint to the underlying solver.

            Any CPMpy expression given is immediately transformed (through `transform()`)
            and then posted to the solver in this function.

            This can raise 'NotImplementedError' for any constraint not supported after transformation

            The variables used in expressions given to add are stored as 'user variables'. Those are the only ones
            the user knows and cares about (and will be populated with a value after solve). All other variables
            are auxiliary variables created by transformations.

            :param cpm_expr: CPMpy expression, or list thereof
            :type cpm_expr: Expression or list of Expression

            :return: self
        """

        # add new user vars to the set
        get_variables(cpm_expr, collect=self.user_vars)

        for cpm_con in self.transform(cpm_expr):
            # translate each expression tree, then post straight away
            cpo_con = self._cpo_expr(cpm_con)
            self.cpo_model.add(cpo_con)

        return self
    __add__ = add  # avoid redirect in superclass

    def _cpo_expr(self, cpm_con):
        """
            CP Optimizer supports nested expressions,
            so we recursively translate our expressions to theirs.

            Accepts single constraints or a list thereof, return type changes accordingly.

        """
        dom = self.get_docp().modeler
        if is_any_list(cpm_con):
            # arguments can be lists
            return [self._cpo_expr(con) for con in cpm_con]

        elif isinstance(cpm_con, BoolVal):
            return cpm_con.args[0]

        elif is_num(cpm_con):
            return cpm_con

        elif isinstance(cpm_con, _NumVarImpl):
            return self.solver_var(cpm_con)

        # Operators: base (bool), lhs=numexpr, lhs|rhs=boolexpr (reified ->)
        elif isinstance(cpm_con, Operator):
            arity, _ = Operator.allowed[cpm_con.name]
            # 'and'/n, 'or'/n, '->'/2
            if cpm_con.name == 'and':
                return dom.logical_and(self._cpo_expr(cpm_con.args))
            elif cpm_con.name == 'or':
                return dom.logical_or(self._cpo_expr(cpm_con.args))
            elif cpm_con.name == '->':
                return dom.if_then(*self._cpo_expr(cpm_con.args))
            elif cpm_con.name == 'not':
                return dom.logical_not(self._cpo_expr(cpm_con.args[0]))

            # 'sum'/n, 'wsum'/2
            elif cpm_con.name == 'sum':
                return dom.sum(self._cpo_expr(cpm_con.args))
            elif cpm_con.name == 'wsum':
                w = cpm_con.args[0]
                x = self._cpo_expr(cpm_con.args[1])
                return dom.scal_prod(w,x)

            # 'sub'/2, 'mul'/2, 'div'/2, 'pow'/2, 'm2od'/2
            elif arity == 2 or cpm_con.name == "mul":
                assert len(cpm_con.args) == 2, "Currently only support multiplication with 2 vars"
                x, y = self._cpo_expr(cpm_con.args)
                if cpm_con.name == 'sub':
                    return x - y
                elif cpm_con.name == "mul":
                    return x * y
                elif cpm_con.name == "div":
                    return x // y
                elif cpm_con.name == "pow":
                    return x ** y
                elif cpm_con.name == "mod":
                    return x % y
            # '-'/1
            elif cpm_con.name == "-":
                return -self._cpo_expr(cpm_con.args[0])

            else:
                raise NotImplementedError(f"Operator {cpm_con} not (yet) implemented for CP Optimizer, "
                                          f"please report on github if you need it")

        # Comparisons (just translate the subexpressions and re-post)
        elif isinstance(cpm_con, Comparison):
            lhs, rhs = self._cpo_expr(cpm_con.args)

            # post the comparison
            return eval_comparison(cpm_con.name, lhs, rhs)
        # rest: base (Boolean) global constraints
        elif isinstance(cpm_con, GlobalConstraint):
            if cpm_con.name == 'alldifferent':
                return dom.all_diff(self._cpo_expr(cpm_con.args))
            elif cpm_con.name == "gcc":
                vars, vals, occ = self._cpo_expr(cpm_con.args)
                cons = [dom.distribute(occ, vars, vals)]
                if cpm_con.closed:  # not supported by cpo, so post separately
                    cons += [dom.allowed_assignments(v, vals) for v in vars]
                return cons
            elif cpm_con.name == "inverse":
                x, y = self._cpo_expr(cpm_con.args)
                return dom.inverse(x, y)
            elif cpm_con.name == "table":
                arr, table = self._cpo_expr(cpm_con.args)
                return dom.allowed_assignments(arr, table)
            elif cpm_con.name == "indomain":
                expr, arr = self._cpo_expr(cpm_con.args)
                return dom.allowed_assignments(expr, arr)
            elif cpm_con.name == "negative_table":
                arr, table = self._cpo_expr(cpm_con.args)
                return dom.forbidden_assignments(arr, table)
            elif cpm_con.name == "cumulative":
                start, dur, end, height, capacity = cpm_con.args
                docp = self.get_docp()
                total_usage = []
                cons = []
                for s, d, e, h in zip(start, dur, end, height):
                    bounds_d = get_bounds(d)
                    # Special case for tasks with duration 0
                    # -> cpo immediately returns UNSAT if done through tasks
                    if bounds_d[1] == bounds_d[0] == 0:
                        cpo_s, cpo_e = self.solver_vars([s, e])
                        cons += [cpo_s == cpo_e] # enforce 0 duration
                        # no restrictions on height due to zero duration and thus no contribution to capacity
                        continue
                    # Normal setting
                    cpo_s, cpo_d, cpo_e, cpo_h = self.solver_vars([s, d, e, h])                   
                    task = docp.expression.interval_var(start=get_bounds(s), size=get_bounds(d), end=get_bounds(e))
                    task_height = dom.pulse(task, get_bounds(h))
                    cons += [dom.start_of(task) == cpo_s, dom.size_of(task) == cpo_d, dom.end_of(task) == cpo_e]
                    cons += [cpo_h == dom.height_at_start(task, task_height)]
                    total_usage.append(task_height)
                cons += [dom.sum(total_usage) <= self.solver_var(capacity)]
                return cons
            elif cpm_con.name == "no_overlap":
                start, dur, end  = cpm_con.args
                docp = self.get_docp()
                cons = []
                tasks = []
                for s, d, e in zip(start, dur, end):
                    cpo_s, cpo_d, cpo_e = self.solver_vars([s, d, e])
                    task = docp.expression.interval_var(start=get_bounds(s), size=get_bounds(d), end=get_bounds(e))
                    tasks.append(task)
                    cons += [dom.start_of(task) == cpo_s, dom.size_of(task) == cpo_d, dom.end_of(task) == cpo_e]
                return cons + [dom.no_overlap(tasks)]
            # a direct constraint, make with cpo (will be posted to it by calling function)
            elif isinstance(cpm_con, DirectConstraint):
                return cpm_con.callSolver(self, self.cpo_model)

            else:
                try:
                    cpo_global = getattr(dom, cpm_con.name)
                    return cpo_global(self._cpo_expr(cpm_con.args))  # works if our naming is the same
                except AttributeError:
                    raise ValueError(f"Global constraint {cpm_con} not known in CP Optimizer, please report on github.")

        elif isinstance(cpm_con, GlobalFunction):
            if cpm_con.name == "element":
                return dom.element(*self._cpo_expr(cpm_con.args))
            elif cpm_con.name == "min":
                return dom.min(self._cpo_expr(cpm_con.args))
            elif cpm_con.name == "max":
                return dom.max(self._cpo_expr(cpm_con.args))
            elif cpm_con.name == "abs":
                return dom.abs(self._cpo_expr(cpm_con.args)[0])
            elif cpm_con.name == "nvalue":
                return dom.count_different(self._cpo_expr(cpm_con.args))

        raise NotImplementedError("CP Optimizer: constraint not (yet) supported", cpm_con)


# solvers are optional, so this file should be interpretable
# even if cpo is not installed...
try:
    from docplex.cp.solver.solver_listener import CpoSolverListener
    import time

    class CpoSolutionCounter(CpoSolverListener):
        """
        Native CP Optimizer callback for solution counting.

        It is based on cpo's built-in `CpoSolverListener`.

        use with CPM_cpo as follows:

        .. code-block:: python
            
            cb = CpoSolutionCounter()
            s.solve(solution_callback=cb)

        then retrieve the solution count with ``cb.solution_count()``

        Arguments:
            verbose (bool, default: False): whether to print info on every solution found 
    """

        def __init__(self, verbose=False):
            super().__init__()
            self.__solution_count = 0
            self.__verbose = verbose
            if self.__verbose:
                self.__start_time = time.time()

        def result_found(self, solver, sres):
            """Called on each new solution."""
            if self.__verbose:
                current_time = time.time()
                obj = sres.get_objective_value()
                print('Solution %i, time = %0.2f s, objective = %i' %
                      (self.__solution_count, current_time - self.__start_time, obj))
            self.__solution_count += 1

        def solution_count(self):
            """Returns the number of solutions found."""
            return self.__solution_count

    class CpoSolutionPrinter(CpoSolutionCounter):
        """
            Native CP Optimizer callback for solution printing.

            Subclasses :class:`CpoSolutionCounter`, see those docs too.

            Use with :class:`CPM_cpo` as follows:

            .. code-block:: python

                cb = CpoSolutionPrinter(s, display=vars)
                s.solve(solution_callback=cb)

            For multiple variables (single or NDVarArray), use:
            ``cb = CpoSolutionPrinter(s, display=[v, x, z])``.

            For a custom print function, use for example:
            
            .. code-block:: python

                def myprint():
                    print(f"x0={x[0].value()}, x1={x[1].value()}")
                
                cb = CpoSolutionPrinter(s, printer=myprint)

            Optionally retrieve the solution count with ``cb.solution_count()``.

            Arguments:
                verbose (bool, default = False): whether to print info on every solution found 
                display: either a list of CPMpy expressions, OR a callback function, called with the variables after value-mapping
                            default/None: nothing displayed
                solution_limit (default = None): stop after this many solutions 
        """
        def __init__(self, solver, display=None, solution_limit=None, verbose=False):
            super().__init__(verbose)
            self._solution_limit = solution_limit
            # we only need the cpmpy->solver varmap from the solver
            self._varmap = solver._varmap
            # identify which variables to populate with their values
            self._cpm_vars = []
            self._display = display
            if isinstance(display, (list,Expression)):
                self._cpm_vars = get_variables(display)
            elif callable(display):
                # might use any, so populate all (user) variables with their values
                self._cpm_vars = solver.user_vars

        def result_found(self, solver, sres):
            """Called on each new solution."""
            if len(self._cpm_vars):
                # populate values before printing
                for cpm_var in self._cpm_vars:
                    # it might be an NDVarArray
                    if hasattr(cpm_var, "flat"):
                        for cpm_subvar in cpm_var.flat:
                            sol_var = self._varmap[cpm_subvar]
                            if isinstance(cpm_var,_BoolVarImpl):
                                sol_var = sol_var.children[0]
                                cpm_var._value = bool(sres.get_var_solution(sol_var).get_value())
                            else:
                                cpm_var._value = sres.get_var_solution(sol_var).get_value()
                    elif isinstance(cpm_var, _BoolVarImpl):
                        sol_var = self._varmap[cpm_subvar].children[0]
                        cpm_var._value = bool(sres.get_var_solution(sol_var).get_value())
                    else:
                        sol_var = self._varmap[cpm_subvar]
                        cpm_var._value = sres.get_var_solution(sol_var).get_value()

                if isinstance(self._display, Expression):
                    print(argval(self._display))
                elif isinstance(self._display, list):
                    # explicit list of expressions to display
                    print(argvals(self._display))
                else: # callable
                    self._display()

            # check for count limit
            if self.solution_count() == self._solution_limit:
                self.end_solve()

except ImportError:
    pass  # Ok, no cpo installed...<|MERGE_RESOLUTION|>--- conflicted
+++ resolved
@@ -43,11 +43,8 @@
 """
 
 import shutil
-<<<<<<< HEAD
+import time
 from typing import Optional
-=======
-import time
->>>>>>> 1983f1a4
 import warnings
 import pkg_resources
 
