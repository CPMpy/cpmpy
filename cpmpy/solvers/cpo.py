--- conflicted
+++ resolved
@@ -43,11 +43,7 @@
 """
 
 import shutil
-<<<<<<< HEAD
-from typing import Dict
-=======
 import time
->>>>>>> 63a4b741
 import warnings
 
 from .solver_interface import SolverInterface, SolverStatus, ExitStatus
