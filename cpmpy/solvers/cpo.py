"""
    Interface to CP Optimizer's Python API.

    CP Optimizer, also a feature of IBM ILOG Optimization Studio, is a software library of constraint programming tools 
    supporting constraint propagation, domain reduction, and highly optimized solution search.

    Always use :func:`cp.SolverLookup.get("cpo") <cpmpy.solvers.utils.SolverLookup.get>` to instantiate the solver object.

    ============
    Installation
    ============

    Requires that the 'docplex' python package is installed:

    .. code-block:: console
    
        $ pip install docplex

    docplex documentation:
    https://ibmdecisionoptimization.github.io/docplex-doc/

    You will also need to install CPLEX Optimization Studio from IBM's website,
    and add the location of the CP Optimizer binary to your path.
    There is a free community version available.
    https://www.ibm.com/products/ilog-cplex-optimization-studio

    See detailed installation instructions at:
    https://www.ibm.com/docs/en/icos/22.1.2?topic=2212-installing-cplex-optimization-studio

    Academic license:
    https://community.ibm.com/community/user/ai-datascience/blogs/xavier-nodet1/2020/07/09/cplex-free-for-students

    The rest of this documentation is for advanced users.

    ===============
    List of classes
    ===============

    .. autosummary::
        :nosignatures:

        CPM_cpo
"""

import shutil
import time
import warnings

from .solver_interface import SolverInterface, SolverStatus, ExitStatus
from .. import DirectConstraint
from ..expressions.core import Expression, Comparison, Operator, BoolVal
from ..expressions.globalconstraints import GlobalConstraint
from ..expressions.globalfunctions import GlobalFunction
from ..expressions.variables import _BoolVarImpl, NegBoolView, _IntVarImpl, _NumVarImpl, intvar
from ..expressions.utils import is_num, is_any_list, eval_comparison, argval, argvals, get_bounds
from ..transformations.get_variables import get_variables
from ..transformations.normalize import toplevel_list
from ..transformations.decompose_global import decompose_in_tree
from ..transformations.safening import no_partial_functions



class CPM_cpo(SolverInterface):
    """
    Interface to CP Optimizer's Python API.

    Creates the following attributes (see parent constructor for more):

    - ``cpo_model``: object, CP Optimizers model object

    Documentation of the solver's own Python API: (all modeling functions)
    https://ibmdecisionoptimization.github.io/docplex-doc/cp/docplex.cp.modeler.py.html#module-docplex.cp.modeler

    """

    _docp = None  # Static attribute to hold the docplex.cp module

    @classmethod
    def get_docp(cls):
        if cls._docp is None:
            import docplex.cp as docp  # Import only once
            cls._docp = docp
        return cls._docp

    @staticmethod
    def supported():
        return CPM_cpo.installed() and CPM_cpo.license_ok()

    @staticmethod
    def installed():
        # try to import the package
        try:
            import docplex.cp as docp
            return True
        except ModuleNotFoundError:
            return False

    @staticmethod
    def license_ok():
        if not CPM_cpo.installed():
            warnings.warn(f"License check failed, python package 'docplex' is not installed! Please check 'CPM_cpo.installed()' before attempting to check license.")
            return False
        else:
            try:
                from docplex.cp.model import CpoModel
                mdl = CpoModel()
                mdl.solve(LogVerbosity='Quiet')
                return True
            except:
                return False

    def __init__(self, cpm_model=None, subsolver=None):
        """
        Constructor of the native solver object

        Arguments:
            cpm_model: Model(), a CPMpy Model() (optional)
            subsolver: str, name of a subsolver (optional)
        """
        if not self.installed():
            raise Exception("CPM_cpo: Install the python package 'docplex'")

        if not self.license_ok():
            raise Exception("You need to install the CPLEX Optimization Studio to use this solver. "
                            "Also make sure that the binary is in your path")

        docp = self.get_docp()
        assert subsolver is None
        self.cpo_model = docp.model.CpoModel()
        super().__init__(name="cpo", cpm_model=cpm_model)

    def solve(self, time_limit=None, solution_callback=None, **kwargs):
        """
            Call the CP Optimizer solver

            Arguments:
                time_limit (float, optional):   maximum solve time in seconds 
                solution_callback (an `docplex.cp.solver.solver_listener.CpoSolverListener` object):   CPMpy includes its own, namely `CpoSolutionCounter`. If you want to count all solutions, 
                                                                                                        don't forget to also add the keyword argument 'enumerate_all_solutions=True'.
                kwargs:                         any keyword argument, sets parameters of solver object

            Arguments that correspond to solver parameters:


            =============================   ============
            Argument                        Description
            =============================   ============
            LogVerbosity                    Determines the verbosity of the search log. Choose a value from  ['Quiet', 'Terse', 'Normal', 'Verbose']. Default value is 'Quiet'.
            OptimalityTolerance             This parameter sets an absolute tolerance on the objective value for optimization models. The value is a positive float. Default value is 1e-09.
            RelativeOptimalityTolerance     This parameter sets a relative tolerance on the objective value for optimization models. The optimality of a solution is proven if either of the two parameters' criteria is fulfilled.
            Presolve                        This parameter controls the presolve of the model to produce more compact formulations and to achieve more domain reduction. Possible values for this parameter are On (presolve is activated) and Off (presolve is deactivated).
                                            The value is a symbol in ['On', 'Off']. Default value is 'On'.
            Workers                         This parameter sets the number of workers to run in parallel to solve your model. The value is a positive integer. Default value is Auto. (Auto = use all available CPU cores)
            =============================   ============

            All solver parameters are documented here: https://ibmdecisionoptimization.github.io/docplex-doc/cp/docplex.cp.parameters.py.html#docplex.cp.parameters.CpoParameters

<<<<<<< HEAD
        """ 
=======
        """
        docp = self.get_docp()
>>>>>>> 86623056

        # ensure all vars are known to solver        
        self.solver_vars(list(self.user_vars))

        # edge case, empty model, ensure the solver has something to solve
        if not len(self.user_vars):
            iv = intvar(1,1)
            self += iv == 1

        # call the solver, with parameters
        if 'LogVerbosity' not in kwargs:
            kwargs['LogVerbosity'] = 'Quiet'
        
        # set time limit
        if time_limit is not None and time_limit <= 0:
            raise ValueError("Time limit must be positive")
        
        # create solver object
        self.cpo_solver = docp.solver.solver.CpoSolver(
            self.cpo_model,
            TimeLimit=time_limit, 
            **kwargs, 
            listeners=[solution_callback] if solution_callback is not None else None
        )

        self.cpo_result = self.cpo_solver.solve()

        # new status, translate runtime
        self.cpo_status = self.cpo_result.get_solve_status()
        self.cpm_status = SolverStatus(self.name)
        self.cpm_status.runtime = self.cpo_result.get_solve_time() # wallclock time in (float) seconds

        # translate solver exit status to CPMpy exit status
        if self.cpo_status == "Feasible":
            self.cpm_status.exitstatus = ExitStatus.FEASIBLE
        elif self.cpo_status == "Infeasible":
            self.cpm_status.exitstatus = ExitStatus.UNSATISFIABLE
        elif self.cpo_status == "Unknown":
            # can happen when timeout is reached...
            self.cpm_status.exitstatus = ExitStatus.UNKNOWN
        elif self.cpo_status == "Optimal":
            self.cpm_status.exitstatus = ExitStatus.OPTIMAL
        elif self.cpo_status == "JobFailed":
            self.cpm_status.exitstatus = ExitStatus.ERROR
        elif self.cpo_status == "JobAborted":
            self.cpm_status.exitstatus = ExitStatus.NOT_RUN
        else:  # another?
            raise NotImplementedError(self.cpo_status)  # a new status type was introduced, please report on GitHub

        # True/False depending on self.cpm_status
        has_sol = self._solve_return(self.cpm_status)

        # translate solution values (of user specified variables only)
        if has_sol:
            # fill in variable values
            for cpm_var in self.user_vars:
                sol_var = self.solver_var(cpm_var)
                if isinstance(cpm_var,_BoolVarImpl):
                    # because cp optimizer does not have boolean variables we use an integer var x with domain 0, 1
                    # and then replace a boolvar by x == 1
                    sol_var = sol_var.children[0]
                    cpm_var._value = bool(self.cpo_result.get_var_solution(sol_var).get_value())
                else:
                    cpm_var._value = self.cpo_result.get_var_solution(sol_var).get_value()

            # translate objective, for optimisation problems only
            if self.has_objective():
                self.objective_value_ = self.cpo_result.get_objective_value()

        else:  # clear values of variables
            for cpm_var in self.user_vars:
                cpm_var.clear()

        return has_sol

    def solveAll(self, display=None, time_limit=None, solution_limit=None, call_from_model=False, **kwargs):
        """
            A shorthand to (efficiently) compute all (optimal) solutions, map them to CPMpy and optionally display the solutions.

            If the problem is an optimization problem, returns only optimal solutions.

            Arguments:
                display: either a list of CPMpy expressions, OR a callback function, called with the variables after value-mapping.
                         Default is None, meaning nothing is displayed.
                time_limit: Stop after this many seconds. Default is None.
                solution_limit: Stop after this many solutions. Default is None.
                call_from_model: Whether the method is called from a CPMpy Model instance or not.
                **kwargs: Any other keyword arguments.

            Returns:
                int: Number of solutions found.
        """

        # ensure all vars are known to solver
        self.solver_vars(list(self.user_vars))

        # edge case, empty model, ensure the solver has something to solve
        if not len(self.user_vars):
            iv = intvar(1,1)
            self += iv == 1

        docp = self.get_docp()
        solution_count = 0

        # TODO: convert to use 'start_search' and solution callback handlers
        start = time.time()
        while ((time_limit is None) or (time_limit > 0)) and self.solve(time_limit=time_limit, **kwargs):

            # display if needed
            if display is not None:
                if isinstance(display, Expression):
                    print(argval(display))
                elif isinstance(display, list):
                    print(argvals(display))
                else:
                    display()  # callback

            # count and stop
            solution_count += 1
            if solution_count == solution_limit:
                break

            if self.has_objective():
                # only find all optimal solutions
                self.cpo_model.add(self.cpo_model.get_objective_expression().children[0] == self.objective_value_)

            # add nogood on the user variables
            solvars = []
            vals = []
            for cpm_var in self.user_vars:
                sol_var = self.solver_var(cpm_var)
                cpm_value = cpm_var._value
                if isinstance(cpm_var, _BoolVarImpl):
                    # because cp optimizer does not have boolean variables we use an integer var x with domain 0, 1
                    # and then replace a boolvar by x == 1
                    sol_var = sol_var.children[0]
                    cpm_value = int(cpm_value)
                solvars.append(sol_var)
                vals.append(cpm_value)
            self.cpo_model.add(docp.modeler.forbidden_assignments(solvars, [vals]))

            if time_limit is not None: # update remaining time
                time_limit -= self.status().runtime
        end = time.time()

        # update solver status
        self.cpm_status.runtime = end - start
        if solution_count:
            if solution_count == solution_limit:
                self.cpm_status.exitstatus = ExitStatus.FEASIBLE
            elif self.cpm_status.exitstatus == ExitStatus.UNSATISFIABLE:
                self.cpm_status.exitstatus = ExitStatus.OPTIMAL
            else:
                self.cpm_status.exitstatus = ExitStatus.FEASIBLE
        # else: <- is implicit since nothing needs to update
        #     if self.cpm_status.exitstatus == ExitStatus.UNSATISFIABLE:
        #         self.cpm_status.exitstatus = ExitStatus.UNSATISFIABLE
        #     elif self.cpm_status.exitstatus == ExitStatus.UNKNOWN:
        #         self.cpm_status.exitstatus = ExitStatus.UNKNOWN

        return solution_count

    def solver_var(self, cpm_var):
        """
            Creates solver variable for cpmpy variable
            or returns from cache if previously created
        """
        docp = self.get_docp()
        if is_num(cpm_var): # shortcut, eases posting constraints
            return cpm_var

        # special case, negative-bool-view
        # work directly on var inside the view
        if isinstance(cpm_var, NegBoolView):
            return (self.solver_var(cpm_var._bv) == 0)

        # create if it does not exist
        if cpm_var not in self._varmap:
            if isinstance(cpm_var, _BoolVarImpl):
                # note that a binary var is an integer var with domain (0,1), you cannot do boolean operations on it.
                # we should add == 1 to turn it into a boolean expression
                revar = docp.expression.binary_var(str(cpm_var)) == 1
            elif isinstance(cpm_var, _IntVarImpl):
                revar = docp.expression.integer_var(min=cpm_var.lb, max=cpm_var.ub, name=str(cpm_var))
            else:
                raise NotImplementedError("Not a known var {}".format(cpm_var))
            self._varmap[cpm_var] = revar
            self.cpo_model.add(revar >= cpm_var.lb) # ensure the model also has the variable

        # return from cache
        return self._varmap[cpm_var]

    def objective(self, expr, minimize=True):
        """
            Post the given expression to the solver as objective to minimize/maximize

            ``objective()`` can be called multiple times, only the last one is stored

            .. note::
            
                technical side note: any constraints created during conversion of the objective are permanently posted to the solver
        """
        dom = self.get_docp().modeler
        if self.has_objective():
            self.cpo_model.remove(self.cpo_model.get_objective_expression())
        expr = self._cpo_expr(expr)
        if minimize:
            self.cpo_model.add(dom.minimize(expr))
        else:
            self.cpo_model.add(dom.maximize(expr))

    def has_objective(self):
        return self.cpo_model.get_objective() is not None

    # `add()` first calls `transform()`
    def transform(self, cpm_expr):
        """
            Transform arbitrary CPMpy expressions to constraints the solver supports

            Implemented through chaining multiple solver-independent **transformation functions** from
            the `cpmpy/transformations/` directory.

            See the :ref:`Adding a new solver` docs on readthedocs for more information.

            :param cpm_expr: CPMpy expression, or list thereof
            :type cpm_expr: Expression or list of Expression

            :return: list of Expression
        """
        # apply transformations
        cpm_cons = toplevel_list(cpm_expr)
        cpm_cons = no_partial_functions(cpm_cons, safen_toplevel=frozenset({}))
        # count is only supported with a constant to be counted, so we decompose
        supported = {"alldifferent", 'inverse', 'nvalue', 'element', 'table', 'indomain',
                     "negative_table", "gcc", 'max', 'min', 'abs', 'cumulative', 'no_overlap'}
        supported_reified = {"alldifferent", 'table', 'indomain', "negative_table"} # global functions by default here
        cpm_cons = decompose_in_tree(cpm_cons, supported=supported, supported_reified=supported_reified, csemap=self._csemap)
        # no flattening required
        return cpm_cons

    def add(self, cpm_expr):
        """
            Eagerly add a constraint to the underlying solver.

            Any CPMpy expression given is immediately transformed (through `transform()`)
            and then posted to the solver in this function.

            This can raise 'NotImplementedError' for any constraint not supported after transformation

            The variables used in expressions given to add are stored as 'user variables'. Those are the only ones
            the user knows and cares about (and will be populated with a value after solve). All other variables
            are auxiliary variables created by transformations.

            :param cpm_expr: CPMpy expression, or list thereof
            :type cpm_expr: Expression or list of Expression

            :return: self
        """

        # add new user vars to the set
        get_variables(cpm_expr, collect=self.user_vars)

        for cpm_con in self.transform(cpm_expr):
            # translate each expression tree, then post straight away
            cpo_con = self._cpo_expr(cpm_con)
            self.cpo_model.add(cpo_con)

        return self
    __add__ = add  # avoid redirect in superclass

    def _cpo_expr(self, cpm_con):
        """
            CP Optimizer supports nested expressions,
            so we recursively translate our expressions to theirs.

            Accepts single constraints or a list thereof, return type changes accordingly.

        """
        dom = self.get_docp().modeler
        if is_any_list(cpm_con):
            # arguments can be lists
            return [self._cpo_expr(con) for con in cpm_con]

        elif isinstance(cpm_con, BoolVal):
            return cpm_con.args[0]

        elif is_num(cpm_con):
            return cpm_con

        elif isinstance(cpm_con, _NumVarImpl):
            return self.solver_var(cpm_con)

        # Operators: base (bool), lhs=numexpr, lhs|rhs=boolexpr (reified ->)
        elif isinstance(cpm_con, Operator):
            arity, _ = Operator.allowed[cpm_con.name]
            # 'and'/n, 'or'/n, '->'/2
            if cpm_con.name == 'and':
                return dom.logical_and(self._cpo_expr(cpm_con.args))
            elif cpm_con.name == 'or':
                return dom.logical_or(self._cpo_expr(cpm_con.args))
            elif cpm_con.name == '->':
                return dom.if_then(*self._cpo_expr(cpm_con.args))
            elif cpm_con.name == 'not':
                return dom.logical_not(self._cpo_expr(cpm_con.args[0]))

            # 'sum'/n, 'wsum'/2
            elif cpm_con.name == 'sum':
                return dom.sum(self._cpo_expr(cpm_con.args))
            elif cpm_con.name == 'wsum':
                w = cpm_con.args[0]
                x = self._cpo_expr(cpm_con.args[1])
                return dom.scal_prod(w,x)

            # 'sub'/2, 'mul'/2, 'div'/2, 'pow'/2, 'm2od'/2
            elif arity == 2 or cpm_con.name == "mul":
                assert len(cpm_con.args) == 2, "Currently only support multiplication with 2 vars"
                x, y = self._cpo_expr(cpm_con.args)
                if cpm_con.name == 'sub':
                    return x - y
                elif cpm_con.name == "mul":
                    return x * y
                elif cpm_con.name == "div":
                    return x // y
                elif cpm_con.name == "pow":
                    return x ** y
                elif cpm_con.name == "mod":
                    return x % y
            # '-'/1
            elif cpm_con.name == "-":
                return -self._cpo_expr(cpm_con.args[0])

            else:
                raise NotImplementedError(f"Operator {cpm_con} not (yet) implemented for CP Optimizer, "
                                          f"please report on github if you need it")

        # Comparisons (just translate the subexpressions and re-post)
        elif isinstance(cpm_con, Comparison):
            lhs, rhs = self._cpo_expr(cpm_con.args)

            # post the comparison
            return eval_comparison(cpm_con.name, lhs, rhs)
        # rest: base (Boolean) global constraints
        elif isinstance(cpm_con, GlobalConstraint):
            if cpm_con.name == 'alldifferent':
                return dom.all_diff(self._cpo_expr(cpm_con.args))
            elif cpm_con.name == "gcc":
                vars, vals, occ = self._cpo_expr(cpm_con.args)
                cons = [dom.distribute(occ, vars, vals)]
                if cpm_con.closed:  # not supported by cpo, so post separately
                    cons += [dom.allowed_assignments(v, vals) for v in vars]
                return cons
            elif cpm_con.name == "inverse":
                x, y = self._cpo_expr(cpm_con.args)
                return dom.inverse(x, y)
            elif cpm_con.name == "table":
                arr, table = self._cpo_expr(cpm_con.args)
                return dom.allowed_assignments(arr, table)
            elif cpm_con.name == "indomain":
                expr, arr = self._cpo_expr(cpm_con.args)
                return dom.allowed_assignments(expr, arr)
            elif cpm_con.name == "negative_table":
                arr, table = self._cpo_expr(cpm_con.args)
                return dom.forbidden_assignments(arr, table)
            elif cpm_con.name == "cumulative":
                start, dur, end, height, capacity = cpm_con.args
                docp = self.get_docp()
                total_usage = []
                cons = []
                for s, d, e, h in zip(start, dur, end, height):
                    bounds_d = get_bounds(d)
                    # Special case for tasks with duration 0
                    # -> cpo immediately returns UNSAT if done through tasks
                    if bounds_d[1] == bounds_d[0] == 0:
                        cpo_s, cpo_e = self.solver_vars([s, e])
                        cons += [cpo_s == cpo_e] # enforce 0 duration
                        # no restrictions on height due to zero duration and thus no contribution to capacity
                        continue
                    # Normal setting
                    cpo_s, cpo_d, cpo_e, cpo_h = self.solver_vars([s, d, e, h])                   
                    task = docp.expression.interval_var(start=get_bounds(s), size=get_bounds(d), end=get_bounds(e))
                    task_height = dom.pulse(task, get_bounds(h))
                    cons += [dom.start_of(task) == cpo_s, dom.size_of(task) == cpo_d, dom.end_of(task) == cpo_e]
                    cons += [cpo_h == dom.height_at_start(task, task_height)]
                    total_usage.append(task_height)
                cons += [dom.sum(total_usage) <= self.solver_var(capacity)]
                return cons
            elif cpm_con.name == "no_overlap":
                start, dur, end  = cpm_con.args
                docp = self.get_docp()
                cons = []
                tasks = []
                for s, d, e in zip(start, dur, end):
                    cpo_s, cpo_d, cpo_e = self.solver_vars([s, d, e])
                    task = docp.expression.interval_var(start=get_bounds(s), size=get_bounds(d), end=get_bounds(e))
                    tasks.append(task)
                    cons += [dom.start_of(task) == cpo_s, dom.size_of(task) == cpo_d, dom.end_of(task) == cpo_e]
                return cons + [dom.no_overlap(tasks)]
            # a direct constraint, make with cpo (will be posted to it by calling function)
            elif isinstance(cpm_con, DirectConstraint):
                return cpm_con.callSolver(self, self.cpo_model)

            else:
                try:
                    cpo_global = getattr(dom, cpm_con.name)
                    return cpo_global(self._cpo_expr(cpm_con.args))  # works if our naming is the same
                except AttributeError:
                    raise ValueError(f"Global constraint {cpm_con} not known in CP Optimizer, please report on github.")

        elif isinstance(cpm_con, GlobalFunction):
            if cpm_con.name == "element":
                return dom.element(*self._cpo_expr(cpm_con.args))
            elif cpm_con.name == "min":
                return dom.min(self._cpo_expr(cpm_con.args))
            elif cpm_con.name == "max":
                return dom.max(self._cpo_expr(cpm_con.args))
            elif cpm_con.name == "abs":
                return dom.abs(self._cpo_expr(cpm_con.args)[0])
            elif cpm_con.name == "nvalue":
                return dom.count_different(self._cpo_expr(cpm_con.args))

        raise NotImplementedError("CP Optimizer: constraint not (yet) supported", cpm_con)


# solvers are optional, so this file should be interpretable
# even if cpo is not installed...
try:
    from docplex.cp.solver.solver_listener import CpoSolverListener
    import time

    class CpoSolutionCounter(CpoSolverListener):
        """
        Native CP Optimizer callback for solution counting.

        It is based on cpo's built-in `CpoSolverListener`.

        use with CPM_cpo as follows:

        .. code-block:: python
            
            cb = CpoSolutionCounter()
            s.solve(solution_callback=cb)

        then retrieve the solution count with ``cb.solution_count()``

        Arguments:
            verbose (bool, default: False): whether to print info on every solution found 
    """

        def __init__(self, verbose=False):
            super().__init__()
            self.__solution_count = 0
            self.__verbose = verbose
            if self.__verbose:
                self.__start_time = time.time()

        def result_found(self, solver, sres):
            """Called on each new solution."""
            if self.__verbose:
                current_time = time.time()
                obj = sres.get_objective_value()
                print('Solution %i, time = %0.2f s, objective = %i' %
                      (self.__solution_count, current_time - self.__start_time, obj))
            self.__solution_count += 1

        def solution_count(self):
            """Returns the number of solutions found."""
            return self.__solution_count

    class CpoSolutionPrinter(CpoSolutionCounter):
        """
            Native CP Optimizer callback for solution printing.

            Subclasses :class:`CpoSolutionCounter`, see those docs too.

            Use with :class:`CPM_cpo` as follows:

            .. code-block:: python

                cb = CpoSolutionPrinter(s, display=vars)
                s.solve(solution_callback=cb)

            For multiple variables (single or NDVarArray), use:
            ``cb = CpoSolutionPrinter(s, display=[v, x, z])``.

            For a custom print function, use for example:
            
            .. code-block:: python

                def myprint():
                    print(f"x0={x[0].value()}, x1={x[1].value()}")
                
                cb = CpoSolutionPrinter(s, printer=myprint)

            Optionally retrieve the solution count with ``cb.solution_count()``.

            Arguments:
                verbose (bool, default = False): whether to print info on every solution found 
                display: either a list of CPMpy expressions, OR a callback function, called with the variables after value-mapping
                            default/None: nothing displayed
                solution_limit (default = None): stop after this many solutions 
        """
        def __init__(self, solver, display=None, solution_limit=None, verbose=False):
            super().__init__(verbose)
            self._solution_limit = solution_limit
            # we only need the cpmpy->solver varmap from the solver
            self._varmap = solver._varmap
            # identify which variables to populate with their values
            self._cpm_vars = []
            self._display = display
            if isinstance(display, (list,Expression)):
                self._cpm_vars = get_variables(display)
            elif callable(display):
                # might use any, so populate all (user) variables with their values
                self._cpm_vars = solver.user_vars

        def result_found(self, solver, sres):
            """Called on each new solution."""
            if len(self._cpm_vars):
                # populate values before printing
                for cpm_var in self._cpm_vars:
                    # it might be an NDVarArray
                    if hasattr(cpm_var, "flat"):
                        for cpm_subvar in cpm_var.flat:
                            sol_var = self._varmap[cpm_subvar]
                            if isinstance(cpm_var,_BoolVarImpl):
                                sol_var = sol_var.children[0]
                                cpm_var._value = bool(sres.get_var_solution(sol_var).get_value())
                            else:
                                cpm_var._value = sres.get_var_solution(sol_var).get_value()
                    elif isinstance(cpm_var, _BoolVarImpl):
                        sol_var = self._varmap[cpm_subvar].children[0]
                        cpm_var._value = bool(sres.get_var_solution(sol_var).get_value())
                    else:
                        sol_var = self._varmap[cpm_subvar]
                        cpm_var._value = sres.get_var_solution(sol_var).get_value()

                if isinstance(self._display, Expression):
                    print(argval(self._display))
                elif isinstance(self._display, list):
                    # explicit list of expressions to display
                    print(argvals(self._display))
                else: # callable
                    self._display()

            # check for count limit
            if self.solution_count() == self._solution_limit:
                self.end_solve()

except ImportError:
    pass  # Ok, no cpo installed...<|MERGE_RESOLUTION|>--- conflicted
+++ resolved
@@ -37,7 +37,7 @@
     ===============
 
     .. autosummary::
-        :nosignatures:
+       :nosignatures:
 
         CPM_cpo
 """
@@ -155,12 +155,8 @@
 
             All solver parameters are documented here: https://ibmdecisionoptimization.github.io/docplex-doc/cp/docplex.cp.parameters.py.html#docplex.cp.parameters.CpoParameters
 
-<<<<<<< HEAD
-        """ 
-=======
         """
         docp = self.get_docp()
->>>>>>> 86623056
 
         # ensure all vars are known to solver        
         self.solver_vars(list(self.user_vars))
