--- conflicted
+++ resolved
@@ -549,34 +549,15 @@
                 docp = self.get_docp()
                 total_usage = []
                 for s, d, e, h in zip(start, dur, end, height):
-<<<<<<< HEAD
                     task, task_cons = self._make_task(s, d, e)
                     cons += task_cons
                     if task is None: # can happen with 0 duration tasks
                         continue
-                    else:                
+                    else:
                         task_height = dom.pulse(task, get_bounds(h))
-                        cons += [self.solver_var(h) == dom.height_at_start(task, task_height)]
+                        cons += [self._cpo_expr(h) == dom.height_at_start(task, task_height)]
                         total_usage.append(task_height)
-                cons += [dom.sum(total_usage) <= self.solver_var(capacity)]
-=======
-                    bounds_d = get_bounds(d)
-                    # Special case for tasks with duration 0
-                    # -> cpo immediately returns UNSAT if done through tasks
-                    if bounds_d[1] == bounds_d[0] == 0:
-                        cpo_s, cpo_e = self._cpo_expr([s, e])
-                        cons += [cpo_s == cpo_e] # enforce 0 duration
-                        # no restrictions on height due to zero duration and thus no contribution to capacity
-                        continue
-                    # Normal setting
-                    cpo_s, cpo_d, cpo_e, cpo_h = self._cpo_expr([s, d, e, h])
-                    task = docp.expression.interval_var(start=get_bounds(s), size=get_bounds(d), end=get_bounds(e))
-                    task_height = dom.pulse(task, get_bounds(h))
-                    cons += [dom.start_of(task) == cpo_s, dom.size_of(task) == cpo_d, dom.end_of(task) == cpo_e]
-                    cons += [cpo_h == dom.height_at_start(task, task_height)]
-                    total_usage.append(task_height)
                 cons += [dom.sum(total_usage) <= self._cpo_expr(capacity)]
->>>>>>> 6c4c6818
                 return cons
             elif cpm_con.name == "no_overlap":
                 start, dur, end  = cpm_con.args
@@ -585,19 +566,12 @@
                 cons = []
                 tasks = []
                 for s, d, e in zip(start, dur, end):
-<<<<<<< HEAD
                     task, task_cons = self._make_task(s, d, e)
                     cons += task_cons
                     if task is None: # can happen with 0 duration tasks
                         continue
                     else:
                         tasks.append(task)
-=======
-                    cpo_s, cpo_d, cpo_e = self._cpo_expr([s, d, e])
-                    task = docp.expression.interval_var(start=get_bounds(s), size=get_bounds(d), end=get_bounds(e))
-                    tasks.append(task)
-                    cons += [dom.start_of(task) == cpo_s, dom.size_of(task) == cpo_d, dom.end_of(task) == cpo_e]
->>>>>>> 6c4c6818
                 return cons + [dom.no_overlap(tasks)]
             # a direct constraint, make with cpo (will be posted to it by calling function)
             elif isinstance(cpm_con, DirectConstraint):
@@ -646,7 +620,7 @@
                 return None, []
             cpo_s, cpo_e = self._cpo_expr([start, end])
             return None, extra_cons + [cpo_s == cpo_e] # no task, just enforce 0 duration
-            
+
         # Normal setting
         if end is None: # no end provided by user
             cpo_s, cpo_d = self._cpo_expr([start, dur])
