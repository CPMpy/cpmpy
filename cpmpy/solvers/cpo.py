--- conflicted
+++ resolved
@@ -135,11 +135,7 @@
 
             Arguments:
                 time_limit (float, optional):   maximum solve time in seconds 
-<<<<<<< HEAD
-                solution_callback (an `docplex.cp.solver.solver_listener.CpoSolverListener` object):   CPMpy includes its own, namely `OrtSolutionCounter`. If you want to count all solutions, 
-=======
                 solution_callback (an `docplex.cp.solver.solver_listener.CpoSolverListener` object):   CPMpy includes its own, namely `CpoSolutionCounter`. If you want to count all solutions, 
->>>>>>> 1ea0ec5d
                                                                                                         don't forget to also add the keyword argument 'enumerate_all_solutions=True'.
                 kwargs:                         any keyword argument, sets parameters of solver object
 
@@ -251,11 +247,8 @@
 
         docp = self.get_docp()
         solution_count = 0
-<<<<<<< HEAD
-=======
 
         # TODO: convert to use 'start_search' and solution callback handlers
->>>>>>> 1ea0ec5d
         start = time.time()
         while ((time_limit is None) or (time_limit > 0)) and self.solve(time_limit=time_limit, **kwargs):
 
@@ -526,10 +519,7 @@
                     if bounds_d[1] == bounds_d[0] == 0:
                         cpo_s, cpo_e = self.solver_vars([s, e])
                         cons += [cpo_s == cpo_e] # enforce 0 duration
-<<<<<<< HEAD
-=======
                         # no restrictions on height due to zero duration and thus no contribution to capacity
->>>>>>> 1ea0ec5d
                         continue
                     # Normal setting
                     cpo_s, cpo_d, cpo_e, cpo_h = self.solver_vars([s, d, e, h])                   
