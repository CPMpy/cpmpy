#!/usr/bin/env python
"""
    Interface to the python 'gurobi' package

    Requires that the 'gurobipy' python package is installed:

        $ pip install gurobipy
    
    as well as the Gurobi bundled binary packages, downloadable from:
    https://www.gurobi.com/
    
    In contrast to other solvers in this package, Gurobi is not free to use and requires an active licence
    You can read more about available licences at https://www.gurobi.com/downloads/

    ===============
    List of classes
    ===============

    .. autosummary::
        :nosignatures:

        CPM_gurobi

    ==============
    Module details
    ==============
"""

from .solver_interface import SolverInterface, SolverStatus, ExitStatus
from ..expressions.core import *
from ..expressions.variables import _BoolVarImpl, NegBoolView, _IntVarImpl, _NumVarImpl, intvar
from ..transformations.comparison import only_numexpr_equality
from ..transformations.flatten_model import flatten_constraint, flatten_objective, get_or_make_var
from ..transformations.get_variables import get_variables
from ..transformations.linearize import linearize_constraint, only_positive_bv
from ..transformations.reification import only_bv_implies, reify_rewrite

try:
    import gurobipy as gp
    GRB_ENV = None
except ImportError:
    pass


class CPM_gurobi(SolverInterface):
    """
    Interface to Gurobi's API

    Requires that the 'gurobipy' python package is installed:
    $ pip install gurobipy

    See detailed installation instructions at:
    https://support.gurobi.com/hc/en-us/articles/360044290292-How-do-I-install-Gurobi-for-Python-

    Creates the following attributes (see parent constructor for more):
    - grb_model: object, TEMPLATE's model object
    """

    @staticmethod
    def supported():
        # try to import the package
        try:
            import gurobipy as gp
            global GRB_ENV
            if GRB_ENV is None:
                # initialise the native gurobi model object
                GRB_ENV = gp.Env()
                GRB_ENV.setParam("OutputFlag", 0)
                GRB_ENV.start()
            return True
        except:
            return False

    def __init__(self, cpm_model=None, subsolver=None):
        """
        Constructor of the native solver object

        Arguments:
        - cpm_model: a CPMpy Model()
        """
        if not self.supported():
            raise Exception(
                "CPM_gurobi: Install the python package 'gurobipy' and make sure your licence is activated!")
        import gurobipy as gp

        # TODO: subsolver could be a GRB_ENV if a user would want to hand one over
        self.grb_model = gp.Model(env=GRB_ENV)

        # initialise everything else and post the constraints/objective
        # it is sufficient to implement __add__() and minimize/maximize() below
        super().__init__(name="gurobi", cpm_model=cpm_model)


    def solve(self, time_limit=None, solution_callback=None, **kwargs):
        """
            Call the gurobi solver

            Arguments:
            - time_limit:  maximum solve time in seconds (float, optional)
            - kwargs:      any keyword argument, sets parameters of solver object

            Arguments that correspond to solver parameters:
            Examples of gurobi supported arguments include:
                - Threads : int
                - MIPFocus: int
                - ImproveStartTime : bool
                - FlowCoverCuts: int

            For a full list of gurobi parameters, please visit https://www.gurobi.com/documentation/9.5/refman/parameters.html#sec:Parameters
        """
        from gurobipy import GRB

        if time_limit is not None:
            self.grb_model.setParam("TimeLimit", time_limit)

        # call the solver, with parameters
        for param, val in kwargs.items():
            self.grb_model.setParam(param, val)

        _ = self.grb_model.optimize(callback=solution_callback)
        grb_objective = self.grb_model.getObjective()

        grb_status = self.grb_model.Status

        # new status, translate runtime
        self.cpm_status = SolverStatus(self.name)
        self.cpm_status.runtime = self.grb_model.runtime

        # translate exit status
        if grb_status == GRB.OPTIMAL and not self.has_objective():
            self.cpm_status.exitstatus = ExitStatus.FEASIBLE
        elif grb_status == GRB.OPTIMAL and self.has_objective():
            self.cpm_status.exitstatus = ExitStatus.OPTIMAL
        elif grb_status == GRB.INFEASIBLE:
            self.cpm_status.exitstatus = ExitStatus.UNSATISFIABLE
        elif grb_status == GRB.TIME_LIMIT:
            if self.grb_model.SolCount == 0:
                # can be sat or unsat
                self.cpm_status.exitstatus = ExitStatus.UNKNOWN
            else:
                self.cpm_status.exitstatus = ExitStatus.FEASIBLE
        else:  # another?
            raise NotImplementedError(
                f"Translation of gurobi status {grb_status} to CPMpy status not implemented")  # a new status type was introduced, please report on github

        # True/False depending on self.cpm_status
        has_sol = self._solve_return(self.cpm_status)

        # translate solution values (of user specified variables only)
        self.objective_value_ = None
        if has_sol:
            # fill in variable values
            for cpm_var in self.user_vars:
                solver_val = self.solver_var(cpm_var).X
                if cpm_var.is_bool():
                    cpm_var._value = solver_val >= 0.5
                else:
                    cpm_var._value = int(solver_val)
            # set _objective_value
            if self.has_objective():
                self.objective_value_ = grb_objective.getValue()

        return has_sol


    def solver_var(self, cpm_var):
        """
            Creates solver variable for cpmpy variable
            or returns from cache if previously created
        """
        if is_num(cpm_var): # shortcut, eases posting constraints
            return cpm_var

        # special case, negative-bool-view
        # work directly on var inside the view
        if isinstance(cpm_var, NegBoolView):
            raise Exception("Negative literals should not be part of any equation. See /transformations/linearize for more details")

        # create if it does not exit
        if cpm_var not in self._varmap:
            from gurobipy import GRB
            if isinstance(cpm_var, _BoolVarImpl):
                revar = self.grb_model.addVar(vtype=GRB.BINARY, name=cpm_var.name)
            elif isinstance(cpm_var, _IntVarImpl):
                revar = self.grb_model.addVar(cpm_var.lb, cpm_var.ub, vtype=GRB.INTEGER, name=str(cpm_var))
            else:
                raise NotImplementedError("Not a known var {}".format(cpm_var))
            self._varmap[cpm_var] = revar

        # return from cache
        return self._varmap[cpm_var]


    def objective(self, expr, minimize=True):
        """
            Post the given expression to the solver as objective to minimize/maximize

            'objective()' can be called multiple times, only the last one is stored

            (technical side note: any constraints created during conversion of the objective
                are premanently posted to the solver)
        """
        from gurobipy import GRB

        # make objective function non-nested
        (flat_obj, flat_cons) = (flatten_objective(expr))
        self += flat_cons  # add potentially created constraints
        self.user_vars.update(get_variables(flat_obj))

        # make objective function or variable and post
        obj = self._make_numexpr(flat_obj)
        if minimize:
            self.grb_model.setObjective(obj, sense=GRB.MINIMIZE)
        else:
            self.grb_model.setObjective(obj, sense=GRB.MAXIMIZE)

    def has_objective(self):
        return self.grb_model.getObjective().size() != 0  # TODO: check if better way to do this...

    def _make_numexpr(self, cpm_expr):
        """
            Turns a numeric CPMpy 'flat' expression into a solver-specific
            numeric expression

            Used especially to post an expression as objective function
        """
        import gurobipy as gp

        if is_num(cpm_expr):
            return cpm_expr

        # decision variables, check in varmap
        if isinstance(cpm_expr, _NumVarImpl):  # _BoolVarImpl is subclass of _NumVarImpl
            return self.solver_var(cpm_expr)

        # sum
        if cpm_expr.name == "sum":
            return gp.quicksum(self.solver_vars(cpm_expr.args))
        if cpm_expr.name == "sub":
            a,b = self.solver_vars(cpm_expr.args)
            return a - b
        # wsum
        if cpm_expr.name == "wsum":
            return gp.quicksum(w * self.solver_var(var) for w, var in zip(*cpm_expr.args))

        raise NotImplementedError("gurobi: Not a know supported numexpr {}".format(cpm_expr))


    # `__add__()` from the superclass first calls `transform()` then `_post_constraint()`, just implement the latter
    def transform(self, cpm_expr):
        """
            Transform arbitrary CPMpy expressions to constraints the solver supports

            Implemented through chaining multiple solver-independent **transformation functions** from
            the `cpmpy/transformations/` directory.

            See the 'Adding a new solver' docs on readthedocs for more information.

        :param cpm_expr: CPMpy expression, or list thereof
        :type cpm_expr: Expression or list of Expression

        :return: list of Expression
        """
        # apply transformations, then post internally
        # expressions have to be linearized to fit in MIP model. See /transformations/linearize
        cpm_cons = flatten_constraint(cpm_expr)  # flat normal form
        cpm_cons = reify_rewrite(cpm_cons, supported=frozenset(['sum', 'wsum']))  # constraints that support reification
        cpm_cons = only_bv_implies(cpm_cons)  # anything that can create full reif should go above...
        cpm_cons = linearize_constraint(cpm_cons)  # the core of the MIP-linearization
        cpm_cons = only_numexpr_equality(cpm_cons, supported=frozenset(["sum", "wsum", "sub"]))  # supports >, <, !=
        cpm_cons = only_positive_bv(cpm_cons)  # after linearisation, rewrite ~bv into 1-bv
        return cpm_cons

    def _post_constraint(self, cpm_expr):
        """
            Post a supported CPMpy constraint directly to the underlying solver's API

            What 'supported' means depends on the solver capabilities, and in effect on what transformations
            are applied in `transform()`.

            Solvers can raise 'NotImplementedError' for any constraint not supported after transformation
        """
        from gurobipy import GRB

        # Comparisons: only numeric ones as 'only_bv_implies()' has removed the '==' reification for Boolean expressions
        # numexpr `comp` bvar|const
        if isinstance(cpm_expr, Comparison):
            lhs, rhs = cpm_expr.args
            grbrhs = self.solver_var(rhs)

            # Thanks to `only_numexpr_equality()` only supported comparisons should remain
            if cpm_expr.name == '<=':
                grblhs = self._make_numexpr(lhs)
                return self.grb_model.addLConstr(grblhs, GRB.LESS_EQUAL, grbrhs)
            elif cpm_expr.name == '>=':
                grblhs = self._make_numexpr(lhs)
                return self.grb_model.addLConstr(grblhs, GRB.GREATER_EQUAL, grbrhs)
            elif cpm_expr.name == '==':
                if isinstance(lhs, _NumVarImpl) \
                        or (isinstance(lhs, Operator) and (lhs.name == 'sum' or lhs.name == 'wsum' or lhs.name == "sub")):
                    # a BoundedLinearExpression LHS, special case, like in objective
                    grblhs = self._make_numexpr(lhs)
                    return self.grb_model.addLConstr(grblhs, GRB.EQUAL, grbrhs)

                elif lhs.name == 'mul':
                    assert len(lhs.args) == 2, "Gurobi only supports multiplication with 2 variables"
                    a, b = self.solver_vars(lhs.args)
                    self.grb_model.setParam("NonConvex", 2)
                    return self.grb_model.addConstr(a * b == grbrhs)

                elif lhs.name == 'div':
                    assert is_num(lhs.args[1]), "Gurobi only supports division by constants"
                    a, b = self.solver_vars(lhs.args)
                    return self.grb_model.addLConstr(a / b, GRB.EQUAL, grbrhs)

                # General constraints
                # grbrhs should be a variable for gurobi in the subsequent, fake it
                if is_num(grbrhs):
                    grbrhs = self.solver_var(intvar(lb=grbrhs, ub=grbrhs))

                if lhs.name == 'min':
                    return self.grb_model.addGenConstrMin(grbrhs, self.solver_vars(lhs.args))
                elif lhs.name == 'max':
                    return self.grb_model.addGenConstrMax(grbrhs, self.solver_vars(lhs.args))
                elif lhs.name == 'abs':
                    return self.grb_model.addGenConstrAbs(grbrhs, self.solver_var(lhs.args[0]))
                elif lhs.name == 'pow':
                    x, a = self.solver_vars(lhs.args)
                    assert a == 2, "Gurobi: 'pow', only support quadratic constraints (x**2)"
                    return self.grb_model.addGenConstrPow(x, grbrhs, a)

            raise NotImplementedError(
                "Not a know supported gurobi comparison '{}' {}".format(lhs.name, cpm_expr))

        elif isinstance(cpm_expr, Operator) and cpm_expr.name == "->":
            # Indicator constraints
            # Take form bvar -> sum(x,y,z) >= rvar
            cond, sub_expr = cpm_expr.args
            assert isinstance(cond, _BoolVarImpl), f"Implication constraint {cpm_expr} must have BoolVar as lhs"
            assert isinstance(sub_expr, Comparison), "Implication must have linear constraints on right hand side"
            if isinstance(cond, NegBoolView):
                cond, bool_val = self.solver_var(cond._bv), False
            else:
                cond, bool_val = self.solver_var(cond), True

            lhs, rhs = sub_expr.args
            if isinstance(lhs, _NumVarImpl) or lhs.name == "sum" or lhs.name == "wsum":
                lin_expr = self._make_numexpr(lhs)
            else:
                raise Exception(f"Unknown linear expression {lhs} on right side of indicator constraint: {cpm_expr}")
            if sub_expr.name == "<=":
                return self.grb_model.addGenConstrIndicator(cond, bool_val, lin_expr, GRB.LESS_EQUAL, self.solver_var(rhs))
            if sub_expr.name == ">=":
                return self.grb_model.addGenConstrIndicator(cond, bool_val, lin_expr, GRB.GREATER_EQUAL, self.solver_var(rhs))
            if sub_expr.name == "==":
                return self.grb_model.addGenConstrIndicator(cond, bool_val, lin_expr, GRB.EQUAL, self.solver_var(rhs))

        # Global constraints
        elif hasattr(cpm_expr, 'decompose'):
            # global constraint not known, try posting generic decomposition
            # side-step `__add__()` as the decomposition can contain non-user (auxiliary) variables
            for con in self.transform(cpm_expr.decompose()):
                self._post_constraint(con)
            return

        raise NotImplementedError(cpm_expr)  # if you reach this... please report on github

<<<<<<< HEAD
    def solveAll(self, display=None, time_limit=None, solution_limit=None, call_from_model=False, **kwargs):
=======

    def solveAll(self, display=None, time_limit=None, solution_limit=None, **kwargs):
>>>>>>> 0f21bb77
        """
            Compute all solutions and optionally display the solutions.

            This is the generic implementation, solvers can overwrite this with
            a more efficient native implementation

            Arguments:
                - display: either a list of CPMpy expressions, OR a callback function, called with the variables after value-mapping
                        default/None: nothing displayed
                - time_limit: stop after this many seconds (default: None)
                - solution_limit: stop after this many solutions (default: None)
                - call_from_model: whether the method is called from a CPMpy Model instance or not
                - any other keyword argument

            Returns: number of solutions found
        """

        if time_limit is not None:
            self.grb_model.setParam("TimeLimit", time_limit)

        if solution_limit is None:
            raise Exception(
                "Gurobi does not support searching for all solutions. If you really need all solutions, try setting solution limit to a large number")

        # Force gurobi to keep searching in the tree for optimal solutions
        sa_kwargs = {"PoolSearchMode":2, "PoolSolutions":solution_limit}

        # solve the model
        self.solve(time_limit=time_limit, **sa_kwargs, **kwargs)

        optimal_val = None
        solution_count = self.grb_model.SolCount
        opt_sol_count = 0

        for i in range(solution_count):
            # Specify which solution to query
            self.grb_model.setParam("SolutionNumber", i)
            sol_obj_val = self.grb_model.PoolObjVal
            if optimal_val is None:
                optimal_val = sol_obj_val
            if optimal_val is not None:
                # sub-optimal solutions
                if sol_obj_val != optimal_val:
                    break
            opt_sol_count += 1

            # Translate solution to variables
            for cpm_var in self.user_vars:
                solver_val = self.solver_var(cpm_var).Xn
                if cpm_var.is_bool():
                    cpm_var._value = solver_val >= 0.5
                else:
                    cpm_var._value = int(solver_val)

            # Translate objective
            if self.has_objective():
                self.objective_value_ = self.grb_model.PoolObjVal

            if display is not None:
                if isinstance(display, Expression):
                    print(display.value())
                elif isinstance(display, list):
                    print([v.value() for v in display])
                else:
                    display()  # callback

        # Reset pool search mode to default
        self.grb_model.setParam("PoolSearchMode", 0)

        return opt_sol_count<|MERGE_RESOLUTION|>--- conflicted
+++ resolved
@@ -365,12 +365,7 @@
 
         raise NotImplementedError(cpm_expr)  # if you reach this... please report on github
 
-<<<<<<< HEAD
     def solveAll(self, display=None, time_limit=None, solution_limit=None, call_from_model=False, **kwargs):
-=======
-
-    def solveAll(self, display=None, time_limit=None, solution_limit=None, **kwargs):
->>>>>>> 0f21bb77
         """
             Compute all solutions and optionally display the solutions.
 
