--- conflicted
+++ resolved
@@ -46,9 +46,6 @@
 from .minizinc import CPM_minizinc
 from .gurobi import  CPM_gurobi
 from .pysdd import CPM_pysdd
-<<<<<<< HEAD
-=======
 from .pysat import CPM_pysat
->>>>>>> 801f91b2
 from .pysat_rc2 import CPM_RC2
 from .z3 import CPM_z3