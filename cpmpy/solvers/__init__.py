--- conflicted
+++ resolved
@@ -15,6 +15,7 @@
         pysat
         gurobi
         pysdd
+        pysat_rc2
         z3
         utils
 
@@ -28,11 +29,8 @@
         CPM_pysat
         CPM_gurobi
         CPM_pysdd
-<<<<<<< HEAD
         CPM_RC2
-=======
         CPM_z3
->>>>>>> 1ecfb11b
 
     =================
     List of functions
@@ -48,9 +46,6 @@
 from .minizinc import CPM_minizinc
 from .gurobi import  CPM_gurobi
 from .pysdd import CPM_pysdd
-<<<<<<< HEAD
 from .pysat import CPM_pysat
 from .pysat_rc2 import CPM_RC2
-=======
-from .z3 import CPM_z3
->>>>>>> 1ecfb11b
+from .z3 import CPM_z3