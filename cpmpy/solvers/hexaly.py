#!/usr/bin/env python
#-*- coding:utf-8 -*-
##
## hexaly.py
##
"""
    Interface to Hexaly's API


    Hexaly is a local search solver with support for  global constraints.

    Always use :func:`cp.SolverLookup.get("hexaly") <cpmpy.solvers.utils.SolverLookup.get>` to instantiate the solver object.

    ============
    Installation
    ============

    Requires that the 'hexaly' python package is installed:

    .. code-block:: console

        $ pip install hexaly -i https://pip.hexaly.com                
    
    The Hexaly local solver requires an active licence (for example a free academic license)
    You can read more about available licences at https://www.hexaly.com/

    See detailed installation instructions at:
    https://www.hexaly.com/docs/last/installation/pythonsetup.html

    The rest of this documentation is for advanced users.

    ===============
    List of classes
    ===============

    .. autosummary::
        :nosignatures:

        CPM_hexaly
"""

from typing import Optional

from .solver_interface import SolverInterface, SolverStatus, ExitStatus
from ..expressions.core import Expression, Comparison, Operator, BoolVal
from ..expressions.globalconstraints import GlobalConstraint, GlobalFunction, DirectConstraint
from ..expressions.variables import _BoolVarImpl, NegBoolView, _IntVarImpl, _NumVarImpl
from ..expressions.utils import is_num, is_any_list, eval_comparison, flatlist
from ..transformations.get_variables import get_variables
from ..transformations.normalize import toplevel_list
from ..transformations.decompose_global import decompose_in_tree, decompose_objective


class CPM_hexaly(SolverInterface):
    """
    Interface to Hexaly's API

    Creates the following attributes (see parent constructor for more):

    - hex_model: object, Hexaly's model object
    - hex_solver: object, Hexaly's solver object (to solve hex_model)

    Documentation of the solver's own Python API:
    https://www.hexaly.com/docs/last/pythonapi/index.html
    """

    supported_global_constraints = frozenset({"min", "max", "abs", "element"})
    supported_reified_global_constraints = frozenset()


    @staticmethod
    def supported():
        # try to import the package
        try:
            import hexaly as hex
            return True
        except ModuleNotFoundError: # if solver's Python package is not installed
            return False
        except Exception as e:
            raise e

    @classmethod
    def version(cls) -> Optional[str]:
        """
        Returns the installed version of the solver's Python API.
        """
        from importlib.metadata import version, PackageNotFoundError
        try:
            return version('hexaly')
        except PackageNotFoundError:
            return None

    def __init__(self, cpm_model=None, subsolver=None):
        """
        Constructor of the native solver object

        Arguments:
        - cpm_model: Model(), a CPMpy Model() (optional)
        - subsolver: str, name of a subsolver (optional)
        """
        if not self.supported():
            raise Exception("CPM_hexaly: Install the python package 'hexaly' to use this solver interface.")

        from hexaly.optimizer import HexalyOptimizer

        assert subsolver is None # hexaly does not have subsolvers

        # initialise the native solver object
        self.hex_solver = HexalyOptimizer()
        self.hex_solver.param.verbosity = 0
        self.hex_model = self.hex_solver.model
        self.is_satisfaction = True

        # initialise everything else and post the constraints/objective
        super().__init__(name="hexaly", cpm_model=cpm_model)

    @property
    def native_model(self):
        return self.hex_model

    def solve(self, time_limit=None, **kwargs):
        """
            Call the Hexaly solver

            Arguments:
                time_limit:  maximum solve time in seconds (float, optional)
                kwargs:      any keyword argument, sets parameters of solver object

            Arguments that correspond to solver parameters:

            - nb_threads: number of threads used to parallelize the search.
            - iteration_limit: max number of iterations
            - verbosity: verbosity level

            full list of parameters availble at:
            https://www.hexaly.com/docs/last/pythonapi/optimizer/hxparam.html
        """
        from hexaly.optimizer import HxObjectiveDirection

        # ensure all vars are known to solver
        self.solver_vars(list(self.user_vars))

        if time_limit is not None:
            if time_limit < 0:
                raise ValueError(f"Time limit must be positive but was {time_limit}")
            self.hex_solver.param.time_limit = int(time_limit)  # hexaly does not support float time limit

        # set solver parameters
        for arg, val in kwargs.items():
            setattr(self.hex_solver, arg, val)

        if self.is_satisfaction: # set dummy objective for satisfaction problems
            self.hex_model.add_objective(0, HxObjectiveDirection.MINIMIZE)

        # new status, translate runtime
        self.hex_model.close() # model must be closed
        self.hex_solver.solve()
        self.hex_sol = self.hex_solver.get_solution()
        self.cpm_status = SolverStatus(self.name)
        self.cpm_status.runtime = self.hex_solver.statistics.running_time # wallclock time in (float) seconds

        # Translate solver exit status to CPMpy exit status
        # CSP:                         COP:
        # ├─ sat -> FEASIBLE           ├─ optimal -> OPTIMAL
        # ├─ unsat -> UNSATISFIABLE    ├─ sub-optimal -> FEASIBLE
        # └─ timeout -> UNKNOWN        ├─ unsat -> UNSATISFIABLE
        #                              └─ timeout -> UNKNOWN

        from hexaly.optimizer import HxSolutionStatus
        if self.hex_sol.status == HxSolutionStatus.INCONSISTENT:
            self.cpm_status.exitstatus = ExitStatus.UNSATISFIABLE
        elif self.hex_sol.status == HxSolutionStatus.INFEASIBLE:
            self.cpm_status.exitstatus = ExitStatus.UNKNOWN
        elif self.hex_sol.status == HxSolutionStatus.FEASIBLE:
            self.cpm_status.exitstatus = ExitStatus.FEASIBLE
        elif self.hex_sol.status == HxSolutionStatus.OPTIMAL:
            if self.is_satisfaction:
                self.cpm_status.exitstatus = ExitStatus.FEASIBLE
            else:
                self.cpm_status.exitstatus = ExitStatus.OPTIMAL
        else:  # another?
            raise NotImplementedError(self.hex_sol.status)  # a new status type was introduced, please report on github

        # True/False depending on self.cpm_status
        has_sol = self._solve_return(self.cpm_status)

        # translate solution values (of user specified variables only)
        self.objective_value_ = None
        if has_sol:
            # fill in variable values
            for cpm_var in self.user_vars:
                sol_var = self.solver_var(cpm_var)
                if cpm_var.is_bool():
                    cpm_var._value = bool(self.hex_sol.get_value(sol_var))
                else:
                    cpm_var._value = int(self.hex_sol.get_value(sol_var))

            # translate objective, for optimisation problems only
            if not self.is_satisfaction:
                self.objective_value_ = self.hex_sol.get_objective_bound(0)

        else: # clear values of variables
            for cpm_var in self.user_vars:
                cpm_var.clear()

        # now open model again, we might want to add new constraints after
        self.hex_model.open()

        if self.is_satisfaction:
            self.hex_model.remove_objective(0) # reset to not have any objectives

        return has_sol


    def solver_var(self, cpm_var):
        """
            Creates solver variable for cpmpy variable
            or returns from cache if previously created
        """
        if is_num(cpm_var): # shortcut, eases posting constraints
            return cpm_var

        # special case, negative-bool-view
        # work directly on var inside the view
        if isinstance(cpm_var, NegBoolView):
            return ~self.solver_var(cpm_var._bv)

        # create if it does not exist
        if cpm_var not in self._varmap:
            if isinstance(cpm_var, _BoolVarImpl):
                revar = self.hex_model.bool()
            elif isinstance(cpm_var, _IntVarImpl):
                revar = self.hex_model.int(cpm_var.lb, cpm_var.ub)
            else:
                raise NotImplementedError("Not a known var {}".format(cpm_var))
            # set name of variable
            revar.set_name(str(cpm_var))
            self._varmap[cpm_var] = revar

        # return from cache
        return self._varmap[cpm_var]


    def objective(self, expr, minimize=True):
        """
            Post the given expression to the solver as objective to minimize/maximize

            'objective()' can be called multiple times, only the last one is stored

            (technical side note: any constraints created during conversion of the objective

            are permanently posted to the solver)
        """
        from hexaly.optimizer import HxObjectiveDirection

        # save user vars
        get_variables(expr, collect=self.user_vars)

        # transform objective
<<<<<<< HEAD
        obj, decomp_cons = decompose_objective(expr, supported={"min", "max", "abs", "element", "div", "mod"}, csemap=self._csemap)
=======
        obj, decomp_cons = decompose_objective(expr,
                                               supported=self.supported_global_constraints,
                                               supported_reified=self.supported_reified_global_constraints,
                                               csemap=self._csemap)
>>>>>>> 42aec363
        self.add(decomp_cons)

        # make objective function or variable and post
        while self.has_objective(): # remove prev objective(s)
            self.hex_model.remove_objective(0)
        self.is_satisfaction = False
        hex_obj = self._hex_expr(obj)
        if minimize:
            self.hex_model.add_objective(hex_obj,HxObjectiveDirection.MINIMIZE)
        else:
            self.hex_model.add_objective(hex_obj,HxObjectiveDirection.MAXIMIZE)

    def has_objective(self):
        return self.hex_model.nb_objectives > 0


    # `add()` first calls `transform()`
    def transform(self, cpm_expr):
        """
            Transform arbitrary CPMpy expressions to constraints the solver supports

            Implemented through chaining multiple solver-independent **transformation functions** from
            the `cpmpy/transformations/` directory.

            See the :ref:`Adding a new solver` docs on readthedocs for more information.

        :param cpm_expr: CPMpy expression, or list thereof
        :type cpm_expr: Expression or list of Expression

        :return: list of Expression
        """
        # apply transformations
        cpm_cons = toplevel_list(cpm_expr)
        # no flattening, so also no safening required
<<<<<<< HEAD
        cpm_cons = decompose_in_tree(cpm_cons, supported={"min", "max", "abs", "element", "mod", "div"})
=======
        cpm_cons = decompose_in_tree(cpm_cons,
                                     supported=self.supported_global_constraints,
                                     supported_reified=self.supported_reified_global_constraints,
                                     csemap=self._csemap)
>>>>>>> 42aec363
        return cpm_cons

    def add(self, cpm_expr_orig):
        """
            Eagerly add a constraint to the underlying solver.

            Any CPMpy expression given is immediately transformed (through `transform()`)
            and then posted to the solver in this function.

            This can raise 'NotImplementedError' for any constraint not supported after transformation

            The variables used in expressions given to add are stored as 'user variables'. Those are the only ones
            the user knows and cares about (and will be populated with a value after solve). All other variables
            are auxiliary variables created by transformations.

        :param cpm_expr: CPMpy expression, or list thereof
        :type cpm_expr: Expression or list of Expression

        :return: self
        """
        # add new user vars to the set
        get_variables(cpm_expr_orig, collect=self.user_vars)

        # transform and post the constraints
        for cpm_expr in self.transform(cpm_expr_orig):
            hex_expr = self._hex_expr(cpm_expr)
            self.hex_model.add_constraint(hex_expr)

        return self
    __add__ = add  # avoid redirect in superclass

    def _hex_expr(self, cpm_expr):

        # get transformed constraint

        if is_any_list(cpm_expr):
            return [self._hex_expr(expr) for expr in cpm_expr]

        # constants
        if isinstance(cpm_expr, BoolVal):
            return bool(cpm_expr)
        if is_num(cpm_expr):
            return cpm_expr
        # variables
        if isinstance(cpm_expr, _NumVarImpl):
            return self.solver_var(cpm_expr)

        if isinstance(cpm_expr, Operator):
            if cpm_expr.name == "and":
                return self.hex_model.and_(self._hex_expr(cpm_expr.args))
            if cpm_expr.name == "or":
                return self.hex_model.or_(self._hex_expr(cpm_expr.args))
            if cpm_expr.name == "not":
                return ~self._hex_expr(cpm_expr.args[0])
            if cpm_expr.name == "->":
                cond, subexpr = cpm_expr.args
                return self._hex_expr(~cond | subexpr) # post as disjunction
            if cpm_expr.name == "sum":
                return self.hex_model.sum(self._hex_expr(cpm_expr.args))
            if cpm_expr.name == "wsum":
                weights, args = cpm_expr.args
                return self.hex_model.sum([w * a for w,a in zip(weights, self._hex_expr(args))])
            if cpm_expr.name == "sub":
                a,b = self._hex_expr(cpm_expr.args)
                return a - b
            if cpm_expr.name == "-":
                return -self._hex_expr(cpm_expr.args[0])
            if cpm_expr.name == "mul":
                a,b = self._hex_expr(cpm_expr.args)
                return a * b
            if cpm_expr.name == "pow":
                a, b = self._hex_expr(cpm_expr.args)
                return a ** b
            raise ValueError(f"Unknown operator {cpm_expr}")

        elif isinstance(cpm_expr, Comparison):
            x,y = self._hex_expr(cpm_expr.args)
            return eval_comparison(cpm_expr.name, x,y)

        elif isinstance(cpm_expr, GlobalConstraint):
            if cpm_expr.name == "alldifferent":
                hex_arr = self.hex_model.array(self._hex_expr(cpm_expr.args))
                return self.hex_model.distinct(hex_arr)
            raise ValueError(f"Global constraint {cpm_expr} is not supported by hexaly")

        elif isinstance(cpm_expr, GlobalFunction):
            if cpm_expr.name == "nvalues":
                return self.hex_model.distinct(self._hex_expr(cpm_expr.args))
            if cpm_expr.name == "element":
                hex_arr = self.hex_model.array(self._hex_expr(cpm_expr.args[0]))
                idx = self._hex_expr(cpm_expr.args[1])
                return self.hex_model.at(hex_arr,idx)
            if cpm_expr.name == "abs":
                return self.hex_model.abs(self._hex_expr(cpm_expr.args[0]))
            if cpm_expr.name == "min":
                return self.hex_model.min(*self._hex_expr(cpm_expr.args))
            if cpm_expr.name == "max":
                return self.hex_model.max(*self._hex_expr(cpm_expr.args))
            if cpm_expr.name == "div":
                a, b = self._hex_expr(cpm_expr.args)
                # ensure we are rounding towards zero
                return self.hex_model.iif((a >= 0) & (b >= 0), self.hex_model.floor(a / b), # result is positive
                       self.hex_model.iif((a <= 0) & (b <= 0), self.hex_model.floor(a / b), # result is positive
                       self.hex_model.iif((a >= 0) & (b <= 0), self.hex_model.ceil(a / b), # result is negative
                       self.hex_model.iif((a <= 0) & (b >= 0), self.hex_model.ceil(a / b), 0)))) # result is negative
            if cpm_expr.name == "mod":
                a, b = self._hex_expr(cpm_expr.args)
                return a % b
            raise ValueError(f"Global function {cpm_expr} is not supported by hexaly")

        elif isinstance(cpm_expr, DirectConstraint):
            return cpm_expr.callSolver(self, self.hex_model)

        raise NotImplementedError(f"Unexpected expression {cpm_expr}")

    
    def solveAll(self, display=None, time_limit=None, solution_limit=None, call_from_model=False, **kwargs):
        """
            A shorthand to (efficiently) compute all solutions, map them to CPMpy and optionally display the solutions.

            Arguments:
                display: either a list of CPMpy expressions, OR a callback function, called with the variables after value-mapping
                        default/None: nothing displayed
                solution_limit: stop after this many solutions (default: None)
                time_limit (float):   maximum solve time in seconds

            Returns: 
                number of solutions found

            .. note::
                Hexaly does not support exhaustive search to find all solutions. Set `time_limit` to do a limited search.
        """
        if time_limit is None:
            raise ValueError("Hexaly does not support exhaustive search to find all solutions. "
                             "Set time limit to do a limited search")

        return super(CPM_hexaly, self).solveAll(display, time_limit, solution_limit, call_from_model, **kwargs)


    def solution_hint(self, cpm_vars, vals):
        from hexaly.optimizer import HxObjectiveDirection
        if self.is_satisfaction: # set dummy objective, otherwise cannot close model
            self.hex_model.add_objective(0, HxObjectiveDirection.MINIMIZE)

        cpm_vars = flatlist(cpm_vars)
        vals = flatlist(vals)

        self.hex_model.close() # must be closed before we can set a solution hint
        for hex_var, val in zip(self.solver_vars(cpm_vars), vals):
            hex_var.value = val
        self.hex_model.open() # re-open

    def __del__(self):
        # release lock on licence file
        self.hex_solver.delete()
<|MERGE_RESOLUTION|>--- conflicted
+++ resolved
@@ -64,7 +64,7 @@
     https://www.hexaly.com/docs/last/pythonapi/index.html
     """
 
-    supported_global_constraints = frozenset({"min", "max", "abs", "element"})
+    supported_global_constraints = frozenset({"min", "max","div", "mod", "abs", "element"})
     supported_reified_global_constraints = frozenset()
 
 
@@ -257,14 +257,10 @@
         get_variables(expr, collect=self.user_vars)
 
         # transform objective
-<<<<<<< HEAD
-        obj, decomp_cons = decompose_objective(expr, supported={"min", "max", "abs", "element", "div", "mod"}, csemap=self._csemap)
-=======
         obj, decomp_cons = decompose_objective(expr,
                                                supported=self.supported_global_constraints,
                                                supported_reified=self.supported_reified_global_constraints,
                                                csemap=self._csemap)
->>>>>>> 42aec363
         self.add(decomp_cons)
 
         # make objective function or variable and post
@@ -299,14 +295,10 @@
         # apply transformations
         cpm_cons = toplevel_list(cpm_expr)
         # no flattening, so also no safening required
-<<<<<<< HEAD
-        cpm_cons = decompose_in_tree(cpm_cons, supported={"min", "max", "abs", "element", "mod", "div"})
-=======
         cpm_cons = decompose_in_tree(cpm_cons,
                                      supported=self.supported_global_constraints,
                                      supported_reified=self.supported_reified_global_constraints,
                                      csemap=self._csemap)
->>>>>>> 42aec363
         return cpm_cons
 
     def add(self, cpm_expr_orig):
