#!/usr/bin/env python
#-*- coding:utf-8 -*-
##
## hexaly.py
##
"""
    Interface to Hexaly's API


    Hexaly is a local search solver with support for  global constraints.

    Always use :func:`cp.SolverLookup.get("hexaly") <cpmpy.solvers.utils.SolverLookup.get>` to instantiate the solver object.

    ============
    Installation
    ============

    Requires that the 'hexaly' python package is installed:

    .. code-block:: console

        $ pip install hexaly -i https://pip.hexaly.com                
    
    The Hexaly local solver requires an active licence (for example a free academic license)
    You can read more about available licences at https://www.hexaly.com/

    See detailed installation instructions at:
    https://www.hexaly.com/docs/last/installation/pythonsetup.html

    The rest of this documentation is for advanced users.

    ===============
    List of classes
    ===============

    .. autosummary::
        :nosignatures:

        CPM_hexaly
"""

from typing import Optional

from .solver_interface import SolverInterface, SolverStatus, ExitStatus
from ..expressions.core import Expression, Comparison, Operator, BoolVal
from ..expressions.globalconstraints import GlobalConstraint, GlobalFunction, DirectConstraint
from ..expressions.variables import _BoolVarImpl, NegBoolView, _IntVarImpl, _NumVarImpl
from ..expressions.utils import is_num, is_any_list, eval_comparison, flatlist
from ..transformations.get_variables import get_variables
from ..transformations.normalize import toplevel_list
from ..transformations.decompose_global import decompose_in_tree, decompose_objective


class CPM_hexaly(SolverInterface):
    """
    Interface to Hexaly's API

    Creates the following attributes (see parent constructor for more):

    - hex_model: object, Hexaly's model object
    - hex_solver: object, Hexaly's solver object (to solve hex_model)

    Documentation of the solver's own Python API:
    https://www.hexaly.com/docs/last/pythonapi/index.html
    """

    @staticmethod
    def supported():
        # try to import the package
        try:
            import hexaly as hex
            return True
        except ModuleNotFoundError: # if solver's Python package is not installed
            return False
        except Exception as e:
            raise e

    @classmethod
    def version(cls) -> Optional[str]:
        """
        Returns the installed version of the solver's Python API.
        """
        from importlib.metadata import version, PackageNotFoundError
        try:
            return version('hexaly')
        except PackageNotFoundError:
            return None

    def __init__(self, cpm_model=None, subsolver=None):
        """
        Constructor of the native solver object

        Arguments:
        - cpm_model: Model(), a CPMpy Model() (optional)
        - subsolver: str, name of a subsolver (optional)
        """
        if not self.supported():
            raise Exception("CPM_hexaly: Install the python package 'hexaly' to use this solver interface.")

        from hexaly.optimizer import HexalyOptimizer

        assert subsolver is None # hexaly does not have subsolvers

        # initialise the native solver object
        self.hex_solver = HexalyOptimizer()
        self.hex_solver.param.verbosity = 0
        self.hex_model = self.hex_solver.model
        self.is_satisfaction = True

        # initialise everything else and post the constraints/objective
        super().__init__(name="hexaly", cpm_model=cpm_model)

    @property
    def native_model(self):
        return self.hex_model

    def solve(self, time_limit=None, **kwargs):
        """
            Call the Hexaly solver

            Arguments:
                time_limit:  maximum solve time in seconds (float, optional)
                kwargs:      any keyword argument, sets parameters of solver object

            Arguments that correspond to solver parameters:

            - nb_threads: number of threads used to parallelize the search.
            - iteration_limit: max number of iterations
            - verbosity: verbosity level

            full list of parameters availble at:
            https://www.hexaly.com/docs/last/pythonapi/optimizer/hxparam.html
        """
        from hexaly.optimizer import HxObjectiveDirection

        # ensure all vars are known to solver
        self.solver_vars(list(self.user_vars))

        if time_limit is not None:
            if time_limit < 0:
                raise ValueError(f"Time limit must be positive but was {time_limit}")
            self.hex_solver.param.time_limit = int(time_limit)  # hexaly does not support float time limit

        # set solver parameters
        for arg, val in kwargs.items():
            setattr(self.hex_solver, arg, val)

        if self.is_satisfaction: # set dummy objective for satisfaction problems
            self.hex_model.add_objective(0, HxObjectiveDirection.MINIMIZE)

        # new status, translate runtime
        self.hex_model.close() # model must be closed
        self.hex_solver.solve()
        self.hex_sol = self.hex_solver.get_solution()
        self.cpm_status = SolverStatus(self.name)
        self.cpm_status.runtime = self.hex_solver.statistics.running_time # wallclock time in (float) seconds

        # Translate solver exit status to CPMpy exit status
        # CSP:                         COP:
        # ├─ sat -> FEASIBLE           ├─ optimal -> OPTIMAL
        # ├─ unsat -> UNSATISFIABLE    ├─ sub-optimal -> FEASIBLE
        # └─ timeout -> UNKNOWN        ├─ unsat -> UNSATISFIABLE
        #                              └─ timeout -> UNKNOWN

        from hexaly.optimizer import HxSolutionStatus
        if self.hex_sol.status == HxSolutionStatus.INCONSISTENT:
            self.cpm_status.exitstatus = ExitStatus.UNSATISFIABLE
        elif self.hex_sol.status == HxSolutionStatus.INFEASIBLE:
            self.cpm_status.exitstatus = ExitStatus.UNKNOWN
        elif self.hex_sol.status == HxSolutionStatus.FEASIBLE:
            self.cpm_status.exitstatus = ExitStatus.FEASIBLE
        elif self.hex_sol.status == HxSolutionStatus.OPTIMAL:
            if self.is_satisfaction:
                self.cpm_status.exitstatus = ExitStatus.FEASIBLE
            else:
                self.cpm_status.exitstatus = ExitStatus.OPTIMAL
        else:  # another?
            raise NotImplementedError(self.hex_sol.status)  # a new status type was introduced, please report on github

        # True/False depending on self.cpm_status
        has_sol = self._solve_return(self.cpm_status)

        # translate solution values (of user specified variables only)
        self.objective_value_ = None
        if has_sol:
            # fill in variable values
            for cpm_var in self.user_vars:
                sol_var = self.solver_var(cpm_var)
                if cpm_var.is_bool():
                    cpm_var._value = bool(self.hex_sol.get_value(sol_var))
                else:
                    cpm_var._value = int(self.hex_sol.get_value(sol_var))

            # translate objective, for optimisation problems only
            if not self.is_satisfaction:
                self.objective_value_ = self.hex_sol.get_objective_bound(0)

        else: # clear values of variables
            for cpm_var in self.user_vars:
                cpm_var.clear()

        # now open model again, we might want to add new constraints after
        self.hex_model.open()

        if self.is_satisfaction:
            self.hex_model.remove_objective(0) # reset to not have any objectives

        return has_sol


    def solver_var(self, cpm_var):
        """
            Creates solver variable for cpmpy variable
            or returns from cache if previously created
        """
        if is_num(cpm_var): # shortcut, eases posting constraints
            return cpm_var

        # special case, negative-bool-view
        # work directly on var inside the view
        if isinstance(cpm_var, NegBoolView):
            return ~self.solver_var(cpm_var._bv)

        # create if it does not exist
        if cpm_var not in self._varmap:
            if isinstance(cpm_var, _BoolVarImpl):
                revar = self.hex_model.bool()
            elif isinstance(cpm_var, _IntVarImpl):
                revar = self.hex_model.int(cpm_var.lb, cpm_var.ub)
            else:
                raise NotImplementedError("Not a known var {}".format(cpm_var))
            # set name of variable
            revar.set_name(str(cpm_var))
            self._varmap[cpm_var] = revar

        # return from cache
        return self._varmap[cpm_var]


    def objective(self, expr, minimize=True):
        """
            Post the given expression to the solver as objective to minimize/maximize

            'objective()' can be called multiple times, only the last one is stored

            (technical side note: any constraints created during conversion of the objective

            are permanently posted to the solver)
        """
        from hexaly.optimizer import HxObjectiveDirection

<<<<<<< HEAD
        get_variables(expr, collect=self.user_vars)

=======
        # save user vars
        get_variables(expr, collect=self.user_vars)

        # transform objective
        obj, decomp_cons = decompose_objective(expr, supported={"min", "max", "abs", "element"}, csemap=self._csemap)
        self.add(decomp_cons)

>>>>>>> 458ac612
        # make objective function or variable and post
        while self.has_objective(): # remove prev objective(s)
            self.hex_model.remove_objective(0)
        self.is_satisfaction = False
        hex_obj = self._hex_expr(obj)
        if minimize:
            self.hex_model.add_objective(hex_obj,HxObjectiveDirection.MINIMIZE)
        else:
            self.hex_model.add_objective(hex_obj,HxObjectiveDirection.MAXIMIZE)

    def has_objective(self):
        return self.hex_model.nb_objectives > 0

    # `add()` first calls `transform()`
    def transform(self, cpm_expr):
        """
            Transform arbitrary CPMpy expressions to constraints the solver supports

            Implemented through chaining multiple solver-independent **transformation functions** from
            the `cpmpy/transformations/` directory.

            See the :ref:`Adding a new solver` docs on readthedocs for more information.

        :param cpm_expr: CPMpy expression, or list thereof
        :type cpm_expr: Expression or list of Expression

        :return: list of Expression
        """
        # apply transformations
        cpm_cons = toplevel_list(cpm_expr)
        # no flattening, so also no safening required
        cpm_cons = decompose_in_tree(cpm_cons, supported={"min", "max", "abs", "element", "mod", "div"})
        return cpm_cons

    def add(self, cpm_expr_orig):
        """
            Eagerly add a constraint to the underlying solver.

            Any CPMpy expression given is immediately transformed (through `transform()`)
            and then posted to the solver in this function.

            This can raise 'NotImplementedError' for any constraint not supported after transformation

            The variables used in expressions given to add are stored as 'user variables'. Those are the only ones
            the user knows and cares about (and will be populated with a value after solve). All other variables
            are auxiliary variables created by transformations.

        :param cpm_expr: CPMpy expression, or list thereof
        :type cpm_expr: Expression or list of Expression

        :return: self
        """
        # add new user vars to the set
        get_variables(cpm_expr_orig, collect=self.user_vars)

        # transform and post the constraints
        for cpm_expr in self.transform(cpm_expr_orig):
            hex_expr = self._hex_expr(cpm_expr)
            self.hex_model.add_constraint(hex_expr)

        return self
    __add__ = add  # avoid redirect in superclass

    def _hex_expr(self, cpm_expr):

        # get transformed constraint

        if is_any_list(cpm_expr):
            return [self._hex_expr(expr) for expr in cpm_expr]

        # constants
        if isinstance(cpm_expr, BoolVal):
            return bool(cpm_expr)
        if is_num(cpm_expr):
            return cpm_expr
        # variables
        if isinstance(cpm_expr, _NumVarImpl):
            return self.solver_var(cpm_expr)

        if isinstance(cpm_expr, Operator):
            if cpm_expr.name == "and":
                return self.hex_model.and_(self._hex_expr(cpm_expr.args))
            if cpm_expr.name == "or":
                return self.hex_model.or_(self._hex_expr(cpm_expr.args))
            if cpm_expr.name == "not":
                return ~self._hex_expr(cpm_expr.args[0])
            if cpm_expr.name == "->":
                cond, subexpr = cpm_expr.args
                return self._hex_expr(~cond | subexpr) # post as disjunction
            if cpm_expr.name == "sum":
                return self.hex_model.sum(self._hex_expr(cpm_expr.args))
            if cpm_expr.name == "wsum":
                weights, args = cpm_expr.args
                return self.hex_model.sum([w * a for w,a in zip(weights, self._hex_expr(args))])
            if cpm_expr.name == "sub":
                a,b = self._hex_expr(cpm_expr.args)
                return a - b
            if cpm_expr.name == "-":
                return -self._hex_expr(cpm_expr.args[0])
            if cpm_expr.name == "mul":
                a,b = self._hex_expr(cpm_expr.args)
                return a * b
            if cpm_expr.name == "pow":
                a, b = self._hex_expr(cpm_expr.args)
                return a ** b
            raise ValueError(f"Unknown operator {cpm_expr}")

        elif isinstance(cpm_expr, Comparison):
            x,y = self._hex_expr(cpm_expr.args)
            return eval_comparison(cpm_expr.name, x,y)

        elif isinstance(cpm_expr, GlobalConstraint):
            if cpm_expr.name == "alldifferent":
                hex_arr = self.hex_model.array(self._hex_expr(cpm_expr.args))
                return self.hex_model.distinct(hex_arr)
            raise ValueError(f"Global constraint {cpm_expr} is not supported by hexaly")

        elif isinstance(cpm_expr, GlobalFunction):
            if cpm_expr.name == "nvalues":
                return self.hex_model.distinct(self._hex_expr(cpm_expr.args))
            if cpm_expr.name == "element":
                hex_arr = self.hex_model.array(self._hex_expr(cpm_expr.args[0]))
                idx = self._hex_expr(cpm_expr.args[1])
                return self.hex_model.at(hex_arr,idx)
            if cpm_expr.name == "abs":
                return self.hex_model.abs(self._hex_expr(cpm_expr.args[0]))
            if cpm_expr.name == "min":
                return self.hex_model.min(*self._hex_expr(cpm_expr.args))
            if cpm_expr.name == "max":
                return self.hex_model.max(*self._hex_expr(cpm_expr.args))
            if cpm_expr.name == "div":
                a, b = self._hex_expr(cpm_expr.args)
                # ensure we are rounding towards zero
                return self.hex_model.iif((a >= 0) & (b >= 0), self.hex_model.floor(a / b), # result is positive
                       self.hex_model.iif((a <= 0) & (b <= 0), self.hex_model.floor(a / b), # result is positive
                       self.hex_model.iif((a >= 0) & (b <= 0), self.hex_model.ceil(a / b), # result is negative
                       self.hex_model.iif((a <= 0) & (b >= 0), self.hex_model.ceil(a / b), 0)))) # result is negative
            if cpm_expr.name == "mod":
                a, b = self._hex_expr(cpm_expr.args)
                return a % b
            raise ValueError(f"Global function {cpm_expr} is not supported by hexaly")

        elif isinstance(cpm_expr, DirectConstraint):
            return cpm_expr.callSolver(self, self.hex_model)

        raise NotImplementedError(f"Unexpected expression {cpm_expr}")

    
    def solveAll(self, display=None, time_limit=None, solution_limit=None, call_from_model=False, **kwargs):
        """
            A shorthand to (efficiently) compute all solutions, map them to CPMpy and optionally display the solutions.

            Arguments:
                display: either a list of CPMpy expressions, OR a callback function, called with the variables after value-mapping
                        default/None: nothing displayed
                solution_limit: stop after this many solutions (default: None)
                time_limit (float):   maximum solve time in seconds

            Returns: 
                number of solutions found

            .. note::
                Hexaly does not support exhaustive search to find all solutions. Set `time_limit` to do a limited search.
        """
        if time_limit is None:
            raise ValueError("Hexaly does not support exhaustive search to find all solutions. "
                             "Set time limit to do a limited search")

        return super(CPM_hexaly, self).solveAll(display, time_limit, solution_limit, call_from_model, **kwargs)


    def solution_hint(self, cpm_vars, vals):
        from hexaly.optimizer import HxObjectiveDirection
        if self.is_satisfaction: # set dummy objective, otherwise cannot close model
            self.hex_model.add_objective(0, HxObjectiveDirection.MINIMIZE)

        cpm_vars = flatlist(cpm_vars)
        vals = flatlist(vals)

        self.hex_model.close() # must be closed before we can set a solution hint
        for hex_var, val in zip(self.solver_vars(cpm_vars), vals):
            hex_var.value = val
        self.hex_model.open() # re-open

    def __del__(self):
        # release lock on licence file
        self.hex_solver.delete()
<|MERGE_RESOLUTION|>--- conflicted
+++ resolved
@@ -249,18 +249,13 @@
         """
         from hexaly.optimizer import HxObjectiveDirection
 
-<<<<<<< HEAD
-        get_variables(expr, collect=self.user_vars)
-
-=======
         # save user vars
         get_variables(expr, collect=self.user_vars)
 
         # transform objective
-        obj, decomp_cons = decompose_objective(expr, supported={"min", "max", "abs", "element"}, csemap=self._csemap)
+        obj, decomp_cons = decompose_objective(expr, supported={"min", "max", "abs", "element", "div", "mod"}, csemap=self._csemap)
         self.add(decomp_cons)
 
->>>>>>> 458ac612
         # make objective function or variable and post
         while self.has_objective(): # remove prev objective(s)
             self.hex_model.remove_objective(0)
