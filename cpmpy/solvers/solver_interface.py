--- conflicted
+++ resolved
@@ -75,9 +75,7 @@
 
         # initialise variable handling
         self.user_vars = set()  # variables in the original (non-transformed) model
-        self._varmap = dict()   # maps cpmpy variables to native solver variables
-
-        self._objective_value = None
+        self._varmap = dict()  # maps cpmpy variables to native solver variables
 
         # rest uses own API
         if cpm_model is not None:
@@ -99,10 +97,6 @@
             `minimize()` can be called multiple times, only the last one is stored
         """
         return self.objective(expr, minimize=True)
-<<<<<<< HEAD
-
-=======
->>>>>>> f1ee5db7
 
     def maximize(self, expr):
         """
@@ -112,12 +106,6 @@
         """
         return self.objective(expr, minimize=False)
 
-<<<<<<< HEAD
-    def objective(self, expr, minimize=True):
-        """
-            Post the given expression to the solver as objective to minimize/maximize
-
-=======
     # REQUIRED functions to mimic `Model` interface:
 
     def objective(self, expr, minimize):
@@ -127,7 +115,6 @@
             - expr: Expression, the CPMpy expression that represents the objective function
             - minimize: Bool, whether it is a minimization problem (True) or maximization problem (False)
 
->>>>>>> f1ee5db7
             'objective()' can be called multiple times, only the last one is stored
         """
         raise NotImplementedError("Solver does not support objective functions")
