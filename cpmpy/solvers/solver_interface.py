"""
    ===============
    List of classes
    ===============

    .. autosummary::
        :nosignatures:

        SolverInterface
        SolverStatus
        ExitStatus

    ==================
    Module description
    ==================
    Contains the abstract class `SolverInterface` for defining solver interfaces,
    as well as a class `SolverStatus` that collects solver statistics,
    and the `ExitStatus` class that represents possible exist statuses.

    Each solver has its own class that inherits from `SolverInterface`.

"""
from ..expressions.core import Expression
from ..expressions.utils import is_num, is_any_list
from ..expressions.python_builtins import any,all
#
#==============================================================================
from enum import Enum
import time

#==============================================================================
from cpmpy.transformations.get_variables import get_variables_model


class SolverInterface(object):
    """
        Abstract class for defining solver interfaces. All classes implementing
        the ``SolverInterface``
    """

    # REQUIRED functions:

    @staticmethod
    def supported():
        """
            Check for support in current system setup. Return True if the system
            has package installed or supports solver, else returns False.

        Returns:
            [bool]: Solver support by current system setup.
        """
        return False

    def __init__(self, name="dummy", cpm_model=None, subsolver=None):
        """
            Initalize solver interface

            - name: str: name of this solver
            - subsolver: string: not used/allowed here
            - cpm_model: CPMpy Model() object, optional: will post its constraints/objective

            Creates the following attributes:
            - name: str, name of the solver
            - cpm_status: SolverStatus(), the CPMpy status after a `solve()`
            - objective_value_: the value of the objective function after solving (or None)
            - user_vars: set(), variables in the original (non-transformed) model,
                           for reverse mapping the values after `solve()`
            - _varmap: dict(), maps cpmpy variables to native solver variables
        """
        assert(subsolver is None)

        self.name = name
        self.cpm_status = SolverStatus(self.name) # status of solving this model
        self.objective_value_ = None

        # initialise variable handling
        self.user_vars = set()  # variables in the original (non-transformed) model
        self._varmap = dict()   # maps cpmpy variables to native solver variables

        self._objective_value = None

        # rest uses own API
        if cpm_model is not None:
            # post all constraints at once, implemented in __add__()
            self += cpm_model.constraints

            # post objective
            if cpm_model.objective_ is not None:
                if cpm_model.objective_is_min:
                    self.minimize(cpm_model.objective_)
                else:
                    self.maximize(cpm_model.objective_)

    # instead of overloading minimize/maximize, better just overload 'objective()'
    def minimize(self, expr):
        """
            Post the given expression to the solver as objective to minimize

            `minimize()` can be called multiple times, only the last one is stored
        """
        return self.objective(expr, minimize=True)
<<<<<<< HEAD

=======
>>>>>>> fc1cd0a1

    def maximize(self, expr):
        """
            Post the given expression to the solver as objective to maximize

            `maximize()` can be called multiple times, only the last one is stored
        """
        return self.objective(expr, minimize=False)

<<<<<<< HEAD
    def objective(self, expr, minimize=True):
        """
            Post the given expression to the solver as objective to minimize/maximize

=======
    # REQUIRED functions to mimic `Model` interface:

    def objective(self, expr, minimize):
        """
            Post the given expression to the solver as objective to minimize/maximize

            - expr: Expression, the CPMpy expression that represents the objective function
            - minimize: Bool, whether it is a minimization problem (True) or maximization problem (False)

>>>>>>> fc1cd0a1
            'objective()' can be called multiple times, only the last one is stored
        """
        raise NotImplementedError("Solver does not support objective functions")

    def __add__(self, cpm_cons):
        """
            Adds a constraint to the solver, eagerly (e.g. instantly passed to API)
        """
        raise NotImplementedError("Solver does not support eagerly adding constraints")


    def status(self):
        return self.cpm_status

    def solve(self, model, time_limit=None):
        """
            Build the CPMpy model into solver-supported model ready for solving
            and returns the answer (True/False/objective.value())

            Overwrites self.cpm_status

        :param model: CPMpy model to be parsed.
        :type model: Model

        :param time_limit: optional, time limit in seconds
        :type time_limit: int or float

        :return: Bool:
            - True      if a solution is found (not necessarily optimal, e.g. could be after timeout)
            - False     if no solution is found
        """
        return False

    def objective_value(self):
        """
            Returns the value of the objective function of the latest solver run on this model

        :return: an integer or 'None' if it is not run, or a satisfaction problem
        """
<<<<<<< HEAD
        return self._objective_value
=======
        return self.objective_value_
>>>>>>> fc1cd0a1

    def solver_var(self, cpm_var):
        """
           Creates solver variable for cpmpy variable
           or returns from cache if previously created
        """
        return None

    def solver_vars(self, cpm_vars):
        """
           Like `solver_var()` but for arbitrary shaped lists/tensors
        """
        if is_any_list(cpm_vars):
            return [self.solver_vars(v) for v in cpm_vars]
        return self.solver_var(cpm_vars)

    def _post_constraint(self, cpm_expr):
        """
            Post a primitive CPMpy constraint to the native solver API

            What 'primitive' means depends on the solver capabilities,
            more specifically on the transformations applied in `__add__()`

            Solvers do not need to support all constraints.
        """
        return None

    # OPTIONAL functions

    def solveAll(self, display=None, time_limit=None, solution_limit=None, **kwargs):
        """
            Compute all solutions and optionally display the solutions.

            This is the generic implementation, solvers can overwrite this with
            a more efficient native implementation

            Arguments:
                - display: either a list of CPMpy expressions, OR a callback function, called with the variables after value-mapping
                        default/None: nothing displayed
                - time_limit: stop after this many seconds (default: None)
                - solution_limit: stop after this many solutions (default: None)
                - any other keyword argument

            Returns: number of solutions found
        """
        # XXX: check that no objective function??
        solution_count = 0
        while self.solve(time_limit=time_limit, **kwargs):
            # display if needed
            if display is not None:
                if isinstance(display, Expression):
                    print(display.value())
                elif isinstance(display, list):
                    print([v.value() for v in display])
                else:
                    display() # callback

            # count and stop
            solution_count += 1
            if solution_count == solution_limit:
                break

            # add nogood on the user variables
            self += any([v != v.value() for v in self.user_vars])

        return solution_count

    def solution_hint(self, cpm_vars, vals):
        """
        For warmstarting the solver with a variable assignment

        Typically implemented in SAT-based solvers

        :param cpm_vars: list of CPMpy variables
        :param vals: list of (corresponding) values for the variables
        """
        raise NotImplementedError("Solver does not support solution hinting")

    def get_core(self):
        """
        For use with s.solve(assumptions=[...]). Only meaningful if the solver returned UNSAT.

        Typically implemented in SAT-based solvers
        
        Returns a small subset of assumption literals that are unsat together.
        (a literal is either a `_BoolVarImpl` or a `NegBoolView` in case of its negation, e.g. x or ~x)
        Setting these literals to True makes the model UNSAT, setting any to False makes it SAT
        """
        raise NotImplementedError("Solver does not support unsat core extraction")


    # shared helper functions

    def _solve_return(self, cpm_status, objective_value=None):
        """
            Take a CPMpy Model and SolverStatus object and return
            the proper answer (True/False/objective_value)

        :param cpm_status: status extracted from the solver
        :type cpm_status: SolverStatus

        :param objective_value: None or Int, as computed by solver [DEPRECATED]

        :return: Bool
            - True      if a solution is found (not necessarily optimal, e.g. could be after timeout)
            - False     if no solution is found
        """
        return (cpm_status.exitstatus == ExitStatus.OPTIMAL or \
                cpm_status.exitstatus == ExitStatus.FEASIBLE)


#==============================================================================
class ExitStatus(Enum):
    """
    Exit status of the solver

    Attributes:

        `NOT_RUN`: Has not been run

        `OPTIMAL`: Optimal solution to an optimisation problem found

        `FEASIBLE`: Feasible solution to a satisfaction problem found,
                    or feasible (but not proven optimal) solution to an
                    optimisation problem found

        `UNSATISFIABLE`: No satisfying solution exists

        `ERROR`: Some error occured (solver should have thrown Exception)

        `UNKNOWN`: Outcome unknown, for example when timeout is reached
    """
    NOT_RUN = 1
    OPTIMAL = 2
    FEASIBLE = 3
    UNSATISFIABLE = 4
    ERROR = 5
    UNKNOWN = 6

#==============================================================================
class SolverStatus(object):
    """
        Status and statistics of a solver run
    """
    exitstatus: ExitStatus
    runtime: time

    def __init__(self, name):
        self.solver_name = name
        self.exitstatus = ExitStatus.NOT_RUN
        self.runtime = None

    def __repr__(self):
        return "{} ({} seconds)".format(self.exitstatus, self.runtime)<|MERGE_RESOLUTION|>--- conflicted
+++ resolved
@@ -99,10 +99,6 @@
             `minimize()` can be called multiple times, only the last one is stored
         """
         return self.objective(expr, minimize=True)
-<<<<<<< HEAD
-
-=======
->>>>>>> fc1cd0a1
 
     def maximize(self, expr):
         """
@@ -112,14 +108,7 @@
         """
         return self.objective(expr, minimize=False)
 
-<<<<<<< HEAD
-    def objective(self, expr, minimize=True):
-        """
-            Post the given expression to the solver as objective to minimize/maximize
-
-=======
     # REQUIRED functions to mimic `Model` interface:
-
     def objective(self, expr, minimize):
         """
             Post the given expression to the solver as objective to minimize/maximize
@@ -127,7 +116,6 @@
             - expr: Expression, the CPMpy expression that represents the objective function
             - minimize: Bool, whether it is a minimization problem (True) or maximization problem (False)
 
->>>>>>> fc1cd0a1
             'objective()' can be called multiple times, only the last one is stored
         """
         raise NotImplementedError("Solver does not support objective functions")
@@ -167,11 +155,7 @@
 
         :return: an integer or 'None' if it is not run, or a satisfaction problem
         """
-<<<<<<< HEAD
-        return self._objective_value
-=======
         return self.objective_value_
->>>>>>> fc1cd0a1
 
     def solver_var(self, cpm_var):
         """
