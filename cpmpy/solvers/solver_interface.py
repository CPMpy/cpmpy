--- conflicted
+++ resolved
@@ -56,11 +56,7 @@
         """
         Returns the installed version of the solver's Python API.
         """
-<<<<<<< HEAD
-        return None
-=======
         raise NotImplementedError("Implementation of 'version' is missing in solver interface. This should be fixed. If encountered, please report on GitHub.")
->>>>>>> 35514b26
 
     def __init__(self, name="dummy", cpm_model=None, subsolver=None):
         """
