--- conflicted
+++ resolved
@@ -168,35 +168,6 @@
             return [self.solver_vars(v) for v in cpm_vars]
         return self.solver_var(cpm_vars)
 
-<<<<<<< HEAD
-    # most solvers can inherit this function as is, just implement `transform()` and `__post_constraint()` below
-    def __add__(self, cpm_expr):
-        """
-            Eagerly add a constraint to the underlying solver.
-
-            Any CPMpy expression given is immediately transformed (throught `transform()`)
-            and then posted to the solver (through `_post_constraint()`).
-
-            The variables used in expressions given to add are stored as 'user variables'. Those are the only ones
-            the user knows and cares about. All other variables are auxiliary variables created by transformations.
-
-        :param cpm_expr: CPMpy expression, or list thereof
-        :type cpm_expr: Expression or list of Expression
-
-        :return: self
-        """
-        # add new user vars to the set
-        get_variables(cpm_expr, collect=self.user_vars)
-        self.solver_vars(list(self.user_vars)) # ensure all variables are known to the solver
-
-        # transform and post the constraints
-        for con in self.transform(cpm_expr):
-            self._post_constraint(con)
-
-        return self
-
-=======
->>>>>>> 8608e6d1
     def transform(self, cpm_expr):
         """
             Transform arbitrary CPMpy expressions to constraints the solver supports
