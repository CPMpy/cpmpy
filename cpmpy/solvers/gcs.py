#!/usr/bin/env python
#-*- coding:utf-8 -*-
##
## ortools.py
##
"""
    Interface to the Glasgow Constraint Solver's API for the cpmpy library.
    The key feature of this solver is the ability to produce proof logs.

    See:
    https://github.com/ciaranm/glasgow-constraint-solver
    ===============
    List of classes
    ===============
    .. autosummary::
        :nosignatures:
        GlasgowConstraintSolver
"""
from cpmpy.transformations.comparison import only_numexpr_equality
from cpmpy.transformations.reification import reify_rewrite, only_bv_reifies
from ..exceptions import NotSupportedError, GCSVerificationException
from .solver_interface import SolverInterface, SolverStatus, ExitStatus
from ..expressions.core import Expression, Comparison, Operator, BoolVal
from ..expressions.variables import _BoolVarImpl, _IntVarImpl, _NumVarImpl, NegBoolView, boolvar
from ..expressions.globalconstraints import GlobalConstraint
from ..expressions.utils import is_num, argval, argvals
from ..transformations.decompose_global import decompose_in_tree
from ..transformations.get_variables import get_variables
from ..transformations.flatten_model import flatten_constraint, flatten_objective, get_or_make_var

from ..transformations.normalize import toplevel_list

# For proof file handling and verifying
import sys
from os import path
from shutil import which
import subprocess

class CPM_gcs(SolverInterface):
    """
    Interface to Glasgow Constraint Solver's API.

    Requires that the 'gcspy' python package is installed:
    Current installation instructions:
    - Ensure you have C++20 compiler such as GCC 10.3  / clang 15
    - (on Debian-based systems, see https://apt.llvm.org for easy installation)
    - If necessary `export CXX=<your up to date C++ compiler (e.g. clang++-15)>`
    - Ensure you have Boost installed
    - `git clone https://github.com/ciaranm/glasgow-constraint-solver.git`
    - `cd glasgow-constraint-solver/python`
    - `pip install .`
    NB: if for any reason you need to retry the build, ensure you remove glasgow-constraints-solver/generator before rebuilding.

    For the verifier functionality, the 'veripb' tool is also required.
    See `https://gitlab.com/MIAOresearch/software/VeriPB#installation` for installation instructions. 

    Creates the following attributes (see parent constructor for more):
    - gcs: the gcspy solver object
    - objective_var: optional: the variable used as objective
    - proof_location: location of the last proof produced by the solver
    - proof_name: name of the last proof (means <proof_name>.opb and <proof_name>.pbp will be present at the proof location)
    - veripb_return_code: return code from the last VeriPB check.
    - proof_check_timeout: whether the last VeriPB check timed out.
    """

    @staticmethod
    def supported():
        # try to import the package
        try:
            import gcspy
            return True
        except ImportError as e:
            return False

    def __init__(self, cpm_model=None, subsolver=None):
        """
        Constructor of the native solver object
        Arguments:
        - cpm_model: Model(), a CPMpy Model() (optional)
        - subsolver: None (not supported)
        """
        if not self.supported():
            raise Exception("Glasgow Constraint Solver: Install the python package 'gcspy'")

        import gcspy

        assert(subsolver is None) # unless you support subsolvers, see pysat or minizinc

        # initialise the native solver object
        self.gcs = gcspy.GCS()
        self.objective_var = None
        self.proof_location = None
        self.proof_name = None
        self.proof_check_timeout = True
        self.veripb_return_code = False

        # initialise everything else and post the constraints/objective
        super().__init__(name="Glasgow Constraint Solver", cpm_model=cpm_model)

    def has_objective(self):
        return self.objective_var is not None
    
    def solve(self, time_limit=None, display=None, prove=False, proof_name=None, proof_location=".",
              verify=False, verify_time_limit=None, veripb_args = [], display_verifier_output=True, **kwargs):
        """
            Run the Glasgow Constraint Solver, get just one (optimal) solution.
            Arguments:
            - time_limit:        maximum solve time in seconds (float, optional).
<<<<<<< HEAD
            - display:           generic solution callback: either a list of CPMpy expressions, OR a callback function,
                                    called during optimization when a feasible solution is found;
                                    called with the variables after value-mapping; default/None: nothing displayed
=======
            - display:           generic solution callback: either a list of CPMpy expressions, OR a callback function which
                                    gets called after the variable-value mapping of the intermediate solution.
                                    default/None: nothing is displayed
>>>>>>> 0ede47fe
            - prove:             whether to produce a VeriPB proof (.opb model file and .pbp proof file).
            - proof_name:        name for the the proof files.
            - proof_location:    location for the proof files (default to current working directory).
            - verify:            whether to verify the result of the solve run (overrides prove if prove is False)
            - verify_time_limit: time limit for verification (ignored if verify=False) 
            - veripb_args:       list of command line arguments to pass to veripb e.g. `--trace --useColor` (run `veripb --help` for a full list)
            - display_verifier_output: whether to print the output from VeriPB
            - kwargs:            currently GCS does not support any additional keyword arguments.

            Returns: whether a solution was found.
        """
        # ensure all user vars are known to solver
        self.solver_vars(list(self.user_vars))

        if display is not None:
            if isinstance(display, (Expression, list)):
                cb_vars = get_variables(display)
            else:
                cb_vars = self.user_vars

            def callback(sol):
                # set values for variables
                for cpm_var in cb_vars:
                    cpm_var._value = sol[self.solver_var(cpm_var)]
                if isinstance(display, Expression):
                    print(display.value())
                elif isinstance(display, list):
                    print(argvals(display))
                else:
                    display()
        else:
            callback = None

        # If we're verifying we must be proving
        prove |= verify
        # Set default proof name to name of file containing __main__
        if prove and proof_name is None:
            if hasattr(sys.modules['__main__'], "__file__"):
                self.proof_name = path.splitext(path.basename(sys.modules['__main__'].__file__))[0]
            else:
                self.proof_name = "gcs_proof"
        else:
            self.proof_name = proof_name
        self.proof_location = proof_location
     
        # call the solver, with parameters    
        gcs_stats = self.gcs.solve(
            all_solutions=self.has_objective(), 
            timeout=time_limit,
            callback=callback,
            prove=prove,
            proof_name=self.proof_name,
            proof_location=proof_location,
            **kwargs)

        # new status, translate runtime
        self.cpm_status = SolverStatus(self.name)
        self.cpm_status.runtime = gcs_stats["solve_time"]

        # translate exit status
        if gcs_stats['solutions'] != 0:
            self.cpm_status.exitstatus = ExitStatus.FEASIBLE
        elif not gcs_stats['completed']:
            self.cpm_status.exitstatus = ExitStatus.UNKNOWN
        else:
            self.cpm_status.exitstatus = ExitStatus.UNSATISFIABLE

        # True/False depending on self.cpm_status
        has_sol = self._solve_return(self.cpm_status)

        # translate solution values (of user specified variables only)
        self.objective_value_ = None
        if has_sol:
            # fill in variable values
            for cpm_var in self.user_vars:
                sol_var = self.solver_var(cpm_var)
                if isinstance(cpm_var, _BoolVarImpl):
                    # Convert back to bool
                    cpm_var._value = bool(self.gcs.get_solution_value(sol_var))
                else:
                    cpm_var._value = self.gcs.get_solution_value(sol_var)

            # translate objective, for optimisation problems only
            if self.has_objective():
                self.objective_value_ = self.gcs.get_solution_value(self.solver_var(self.objective_var))

        else: # clear values of variables
            for cpm_var in self.user_vars:
                cpm_var._value = None

        # Verify proof, if requested
        if verify:
            self.verify(name=self.proof_name, location=proof_location, time_limit=verify_time_limit,
                        veripb_args=veripb_args, display_output=display_verifier_output)
            
            if self.veripb_return_code > 0:
                raise GCSVerificationException("Glasgow Constraint Solver: Proof failed to verify.")
            
        return has_sol

    def solveAll(self, time_limit=None, display=None, solution_limit=None, call_from_model=False, 
                 prove=False, proof_name=None, proof_location=".", verify=False, verify_time_limit=None, veripb_args = [], 
                 display_verifier_output=True, **kwargs):
        """
            Run the Glasgow Constraint Solver, and get a number of solutions, with optional solution callbacks. 

            Arguments:
                - display: either a list of CPMpy expressions, OR a callback function, called with the variables after value-mapping
                        default/None: nothing displayed
                - solution_limit:       stop after this many solutions (default: None)
                - time_limit:           maximum solve time in seconds (float, default: None)
                - call_from_model:      whether the method is called from a CPMpy Model instance or not
                - prove:                whether to produce a VeriPB proof (.opb model file and .pbp proof file).
                - proof_name:           name for the the proof files.
                - proof_location:       location for the proof files (default to current working directory).
                - verify:               whether to verify the result of the solve run (overrides prove if prove is False)
                - verify_time_limit:    time limit for verification (ignored if verify=False) 
                - veripb_args:          list of command line arguments to pass to veripb e.g. `--trace --useColor` (run `veripb --help` for a full list)
                - display_verifier_output: whether to print the output from VeriPB
                - kwargs:               currently GCS does not support any additional keyword arguments.
            Returns: number of solutions found
        """
        if self.has_objective():
            raise NotSupportedError("Glasgow Constraint Solver: does not support finding all optimal solutions.")
        # ensure all vars are known to solver
        self.solver_vars(list(self.user_vars))

         # If we're verifying we must be proving
        prove |= verify
        # Set default proof name to name of file containing __main__
        if prove and proof_name is None:
            if hasattr(sys.modules['__main__'], "__file__"):
                self.proof_name = path.splitext(path.basename(sys.modules['__main__'].__file__))[0]
            else:
                self.proof_name = "gcs_proof"
        self.proof_location = proof_location

        # Set display callback
        def display_callback(solution_map):
            for cpm_var in self.user_vars:
                sol_var = self.solver_var(cpm_var)
                if isinstance(cpm_var, _BoolVarImpl):
                    # Convert back to bool
                    cpm_var._value = bool(solution_map[sol_var])
                else:
                    cpm_var._value = solution_map[sol_var]

            if isinstance(display, Expression):
                print(argval(display))
            elif isinstance(display, list):
                # explicit list of expressions to display
                print(argvals(display))
            elif callable(display):
                display()
            else:
                raise NotImplementedError("Glasgow Constraint Solver: Unknown display type.".format(cpm_var))
            return 
        sol_callback = None
        if display:
            sol_callback=display_callback

        gcs_stats = self.gcs.solve(
            all_solutions=True, 
            timeout=time_limit, 
            solution_limit=solution_limit, 
            callback=sol_callback, 
            prove=prove, 
            proof_name=proof_name, 
            proof_location=proof_location, **kwargs)

        # new status, get runtime
        self.cpm_status = SolverStatus(self.name)
        self.cpm_status.runtime = gcs_stats["solve_time"]

        # clear user vars if no solution found
        if self._solve_return(self.cpm_status, self.objective_value_) is False:
            for var in self.user_vars:
                var._value = None

        # Verify proof, if requested
        if verify:
            self.verify(name=self.proof_name, location=proof_location, time_limit=verify_time_limit, 
                        veripb_args=veripb_args, display_output=display_verifier_output)

        return gcs_stats["solutions"]

    def solver_var(self, cpm_var):
        """
            Creates solver variable for cpmpy variable
            or returns from cache if previously created
        """
        if is_num(cpm_var): # shortcut, eases posting constraints
            return self.gcs.create_integer_constant(cpm_var)

        # special case, negative-bool-view
        # work directly on var inside the view
        if isinstance(cpm_var, NegBoolView):
            # gcs only works with integer variables, so not(x) = -x + 1
            return self.gcs.add_constant(self.gcs.negate(self.solver_var(cpm_var._bv)), 1)

        # create if it does not exist
        if cpm_var not in self._varmap:
            if isinstance(cpm_var, _BoolVarImpl):
                # Bool vars are just int vars with [0, 1] domain
                revar = self.gcs.create_integer_variable(0, 1, str(cpm_var))
            elif isinstance(cpm_var, _IntVarImpl):
                revar = self.gcs.create_integer_variable(cpm_var.lb, cpm_var.ub, str(cpm_var))
            else:
                raise NotImplementedError("Not a known var {}".format(cpm_var))
            self._varmap[cpm_var] = revar

        return self._varmap[cpm_var]

    def objective(self, expr, minimize=True):
        """
            Post the given expression to the solver as objective to minimize/maximize
            'objective()' can be called multiple times, only the last one is stored
            (technical side note: any constraints created during conversion of the objective
            are permanently posted to the solver)
        """
        # make objective function non-nested
        (flat_obj, flat_cons) = flatten_objective(expr)
        self += flat_cons # add potentially created constraints
        self.user_vars.update(get_variables(flat_obj)) # add objvars to vars

        (obj, obj_cons) = get_or_make_var(flat_obj)
        self += obj_cons

        self.objective_var = obj

        if minimize:
            self.gcs.minimise(self.solver_var(obj))  
        else:
            self.gcs.maximise(self.solver_var(obj))

    def transform(self, cpm_expr):
        """
            Transform arbitrary CPMpy expressions to constraints the solver supports

            Implemented through chaining multiple solver-independent **transformation functions** from
            the `cpmpy/transformations/` directory.

            See the 'Adding a new solver' docs on readthedocs for more information.

        :param cpm_expr: CPMpy expression, or list thereof
        :type cpm_expr: Expression or list of Expression

        :return: list of Expression
        """
        cpm_cons = toplevel_list(cpm_expr)
        supported = {
            "min", 
            "max", 
            "abs", 
            "alldifferent", 
            "element", 
            'table', 
            'negative_table', 
            'count', 
            'nvalue',
            'inverse', 
            'circuit', 
            'xor'}
        cpm_cons = decompose_in_tree(cpm_cons, supported)
        cpm_cons = flatten_constraint(cpm_cons)  # flat normal form

        # NB: GCS supports full reification for linear equality and linear inequaltiy constraints
        # but no reification for linear not equals and not half reification for linear equality. 
        # Maybe a future transformation (or future work on the GCS solver).
        cpm_cons = reify_rewrite(cpm_cons, supported=frozenset(['==']))
        cpm_cons = only_numexpr_equality(cpm_cons, supported=frozenset(["sum", "wsum"]))  # supports >, <, !=

        # NB: GCS supports a small number of simple expressions as the reifying term
        # e.g. (x > 3) -> constraint could in principle be supported in future. 
        cpm_cons = only_bv_reifies(cpm_cons)
        str_rep = ""
        for c in cpm_cons:
            str_rep += str(c) + '\n'
        return cpm_cons

    def verify(self, name=None, location=".", time_limit=None, display_output=False, veripb_args=[]):
        """
        Verify a solver-produced proof using VeriPB.

        Requires that the 'veripb' tool is installed and on system path. 
        See `https://gitlab.com/MIAOresearch/software/VeriPB#installation` for installation instructions. 
        Arguments:
            - name:             name for the the proof files (default to self.proof_name)
            - location:         location for the proof files (default to current working directory).
            - time_limit:       time limit for verification (ignored if verify=False) 
            - veripb_args:      list of command line arguments to pass to veripb e.g. `--trace --useColor` (run `veripb --help` for a full list)
            - display_output:   whether to print the output from VeriPB
        """
        if not which("veripb"):
            raise Exception("Unable to run VeriPB: check it is installed and on system path - see https://gitlab.com/MIAOresearch/software/VeriPB#installation.")

        if name is None:
            name = self.proof_name
        
        if name is None: # Still None?
            raise ValueError("No proof to verify")
        
        if not isinstance(veripb_args, list):
            raise ValueError("veripb_args should be a list")
        
        opb_file = path.join(location, name +".opb")
        pbp_file = path.join(location, name +".pbp")

        if not path.isfile(opb_file):
            raise FileNotFoundError("Can't find " + opb_file)
        if not path.isfile(pbp_file):
            raise FileNotFoundError("Can't find " + pbp_file)
        
        try:
            result = subprocess.run(["veripb"] + veripb_args + [opb_file, pbp_file], 
                                    capture_output=True, text=True, timeout=time_limit)
            self.proof_check_timeout = False
            self.veripb_return_code = result.returncode
            if display_output:
                print(result.stdout)
                print(result.stderr)
        except subprocess.TimeoutExpired:
            self.proof_check_timeout = True
            self.veripb_return_code = 0

        return self.veripb_return_code
    
    def __add__(self, cpm_cons):
        """
        Post a (list of) CPMpy constraints(=expressions) to the solver
        Note that we don't store the constraints in a cpm_model,
        we first transform the constraints into primitive constraints,
        then post those primitive constraints directly to the native solver
        :param cpm_con CPMpy constraint, or list thereof
        :type cpm_con (list of) Expression(s)
        """
        # add new user vars to the set
                # add new user vars to the set
        get_variables(cpm_cons, collect=self.user_vars)

        for con in self.transform(cpm_cons):
            cpm_expr = con
            if isinstance(cpm_expr, _BoolVarImpl):
                # base case, just var or ~var
                self.gcs.post_or([self.solver_var(cpm_expr)])
            elif isinstance(cpm_expr, BoolVal):
                if not cpm_expr:
                    self.gcs.post_or([])
            elif isinstance(cpm_expr, Operator) or \
                (cpm_expr.name == '==' and isinstance(cpm_expr.args[0], _BoolVarImpl) \
                and not isinstance(cpm_expr.args[1], _NumVarImpl)): 
                # ^ Somewhat awkward, but want to deal with full and half reifications
                # in one go here, and then deal with regular == comparisons later.l

                # 'and'/n, 'or'/n, '->'/2
                if cpm_expr.name == 'and':
                    self.gcs.post_and(self.solver_vars(cpm_expr.args))
                elif cpm_expr.name == 'or':
                    self.gcs.post_or(self.solver_vars(cpm_expr.args))

                # Reified constraint: BoolVar -> Boolexpr or BoolVar == Boolexpr
                # LHS must be boolvar due to only_bv_reifies
                elif cpm_expr.name == '->' or cpm_expr.name == '==':
                    fully_reify = (cpm_expr.name == '==')
                    assert(isinstance(cpm_expr.args[0], _BoolVarImpl))  
                    bool_lhs = cpm_expr.args[0]
                    reif_var = self.solver_var(bool_lhs)
                    bool_expr = cpm_expr.args[1]

                    # Just a plain implies or equals between two boolvars
                    if isinstance(bool_expr, _BoolVarImpl): # bv1 -> bv2
                        (self.gcs.post_equals if fully_reify else self.gcs.post_implies)\
                            (*self.solver_vars([bool_lhs, bool_expr]))
                    elif isinstance(bool_expr, Operator): # bv -> and(...), bv -> or(...)  bv -> [->]
                        if bool_expr.name == 'and':
                            self.gcs.post_and_reif(self.solver_vars(bool_expr.args), reif_var, fully_reify)
                        elif bool_expr.name == 'or':
                            self.gcs.post_or_reif(self.solver_vars(bool_expr.args), reif_var, fully_reify)
                        elif bool_expr.name == '->':
                            self.gcs.post_implies_reif(self.solver_vars(bool_expr.args), reif_var, fully_reify)
                        else:
                            # Shouldn't happen if reify_rewrite worked?
                            raise NotImplementedError("Not currently supported by Glasgow Constraint Solver API '{}' {}".format)
                    
                    # Reified Comparison
                    elif isinstance(bool_expr, Comparison):
                        lhs = bool_expr.args[0]
                        rhs = bool_expr.args[1]
                        if bool_expr.name == '==':
                            self.gcs.post_equals_reif(*self.solver_vars([lhs, rhs]), reif_var, fully_reify)
                        elif bool_expr.name == '<=':
                            self.gcs.post_less_than_equal_reif(*self.solver_vars([lhs, rhs]), reif_var, fully_reify)
                        elif bool_expr.name == '<':
                            self.gcs.post_less_than_reif(*self.solver_vars([lhs, rhs]), reif_var, fully_reify)
                        elif bool_expr.name == '>=':
                            self.gcs.post_greater_than_equal_reif(*self.solver_vars([lhs, rhs]), reif_var, fully_reify)
                        elif bool_expr.name == '>':
                            self.gcs.post_greater_than_reif(*self.solver_vars([lhs, rhs]), reif_var, fully_reify)
                        elif bool_expr.name == '!=':
                            # Note: GCS doesn't currently support reified NotEquals, so we need this ugly workaround for now:
                            # bv -> x != y can be written as 
                            # bv -> OR(lt, gt) with lt, gt being BoolVars and the additional constraints
                            # lt == x < y
                            # gt == x > y
                            lt_bool, gt_bool = boolvar(shape=2)
                            self += (lhs < rhs) == lt_bool
                            self += (lhs > rhs) == gt_bool
                            if fully_reify:
                                self += (~bool_lhs).implies(lhs == rhs)
                            self.gcs.post_or_reif(self.solver_vars([lt_bool, gt_bool]), reif_var, False)
                        else:
                            raise NotImplementedError("Not currently supported by Glasgow Constraint Solver API '{}' {}".format)
                    else:
                        # Shouldn't happen if reify_rewrite worked
                        raise NotImplementedError("Not currently supported by Glasgow Constraint Solver API '{}' {}".format)
            
            # Normal comparison     
            elif isinstance(cpm_expr, Comparison):
                lhs = cpm_expr.args[0]
                rhs = cpm_expr.args[1]

                # Due to only_numexpr_equality we can only have '!=', "<=", etc.
                # when the lhs is a variable, sum or wsum
                if isinstance(lhs, _NumVarImpl) or lhs.name == 'sum' or lhs.name == 'wsum':
                    if lhs.name == 'sum' or lhs.name == 'wsum':
                        if lhs.name == 'sum':
                            summands = self.solver_vars(lhs.args)
                            summands.append(self.solver_var(rhs))
                            coeffs = [1]*len(lhs.args) + [-1]
                        else:
                            summands = self.solver_vars(lhs.args[1])
                            summands.append(self.solver_var(rhs))
                            coeffs = list(lhs.args[0]) + [-1]

                        if cpm_expr.name == '==':
                            self.gcs.post_linear_equality(summands, coeffs, 0)
                        elif cpm_expr.name == '!=':
                            self.gcs.post_linear_not_equal(summands, coeffs, 0)
                        elif cpm_expr.name == '<=':
                            self.gcs.post_linear_less_equal(summands, coeffs, 0)
                        elif cpm_expr.name == '<':
                            self.gcs.post_linear_less_equal(summands, coeffs, -1)
                        elif cpm_expr.name == '>=':
                            self.gcs.post_linear_greater_equal(summands, coeffs, 0)
                        elif cpm_expr.name == '>':
                            self.gcs.post_linear_greater_equal(summands, coeffs, 1)
                        else:
                            raise NotImplementedError("Not currently supported by Glasgow Constraint Solver API '{}'".format(cpm_expr))
                    else:
                        if cpm_expr.name == '==':
                            self.gcs.post_equals(*self.solver_vars([lhs, rhs]))
                        elif cpm_expr.name == '!=':
                            self.gcs.post_not_equals(*self.solver_vars([lhs, rhs]))
                        elif cpm_expr.name == '<=':
                            self.gcs.post_less_than_equal(*self.solver_vars([lhs, rhs]))
                        elif cpm_expr.name == '<':
                            self.gcs.post_less_than(*self.solver_vars([lhs, rhs]))
                        elif cpm_expr.name == '>=':
                            self.gcs.post_greater_than_equal(*self.solver_vars([lhs, rhs]))
                        elif cpm_expr.name == '>':
                            self.gcs.post_greater_than(*self.solver_vars([lhs, rhs]))
                        else:
                            raise NotImplementedError("Not currently supported by Glasgow Constraint Solver API '{}'".format(cpm_expr))

                # If the comparison is '==' we can have a NumExpr on the lhs
                elif cpm_expr.name == '==':
                    if lhs.name == 'abs':
                        assert(len(lhs.args) == 1) # Should not have a nested expression inside abs
                        self.gcs.post_abs(*self.solver_vars(list(lhs.args) + [rhs]))
                    elif lhs.name in ['mul', 'div', 'pow', 'mod']:
                        self.gcs.post_arithmetic(*self.solver_vars(list(lhs.args) + [rhs]), lhs.name)
                    elif lhs.name == 'sub':
                        var1 = self.solver_var(lhs.args[0])
                        nVar2 = self.gcs.negate(self.solver_var(lhs.args[1]))
                        self.gcs.post_arithmetic(var1, nVar2, self.solver_var(rhs), 'sum')
                    elif lhs.name == 'sum' and len(lhs.args) == 2:
                        var1 = self.solver_var(lhs.args[0])
                        var2 = self.solver_var(lhs.args[1])
                        self.gcs.post_arithmetic(var1, var2, self.solver_var(rhs), 'sum')
                    elif lhs.name == 'sum' and len(lhs.args) > 2:
                        summands = self.solver_vars(lhs.args)
                        summands.append(self.gcs.negate(self.solver_var(rhs)))
                        self.gcs.post_linear_equality(summands, [1]*len(summands), 0)
                    elif lhs.name == 'wsum':
                        summands = self.solver_vars(lhs.args[1])
                        summands.append(self.gcs.negate(self.solver_var(rhs)))
                        self.gcs.post_linear_equality(summands, list(lhs.args[0]) + [1], 0)
                    elif lhs.name == 'max':
                        self.gcs.post_max(self.solver_vars(lhs.args), self.solver_var(rhs))
                    elif lhs.name == 'min':
                        self.gcs.post_min(self.solver_vars(lhs.args), self.solver_var(rhs))   
                    elif lhs.name == 'element':
                        self.gcs.post_element(self.solver_var(rhs), self.solver_vars(lhs.args[1]), self.solver_vars(lhs.args[0])) 
                    elif lhs.name == 'count':
                        self.gcs.post_count(self.solver_vars(lhs.args[0]), self.solver_var(lhs.args[1]), self.solver_var(rhs))
                    elif lhs.name == 'nvalue':
                        self.gcs.post_nvalue(self.solver_var(rhs), self.solver_vars(lhs.args))
                    else:
                        # Think that's all the possible NumExprs?
                        raise NotImplementedError("Not currently supported by Glasgow Constraint Solver API '{}'".format(cpm_expr))
                else:
                    raise NotImplementedError("Not currently supported by Glasgow Constraint Solver API '{}'".format(cpm_expr))
            
            # rest: base (Boolean) global constraints
            elif cpm_expr.name == 'xor':
                self.gcs.post_xor(self.solver_vars(cpm_expr.args))
            elif cpm_expr.name == 'circuit':
                self.gcs.post_circuit(self.solver_vars(cpm_expr.args))
            elif cpm_expr.name == 'inverse':
                self.gcs.post_inverse(self.solver_vars(cpm_expr.args[0]), self.solver_vars(cpm_expr.args[1]))
            elif cpm_expr.name == 'alldifferent':
                self.gcs.post_alldifferent(self.solver_vars(cpm_expr.args))
            elif cpm_expr.name == 'table':
                self.gcs.post_table(self.solver_vars(cpm_expr.args[0]), cpm_expr.args[1])
            elif cpm_expr.name == 'negative_table':
                self.gcs.post_negative_table(self.solver_vars(cpm_expr.args[0]), cpm_expr.args[1])
            elif isinstance(cpm_expr, GlobalConstraint):
                # GCS also has SmartTable, Regular Language Membership, Knapsack constraints
                # which could be added in future. 
                self += cpm_expr.decompose()  # assumes a decomposition exists...
            else:
                # Hopefully we don't end up here.
                raise NotImplementedError(cpm_expr)

        return self


        <|MERGE_RESOLUTION|>--- conflicted
+++ resolved
@@ -106,15 +106,10 @@
             Run the Glasgow Constraint Solver, get just one (optimal) solution.
             Arguments:
             - time_limit:        maximum solve time in seconds (float, optional).
-<<<<<<< HEAD
-            - display:           generic solution callback: either a list of CPMpy expressions, OR a callback function,
-                                    called during optimization when a feasible solution is found;
-                                    called with the variables after value-mapping; default/None: nothing displayed
-=======
-            - display:           generic solution callback: either a list of CPMpy expressions, OR a callback function which
+            - display:           generic solution callback for use during optimization.
+                                    either a list of CPMpy expressions, OR a callback function which
                                     gets called after the variable-value mapping of the intermediate solution.
                                     default/None: nothing is displayed
->>>>>>> 0ede47fe
             - prove:             whether to produce a VeriPB proof (.opb model file and .pbp proof file).
             - proof_name:        name for the the proof files.
             - proof_location:    location for the proof files (default to current working directory).
