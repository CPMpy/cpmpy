#!/usr/bin/env python
#-*- coding:utf-8 -*-
##
## gcs.py
##
"""
    Interface to the Glasgow Constraint Solver's API for the CPMpy library.

    See:
    https://github.com/ciaranm/glasgow-constraint-solver

    The key feature of this CP solver is the ability to produce proof logs.

    Always use :func:`cp.SolverLookup.get("gcs") <cpmpy.solvers.utils.SolverLookup.get>` to instantiate the solver object.

    ============
    Installation
    ============

    Requires that the 'gcspy' python package is installed:

    .. code-block:: console

        $ pip install gcspy

    Source installation instructions:

    - Ensure you have C++20 compiler such as GCC 10.3  / clang 15
    - (on Debian-based systems, see https://apt.llvm.org for easy installation)
    - If necessary ``export CXX=<your up to date C++ compiler (e.g. clang++-15)>``
    - Ensure you have Boost installed
    - ``git clone https://github.com/ciaranm/glasgow-constraint-solver.git``
    - ``cd glasgow-constraint-solver/python``
    - ``pip install .``

    .. note::
        If for any reason you need to retry the build, ensure you remove glasgow-constraints-solver/generator before rebuilding.

    For the verifier functionality, the 'veripb' tool is also required.
    See https://gitlab.com/MIAOresearch/software/VeriPB#installation for installation instructions of veripb. 

    The rest of this documentation is for advanced users.

    ===============
    List of classes
    ===============

    .. autosummary::
        :nosignatures:

        CPM_gcs
"""
from typing import Optional

from cpmpy.transformations.comparison import only_numexpr_equality
from cpmpy.transformations.reification import reify_rewrite, only_bv_reifies
from ..exceptions import NotSupportedError, GCSVerificationException
from .solver_interface import SolverInterface, SolverStatus, ExitStatus
from ..expressions.core import Expression, Comparison, Operator, BoolVal
from ..expressions.variables import _BoolVarImpl, _IntVarImpl, _NumVarImpl, NegBoolView, boolvar, intvar
from ..expressions.globalconstraints import GlobalConstraint
from ..expressions.utils import is_num, argval, argvals
from ..transformations.decompose_global import decompose_in_tree, decompose_objective
from ..transformations.get_variables import get_variables
from ..transformations.flatten_model import flatten_constraint, get_or_make_var
from ..transformations.safening import no_partial_functions

from ..transformations.normalize import toplevel_list

# For proof file handling and verifying
import sys
from os import path
from shutil import which
import subprocess

class CPM_gcs(SolverInterface):
    """
    Interface to Glasgow Constraint Solver's API.

    Creates the following attributes (see parent constructor for more):

    - ``gcs`` : the gcspy solver object
    - ``objective_var`` : optional: the variable used as objective
    - ``proof_location`` : location of the last proof produced by the solver
    - ``proof_name`` : name of the last proof (means <proof_name>.opb and <proof_name>.pbp will be present at the proof location)
    - ``veripb_return_code`` : return code from the last VeriPB check.
    - ``proof_check_timeout`` : whether the last VeriPB check timed out.

    Documentation of the solver's own Python API is sparse, but example usage can be found at:
    https://github.com/ciaranm/glasgow-constraint-solver/blob/main/python/python_test.py
    """

    supported_global_constraints = frozenset({"alldifferent", "table", "negative_table", "inverse", "circuit", "xor",
                                              "min", "max", "abs", "element", "nvalue", "count"})
    supported_reified_global_constraints = frozenset()

    @staticmethod
    def supported():
        # try to import the package
        try:
            import gcspy
            return True
        except ModuleNotFoundError:
            return False
        except Exception as e:
            raise e
        
    @staticmethod
    def version() -> Optional[str]:
        """
        Returns the installed version of the solver's Python API.
        """
        from importlib.metadata import version, PackageNotFoundError
        try:
            return version('gcspy')
        except PackageNotFoundError:
            return None

    def __init__(self, cpm_model=None, subsolver=None):
        """
        Constructor of the native solver object

        Arguments:
            cpm_model: Model(), a CPMpy Model() (optional)
            subsolver: None (not supported)
        """
        if not self.supported():
            raise Exception("CPM_gcs: Install the python package 'gcspy' to use this solver interface.")

        import gcspy

        assert(subsolver is None) # unless you support subsolvers, see pysat or minizinc

        # initialise the native solver object
        self.gcs = gcspy.GCS()
        self.objective_var = None
        self.proof_location = None
        self.proof_name = None
        self.proof_check_timeout = True
        self.veripb_return_code = False

        # initialise everything else and post the constraints/objective
        super().__init__(name="Glasgow Constraint Solver", cpm_model=cpm_model)

    @property
    def native_model(self):
        """
            Returns the solver's underlying native model (for direct solver access).
        """
        return self.gcs
    
    def has_objective(self):
        return self.objective_var is not None
    
    def solve(self, time_limit=None, prove=False, proof_name=None, proof_location=".", 
              verify=False, verify_time_limit=None, veripb_args = [], display_verifier_output=True, **kwargs):
        """
            Run the Glasgow Constraint Solver, get just one (optimal) solution.

            Arguments:
                time_limit (float, optional):   maximum solve time in seconds.
                prove:                          whether to produce a VeriPB proof (.opb model file and .pbp proof file).
                proof_name:                     name for the the proof files.
                proof_location:                 location for the proof files (default to current working directory).
                verify:                         whether to verify the result of the solve run (overrides prove if prove is False)
                verify_time_limit:              time limit for verification (ignored if verify=False) 
                veripb_args:                    list of command line arguments to pass to veripb e.g. ``--trace --useColor`` (run ``veripb --help`` for a full list)
                display_verifier_output:        whether to print the output from VeriPB
                **kwargs:                       currently GCS does not support any additional keyword arguments.

            Returns: 
                whether a solution was found.
        """
        # ensure all user vars are known to solver
        self.solver_vars(list(self.user_vars))
        
        # If we're verifying we must be proving
        prove |= verify
        # Set default proof name to name of file containing __main__
        if prove and proof_name is None:
            if hasattr(sys.modules['__main__'], "__file__"):
                self.proof_name = path.splitext(path.basename(sys.modules['__main__'].__file__))[0]
            else:
                self.proof_name = "gcs_proof"
        else:
            self.proof_name = proof_name
        self.proof_location = proof_location
     
        # set time limit
        if time_limit is not None and time_limit <= 0:
            raise ValueError("Time limit must be positive")
                 
        # call the solver, with parameters    
        self.gcs_result = self.gcs.solve(
            all_solutions=self.has_objective(), 
            timeout=time_limit,
            callback=None,
            prove=prove,
            proof_name=self.proof_name,
            proof_location=proof_location,
            **kwargs)

        # new status, translate runtime
        self.cpm_status = SolverStatus(self.name)
        self.cpm_status.runtime = self.gcs_result["solve_time"]

        # translate exit status
        if self.gcs_result['solutions'] != 0:
            if self.gcs_result['completed'] and self.has_objective():
                self.cpm_status.exitstatus = ExitStatus.OPTIMAL
            else:
                self.cpm_status.exitstatus = ExitStatus.FEASIBLE
        elif not self.gcs_result['completed']:
            self.cpm_status.exitstatus = ExitStatus.UNKNOWN
        else:
            self.cpm_status.exitstatus = ExitStatus.UNSATISFIABLE

        # True/False depending on self.cpm_status
        has_sol = self._solve_return(self.cpm_status)

        # translate solution values (of user specified variables only)
        self.objective_value_ = None
        if has_sol:
            # fill in variable values
            for cpm_var in self.user_vars:
                sol_var = self.solver_var(cpm_var)
                if isinstance(cpm_var, _BoolVarImpl):
                    # Convert back to bool
                    cpm_var._value = bool(self.gcs.get_solution_value(sol_var, self.gcs_result['solutions']-1))
                else:
                    cpm_var._value = self.gcs.get_solution_value(sol_var, self.gcs_result['solutions']-1)

            # translate objective, for optimisation problems only
            if self.has_objective():
                self.objective_value_ = self.gcs.get_solution_value(self.solver_var(self.objective_var))

        else: # clear values of variables
            for cpm_var in self.user_vars:
                cpm_var._value = None

        # Verify proof, if requested
        if verify:

            # set time limit
            if verify_time_limit is not None:
                if verify_time_limit <= 0:
                    raise ValueError("Time limit for verifying must be positive")

            self.verify(name=self.proof_name, location=proof_location, time_limit=verify_time_limit,
                        veripb_args=veripb_args, display_output=display_verifier_output)
            
            if self.veripb_return_code > 0:
                raise GCSVerificationException("Glasgow Constraint Solver: Proof failed to verify.")
            
        return has_sol

    def solveAll(self, time_limit=None, display=None, solution_limit=None, call_from_model=False, 
                 prove=False, proof_name=None, proof_location=".", verify=False, verify_time_limit=None, veripb_args = [], 
                 display_verifier_output=True, **kwargs):
        """
            Run the Glasgow Constraint Solver, and get a number of solutions, with optional solution callbacks. 

            Arguments:
                display:                        either a list of CPMpy expressions, OR a callback function, called with the variables after value-mapping
                                                default/None: nothing displayed
                solution_limit:                 stop after this many solutions (default: None)
                time_limit (float, optional):   maximum solve time in seconds (default: None)
                call_from_model:                whether the method is called from a CPMpy Model instance or not
                prove:                          whether to produce a VeriPB proof (.opb model file and .pbp proof file).
                proof_name:                     name for the the proof files.
                proof_location:                 location for the proof files (default to current working directory).
                verify:                         whether to verify the result of the solve run (overrides prove if prove is False)
                verify_time_limit:              time limit for verification (ignored if verify=False) 
                veripb_args:                    list of command line arguments to pass to veripb e.g. ``--trace --useColor`` (run ``veripb --help`` for a full list)
                display_verifier_output:        whether to print the output from VeriPB
                **kwargs:                       currently GCS does not support any additional keyword arguments.

            Returns: 
                number of solutions found
        """
        if self.has_objective():
            raise NotSupportedError("Glasgow Constraint Solver: does not support finding all optimal solutions.")
        # ensure all vars are known to solver
        self.solver_vars(list(self.user_vars))

         # If we're verifying we must be proving
        prove |= verify
        # Set default proof name to name of file containing __main__
        if prove and proof_name is None:
            if hasattr(sys.modules['__main__'], "__file__"):
                self.proof_name = path.splitext(path.basename(sys.modules['__main__'].__file__))[0]
            else:
                self.proof_name = "gcs_proof"
        self.proof_location = proof_location

        # Set display callback
        def display_callback(solution_map):
            for cpm_var in self.user_vars:
                sol_var = self.solver_var(cpm_var)
                if isinstance(cpm_var, _BoolVarImpl):
                    # Convert back to bool
                    cpm_var._value = bool(solution_map[sol_var])
                else:
                    cpm_var._value = solution_map[sol_var]

            if isinstance(display, Expression):
                print(argval(display))
            elif isinstance(display, list):
                # explicit list of expressions to display
                print(argvals(display))
            elif callable(display):
                display()
            else:
                raise NotImplementedError("Glasgow Constraint Solver: Unknown display type.".format(cpm_var))
            return 
        sol_callback = None
        if display:
            sol_callback=display_callback

        self.gcs_result = self.gcs.solve(
            all_solutions=True, 
            timeout=time_limit, 
            solution_limit=solution_limit, 
            callback=sol_callback, 
            prove=prove, 
            proof_name=proof_name, 
            proof_location=proof_location, **kwargs)

        # new status, get runtime
        self.cpm_status = SolverStatus(self.name)
        self.cpm_status.runtime = self.gcs_result["solve_time"]

        num_sols = self.gcs_result["solutions"]
        if self.gcs_result["completed"] and num_sols >= 1:
            self.cpm_status.exitstatus = ExitStatus.OPTIMAL
        elif self.gcs_result["completed"] and num_sols == 0:
            self.cpm_status.exitstatus = ExitStatus.UNSATISFIABLE
        elif num_sols >= 1:
            self.cpm_status.exitstatus = ExitStatus.FEASIBLE
        else: # maybe unsat, maybe not (maybe a timeout)
            self.cpm_status.exitstatus = ExitStatus.UNKNOWN

        # clear user vars if no solution found
        if self._solve_return(self.cpm_status, self.objective_value_) is False:
            for var in self.user_vars:
                var._value = None

        # Verify proof, if requested
        if verify:
            self.verify(name=self.proof_name, location=proof_location, time_limit=verify_time_limit, 
                        veripb_args=veripb_args, display_output=display_verifier_output)

        return num_sols

    def solver_var(self, cpm_var):
        """
            Creates solver variable for cpmpy variable
            or returns from cache if previously created
        """
        if is_num(cpm_var): # shortcut, eases posting constraints
            return self.gcs.create_integer_constant(cpm_var)

        # special case, negative-bool-view
        # work directly on var inside the view
        if isinstance(cpm_var, NegBoolView):
            # gcs only works with integer variables, so not(x) = -x + 1
            return self.gcs.add_constant(self.gcs.negate(self.solver_var(cpm_var._bv)), 1)

        # create if it does not exist
        if cpm_var not in self._varmap:
            if isinstance(cpm_var, _BoolVarImpl):
                # Bool vars are just int vars with [0, 1] domain
                revar = self.gcs.create_integer_variable(0, 1, str(cpm_var))
            elif isinstance(cpm_var, _IntVarImpl):
                revar = self.gcs.create_integer_variable(cpm_var.lb, cpm_var.ub, str(cpm_var))
            else:
                raise NotImplementedError("Not a known var {}".format(cpm_var))
            self._varmap[cpm_var] = revar

        return self._varmap[cpm_var]

    def objective(self, expr, minimize=True):
        """
            Post the given expression to the solver as objective to minimize/maximize.

            ``objective()`` can be called multiple times, only the last one is stored.

            .. note::
                technical side note: any constraints created during conversion of the objective
                are permanently posted to the solver
        """

        # save variables
        get_variables(expr, collect=self.user_vars)

        # transform objective
        obj, decomp_cons = decompose_objective(expr,
                                               supported=self.supported_global_constraints,
                                               supported_reified=self.supported_reified_global_constraints,
                                               csemap=self._csemap)
        obj_var, obj_cons = get_or_make_var(obj) # do not pass csemap here, we will still transform obj_var == obj...
        self.add(decomp_cons + obj_cons)

        self.objective_var = obj_var

        if minimize:
            self.gcs.minimise(self.solver_var(obj_var))
        else:
            self.gcs.maximise(self.solver_var(obj_var))

    def transform(self, cpm_expr):
        """
            Transform arbitrary CPMpy expressions to constraints the solver supports

            Implemented through chaining multiple solver-independent **transformation functions** from
            the `cpmpy/transformations/` directory.

            See the :ref:`Adding a new solver` docs on readthedocs for more information.

            :param cpm_expr: CPMpy expression, or list thereof
            :type cpm_expr: Expression or list of Expression

            :return: list of Expression
        """
        cpm_cons = toplevel_list(cpm_expr)
<<<<<<< HEAD
        supported = {
            "min", 
            "max", 
            "abs",
            "mod",
            "div",
            "alldifferent", 
            "element", 
            'table', 
            'negative_table', 
            'count', 
            'nvalue',
            'inverse', 
            'circuit', 
            'xor'}
=======
>>>>>>> 42aec363
        cpm_cons = no_partial_functions(cpm_cons)
        cpm_cons = decompose_in_tree(cpm_cons,
                                     supported=self.supported_global_constraints,
                                     supported_reified=self.supported_reified_global_constraints,
                                     csemap=self._csemap)
        cpm_cons = flatten_constraint(cpm_cons, csemap=self._csemap)  # flat normal form

        # NB: GCS supports full reification for linear equality and linear inequaltiy constraints
        # but no reification for linear not equals and not half reification for linear equality. 
        # Maybe a future transformation (or future work on the GCS solver).
        cpm_cons = reify_rewrite(cpm_cons, supported=frozenset(['==']), csemap=self._csemap)
        cpm_cons = only_numexpr_equality(cpm_cons, supported=frozenset(["sum", "wsum"]), csemap=self._csemap)  # supports >, <, !=

        # NB: GCS supports a small number of simple expressions as the reifying term
        # e.g. (x > 3) -> constraint could in principle be supported in the future.
        cpm_cons = only_bv_reifies(cpm_cons, csemap=self._csemap)
        str_rep = ""
        for c in cpm_cons:
            str_rep += str(c) + '\n'
        return cpm_cons

    def verify(self, name=None, location=".", time_limit=None, display_output=False, veripb_args=[]):
        """
        Verify a solver-produced proof using VeriPB.

        Requires that the 'veripb' tool is installed and on system path. 
        See https://gitlab.com/MIAOresearch/software/VeriPB#installation for installation instructions. 

        Arguments:
            - name:             name for the the proof files (default to self.proof_name)
            - location:         location for the proof files (default to current working directory).
            - time_limit:       time limit for verification (ignored if verify=False) 
            - veripb_args:      list of command line arguments to pass to veripb e.g. ``--trace --useColor`` (run ``veripb --help`` for a full list)
            - display_output:   whether to print the output from VeriPB
        """
        if not which("veripb"):
            raise Exception("Unable to run VeriPB: check it is installed and on system path - see https://gitlab.com/MIAOresearch/software/VeriPB#installation.")

        if name is None:
            name = self.proof_name
        
        if name is None: # Still None?
            raise ValueError("No proof to verify")
        
        if not isinstance(veripb_args, list):
            raise ValueError("veripb_args should be a list")
        
        opb_file = path.join(location, name +".opb")
        pbp_file = path.join(location, name +".pbp")

        if not path.isfile(opb_file):
            raise FileNotFoundError("Can't find " + opb_file)
        if not path.isfile(pbp_file):
            raise FileNotFoundError("Can't find " + pbp_file)
        
        try:
            result = subprocess.run(["veripb"] + veripb_args + [opb_file, pbp_file], 
                                    capture_output=True, text=True, timeout=time_limit)
            self.proof_check_timeout = False
            self.veripb_return_code = result.returncode
            if display_output:
                print(result.stdout)
                print(result.stderr)
        except subprocess.TimeoutExpired:
            self.proof_check_timeout = True
            self.veripb_return_code = 0

        return self.veripb_return_code
    
    def add(self, cpm_cons):
        """
        Post a (list of) CPMpy constraints(=expressions) to the solver
        Note that we don't store the constraints in a cpm_model,
        we first transform the constraints into primitive constraints,
        then post those primitive constraints directly to the native solver
        :param cpm_con CPMpy constraint, or list thereof
        :type cpm_con (list of) Expression(s)
        """
        # add new user vars to the set
                # add new user vars to the set
        get_variables(cpm_cons, collect=self.user_vars)

        for con in self.transform(cpm_cons):
            cpm_expr = con
            if isinstance(cpm_expr, _BoolVarImpl):
                # base case, just var or ~var
                self.gcs.post_or([self.solver_var(cpm_expr)])
            elif isinstance(cpm_expr, BoolVal):
                if not cpm_expr:
                    # bit a hack, empty clause does not work (issue #73 on gcs github)
                    a = boolvar()
                    self.gcs.post_and(self.solver_vars([a,~a]))
            elif isinstance(cpm_expr, Operator) or \
                (cpm_expr.name == '==' and isinstance(cpm_expr.args[0], _BoolVarImpl) \
                and not isinstance(cpm_expr.args[1], _NumVarImpl)): 
                # ^ Somewhat awkward, but want to deal with full and half reifications
                # in one go here, and then deal with regular == comparisons later.l

                # 'and'/n, 'or'/n, '->'/2
                if cpm_expr.name == 'and':
                    self.gcs.post_and(self.solver_vars(cpm_expr.args))
                elif cpm_expr.name == 'or':
                    self.gcs.post_or(self.solver_vars(cpm_expr.args))

                # Reified constraint: BoolVar -> Boolexpr or BoolVar == Boolexpr
                # LHS must be boolvar due to only_bv_reifies
                elif cpm_expr.name == '->' or cpm_expr.name == '==':
                    fully_reify = (cpm_expr.name == '==')
                    assert(isinstance(cpm_expr.args[0], _BoolVarImpl))  
                    bool_lhs = cpm_expr.args[0]
                    reif_var = self.solver_var(bool_lhs)
                    bool_expr = cpm_expr.args[1]

                    # Just a plain implies or equals between two boolvars
                    if isinstance(bool_expr, _BoolVarImpl): # bv1 -> bv2
                        (self.gcs.post_equals if fully_reify else self.gcs.post_implies)\
                            (*self.solver_vars([bool_lhs, bool_expr]))
                    elif isinstance(bool_expr, Operator): # bv -> and(...), bv -> or(...)  bv -> [->]
                        if bool_expr.name == 'and':
                            self.gcs.post_and_reif(self.solver_vars(bool_expr.args), reif_var, fully_reify)
                        elif bool_expr.name == 'or':
                            self.gcs.post_or_reif(self.solver_vars(bool_expr.args), reif_var, fully_reify)
                        elif bool_expr.name == '->':
                            self.gcs.post_implies_reif(self.solver_vars(bool_expr.args), reif_var, fully_reify)
                        else:
                            # Shouldn't happen if reify_rewrite worked?
                            raise NotImplementedError("Not currently supported by Glasgow Constraint Solver API '{}' {}".format)
                    
                    # Reified Comparison
                    elif isinstance(bool_expr, Comparison):
                        lhs = bool_expr.args[0]
                        rhs = bool_expr.args[1]
                        if bool_expr.name == '==':
                            self.gcs.post_equals_reif(*self.solver_vars([lhs, rhs]), reif_var, fully_reify)
                        elif bool_expr.name == '<=':
                            self.gcs.post_less_than_equal_reif(*self.solver_vars([lhs, rhs]), reif_var, fully_reify)
                        elif bool_expr.name == '<':
                            self.gcs.post_less_than_reif(*self.solver_vars([lhs, rhs]), reif_var, fully_reify)
                        elif bool_expr.name == '>=':
                            self.gcs.post_greater_than_equal_reif(*self.solver_vars([lhs, rhs]), reif_var, fully_reify)
                        elif bool_expr.name == '>':
                            self.gcs.post_greater_than_reif(*self.solver_vars([lhs, rhs]), reif_var, fully_reify)
                        elif bool_expr.name == '!=':
                            # Note: GCS doesn't currently support reified NotEquals, so we need this ugly workaround for now:
                            # bv -> x != y can be written as 
                            # bv -> OR(lt, gt) with lt, gt being BoolVars and the additional constraints
                            # lt == x < y
                            # gt == x > y
                            lt_bool, gt_bool = boolvar(shape=2)
                            self += (lhs < rhs) == lt_bool
                            self += (lhs > rhs) == gt_bool
                            if fully_reify:
                                self += (~bool_lhs).implies(lhs == rhs)
                            self.gcs.post_or_reif(self.solver_vars([lt_bool, gt_bool]), reif_var, False)
                        else:
                            raise NotImplementedError("Not currently supported by Glasgow Constraint Solver API '{}' {}".format)
                    else:
                        # Shouldn't happen if reify_rewrite worked
                        raise NotImplementedError("Not currently supported by Glasgow Constraint Solver API '{}' {}".format)
            
            # Normal comparison     
            elif isinstance(cpm_expr, Comparison):
                lhs = cpm_expr.args[0]
                rhs = cpm_expr.args[1]

                # Due to only_numexpr_equality we can only have '!=', "<=", etc.
                # when the lhs is a variable, sum or wsum
                if isinstance(lhs, _NumVarImpl) or lhs.name == 'sum' or lhs.name == 'wsum':
                    if lhs.name == 'sum' or lhs.name == 'wsum':
                        if lhs.name == 'sum':
                            summands = self.solver_vars(lhs.args)
                            summands.append(self.solver_var(rhs))
                            coeffs = [1]*len(lhs.args) + [-1]
                        else:
                            summands = self.solver_vars(lhs.args[1])
                            summands.append(self.solver_var(rhs))
                            coeffs = list(lhs.args[0]) + [-1]

                        if cpm_expr.name == '==':
                            self.gcs.post_linear_equality(summands, coeffs, 0)
                        elif cpm_expr.name == '!=':
                            self.gcs.post_linear_not_equal(summands, coeffs, 0)
                        elif cpm_expr.name == '<=':
                            self.gcs.post_linear_less_equal(summands, coeffs, 0)
                        elif cpm_expr.name == '<':
                            self.gcs.post_linear_less_equal(summands, coeffs, -1)
                        elif cpm_expr.name == '>=':
                            self.gcs.post_linear_greater_equal(summands, coeffs, 0)
                        elif cpm_expr.name == '>':
                            self.gcs.post_linear_greater_equal(summands, coeffs, 1)
                        else:
                            raise NotImplementedError("Not currently supported by Glasgow Constraint Solver API '{}'".format(cpm_expr))
                    else:
                        if cpm_expr.name == '==':
                            self.gcs.post_equals(*self.solver_vars([lhs, rhs]))
                        elif cpm_expr.name == '!=':
                            self.gcs.post_not_equals(*self.solver_vars([lhs, rhs]))
                        elif cpm_expr.name == '<=':
                            self.gcs.post_less_than_equal(*self.solver_vars([lhs, rhs]))
                        elif cpm_expr.name == '<':
                            self.gcs.post_less_than(*self.solver_vars([lhs, rhs]))
                        elif cpm_expr.name == '>=':
                            self.gcs.post_greater_than_equal(*self.solver_vars([lhs, rhs]))
                        elif cpm_expr.name == '>':
                            self.gcs.post_greater_than(*self.solver_vars([lhs, rhs]))
                        else:
                            raise NotImplementedError("Not currently supported by Glasgow Constraint Solver API '{}'".format(cpm_expr))

                # If the comparison is '==' we can have a NumExpr on the lhs
                elif cpm_expr.name == '==':
                    if lhs.name == 'abs':
                        assert(len(lhs.args) == 1) # Should not have a nested expression inside abs
                        self.gcs.post_abs(*self.solver_vars(list(lhs.args) + [rhs]))
                    elif lhs.name in ['mul', 'div', 'pow', 'mod']:
                        self.gcs.post_arithmetic(*self.solver_vars(list(lhs.args) + [rhs]), lhs.name)
                    elif lhs.name == 'sub':
                        var1 = self.solver_var(lhs.args[0])
                        nVar2 = self.gcs.negate(self.solver_var(lhs.args[1]))
                        self.gcs.post_arithmetic(var1, nVar2, self.solver_var(rhs), 'sum')
                    elif lhs.name == 'sum' and len(lhs.args) == 2:
                        var1 = self.solver_var(lhs.args[0])
                        var2 = self.solver_var(lhs.args[1])
                        self.gcs.post_arithmetic(var1, var2, self.solver_var(rhs), 'sum')
                    elif lhs.name == 'sum' and len(lhs.args) > 2:
                        summands = self.solver_vars(lhs.args)
                        summands.append(self.gcs.negate(self.solver_var(rhs)))
                        self.gcs.post_linear_equality(summands, [1]*len(summands), 0)
                    elif lhs.name == 'wsum':
                        summands = self.solver_vars(lhs.args[1])
                        summands.append(self.gcs.negate(self.solver_var(rhs)))
                        self.gcs.post_linear_equality(summands, list(lhs.args[0]) + [1], 0)
                    elif lhs.name == 'max':
                        self.gcs.post_max(self.solver_vars(lhs.args), self.solver_var(rhs))
                    elif lhs.name == 'min':
                        self.gcs.post_min(self.solver_vars(lhs.args), self.solver_var(rhs))   
                    elif lhs.name == 'element':
                        self.gcs.post_element(self.solver_var(rhs), self.solver_vars(lhs.args[1]), self.solver_vars(lhs.args[0])) 
                    elif lhs.name == 'count':
                        self.gcs.post_count(self.solver_vars(lhs.args[0]), self.solver_var(lhs.args[1]), self.solver_var(rhs))
                    elif lhs.name == 'nvalue':
                        self.gcs.post_nvalue(self.solver_var(rhs), self.solver_vars(lhs.args))
                    else:
                        # Think that's all the possible NumExprs?
                        raise NotImplementedError("Not currently supported by Glasgow Constraint Solver API '{}'".format(cpm_expr))
                else:
                    raise NotImplementedError("Not currently supported by Glasgow Constraint Solver API '{}'".format(cpm_expr))
            
            # rest: base (Boolean) global constraints
            elif cpm_expr.name == 'xor':
                self.gcs.post_xor(self.solver_vars(cpm_expr.args))
            elif cpm_expr.name == 'circuit':
                self.gcs.post_circuit(self.solver_vars(cpm_expr.args))
            elif cpm_expr.name == 'inverse':
                self.gcs.post_inverse(self.solver_vars(cpm_expr.args[0]), self.solver_vars(cpm_expr.args[1]))
            elif cpm_expr.name == 'alldifferent':
                self.gcs.post_alldifferent(self.solver_vars(cpm_expr.args))
            elif cpm_expr.name == 'table':
                self.gcs.post_table(self.solver_vars(cpm_expr.args[0]), cpm_expr.args[1])
            elif cpm_expr.name == 'negative_table':
                self.gcs.post_negative_table(self.solver_vars(cpm_expr.args[0]), cpm_expr.args[1])
            elif isinstance(cpm_expr, GlobalConstraint):
                # GCS also has SmartTable, Regular Language Membership, Knapsack constraints
                # which could be added in future. 
                self += cpm_expr.decompose()  # assumes a decomposition exists...
            else:
                # Hopefully we don't end up here.
                raise NotImplementedError(cpm_expr)

        return self
    __add__ = add  # avoid redirect in superclass


        <|MERGE_RESOLUTION|>--- conflicted
+++ resolved
@@ -91,7 +91,7 @@
     """
 
     supported_global_constraints = frozenset({"alldifferent", "table", "negative_table", "inverse", "circuit", "xor",
-                                              "min", "max", "abs", "element", "nvalue", "count"})
+                                              "min", "max","div", "mod", "abs", "element", "nvalue", "count"})
     supported_reified_global_constraints = frozenset()
 
     @staticmethod
@@ -423,24 +423,6 @@
             :return: list of Expression
         """
         cpm_cons = toplevel_list(cpm_expr)
-<<<<<<< HEAD
-        supported = {
-            "min", 
-            "max", 
-            "abs",
-            "mod",
-            "div",
-            "alldifferent", 
-            "element", 
-            'table', 
-            'negative_table', 
-            'count', 
-            'nvalue',
-            'inverse', 
-            'circuit', 
-            'xor'}
-=======
->>>>>>> 42aec363
         cpm_cons = no_partial_functions(cpm_cons)
         cpm_cons = decompose_in_tree(cpm_cons,
                                      supported=self.supported_global_constraints,
