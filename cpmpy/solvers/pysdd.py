"""
    Interface to PySDD's API

    PySDD is a knowledge compilation to SDD library... TODO
    https://TODO

    This solver can ONLY be used for solution enumeration over Boolean variables!
    That is, only logical constraints (and,or,implies,==,!=) and Xor global constraint
    (and cardinality constraints later).

    Documentation of the solver's own Python API:
    https://TODO


    ===============
    List of classes
    ===============

    .. autosummary::
        :nosignatures:

        CPM_pysdd
"""
from functools import reduce
from .solver_interface import SolverInterface, SolverStatus, ExitStatus
from ..exceptions import NotSupportedError
from ..expressions.core import Expression, Comparison, Operator, BoolVal
from ..expressions.variables import _BoolVarImpl, NegBoolView, boolvar
from ..expressions.utils import is_any_list
from ..transformations.to_cnf import to_cnf

class CPM_pysdd(SolverInterface):
    """
    Interface to pysdd's API

    Requires that the 'PySDD' python package is installed:
    $ pip install pysdd

    See detailed installation instructions at:
    https://TODO

    Creates the following attributes (see parent constructor for more):
    pysdd_vtree: a pysdd.sdd.Vtree
    pysdd_manager: a pysdd.sdd.SddManager
    pysdd_root: a pysdd.sdd.SddNode
    """

    @staticmethod
    def supported():
        # try to import the package
        try:
            from pysdd.sdd import SddManager
            return True
        except ImportError as e:
            return False


    def __init__(self, cpm_model=None, subsolver=None):
        """
        Constructor of the native solver object

        Requires a CPMpy model as input, and will create the corresponding
        pysdd vtree, manager and (True) root node

        Only supports satisfaction problems and solution enumeration

        Arguments:
        - cpm_model: Model(), a CPMpy Model(), optional
        - subsolver: None
        """
        if not self.supported():
            raise Exception("CPM_pysdd: Install the python 'pysdd' package to use this solver interface")
        if cpm_model and cpm_model.objective_ is not None:
            raise NotSupportedError("CPM_pysdd: only satisfaction, does not support an objective function")

        # initialise the native solver object, or at least their existence
        self.pysdd_vtree = None
        self.pysdd_manager = None
        self.pysdd_root = None

        # initialise everything else and post the constraints/objective
        super().__init__(name="pysdd", cpm_model=cpm_model)


    def solve(self, time_limit=None, assumptions=None):
        """
            See if an arbitrary model exists

            This is a knowledge compiler:
                - building it is the (computationally) hard part
                - checking for a solution is trivial
        """
        has_sol = True
        if self.pysdd_root is not None:
            # if root node is false (empty), no solutions
            has_sol = not self.pysdd_root.is_false()

        self.cpm_status = SolverStatus(self.name)
        self.cpm_status.runtime = 0.0

        # translate exit status
        if has_sol:
            self.cpm_status.exitstatus = ExitStatus.FEASIBLE
        else:
            self.cpm_status.exitstatus = ExitStatus.UNSATISFIABLE

        # get solution values (of user specified variables only)
        if has_sol and self.pysdd_root is not None:
            sol = next(self.pysdd_root.models())
            # fill in variable values
            for cpm_var in self.user_vars:
                lit = self.solver_var(cpm_var).literal
                if lit in sol:
                    cpm_var._value = bool(sol[lit])
                else:
                    cpm_var._value = None  # not specified...

        return has_sol

    def solveAll(self, display=None, time_limit=None, solution_limit=None, call_from_model=False, **kwargs):
        """
            Compute all solutions and optionally display the solutions.

            WARNING: setting 'display' will SIGNIFICANTLY slow down solution counting...

            Arguments:
                - display: either a list of CPMpy expressions, OR a callback function, called with the variables after value-mapping
                        default/None: nothing displayed
                - time_limit, solution_limit, kwargs: not used
                - call_from_model: whether the method is called from a CPMpy Model instance or not

            Returns: number of solutions found
        """
        if time_limit is not None:
            raise NotImplementedError("PySDD.solveAll(), time_limit not (yet?) supported")
        if solution_limit is not None:
            raise NotImplementedError("PySDD.solveAll(), solution_limit not (yet?) supported")

        if self.pysdd_root is None:
            return 0

        if display is not None:
            # manually walking over the tree, much slower...
            solution_count = 0
            for sol in self.pysdd_root.models():
                # fill in variable values
                for cpm_var in self.user_vars:
                    lit = self.solver_var(cpm_var).literal
                    if lit in sol:
                        cpm_var._value = bool(sol[lit])
                    else:
                        cpm_var._value = None

                # display is not None:
                if isinstance(display, Expression):
                    print(display.value())
                elif isinstance(display, list):
                    print([v.value() for v in display])
                else:
                    display()  # callback

        # the desired, fast computation
        return self.pysdd_root.model_count()

    def solver_var(self, cpm_var):
        """
            Creates solver variable for cpmpy variable
            or returns from cache if previously created
        """

        # special case, negative-bool-view
        # work directly on var inside the view
        if isinstance(cpm_var, NegBoolView):
            # just a view, get actual var identifier, return -id
            return -self.solver_var(cpm_var._bv)

        # create if it does not exist
        if cpm_var not in self._varmap:
            if isinstance(cpm_var, _BoolVarImpl):
                # make new var, add at end (what is best here??)
                self.pysdd_manager.add_var_after_last()
                n = self.pysdd_manager.var_count()
                revar = self.pysdd_manager.vars[n]
            else:
                raise NotImplementedError(f"CPM_pysdd: variable {cpm_var} not supported")
            self._varmap[cpm_var] = revar

        return self._varmap[cpm_var]

    # `__add__()` from the superclass first calls `transform()` then `_post_constraint()`, just implement the latter
    def transform(self, cpm_expr):
        """
            Transform arbitrary CPMpy expressions to constraints the solver supports

            Implemented through chaining multiple solver-independent **transformation functions** from
            the `cpmpy/transformations/` directory.

            See the 'Adding a new solver' docs on readthedocs for more information.

            For PySDD, it can be beneficial to add a big model (collection of constraints) at once...

        :param cpm_expr: CPMpy expression, or list thereof
        :type cpm_expr: Expression or list of Expression

        :return: list of Expression
        """
        # initialize (arbitrary) vtree from all user-specified vars
        if self.pysdd_root is None:
            from pysdd.sdd import SddManager, Vtree

            self.pysdd_vtree = Vtree(var_count=len(self.user_vars), vtree_type="balanced")
            self.pysdd_manager = SddManager.from_vtree(self.pysdd_vtree)
            self.pysdd_root = self.pysdd_manager.true()

        # acctually supports nested Boolean operators natively...
        return to_cnf(cpm_expr)

    def _post_constraint(self, cpm_expr):
        """
            Post a supported CPMpy constraint directly to the underlying solver's API

            What 'supported' means depends on the solver capabilities, and in effect on what transformations
            are applied in `transform()`.

            Solvers can raise 'NotImplementedError' for any constraint not supported after transformation
        """
        if cpm_expr.name == 'or':
            # not sure about this way of making a clause...
            clause = reduce(self.pysdd_manager.disjoin, self.solver_vars(cpm_expr.args))
            self.pysdd_root &= clause
            
        #elif isinstance(cpm_expr, Comparison):

        elif hasattr(cpm_expr, 'decompose'):  # cpm_expr.name == 'xor':
            # for all global constraints:
            for con in self.transform(cpm_expr.decompose()):
                self._post_constraint(con)

        elif isinstance(cpm_expr, BoolVal):
            # base case: Boolean value
<<<<<<< HEAD
            self.pysdd_root &= cpm_expr.args[0]  # not tested...
=======
            if cpm_expr.args[0]:
                self.pysdd_root &= self.pysdd_manager.true()
            else:
                self.pysdd_root &= self.pysdd_manager.false()
>>>>>>> 4fca1843

        elif isinstance(cpm_expr, _BoolVarImpl):
            # base case, just var or ~var
            self.pysdd_root &= self.solver_var(cpm_expr)

        else:
            raise NotImplementedError(f"CPM_pysdd: Non supported constraint {cpm_expr}")


    def dot(self):
        """
            Returns a graphviz Dot object

            Display (in a notebook) with:
            import graphviz
            graphviz.Source(m.dot())
        """
        if self.pysdd_root is None:
            from pysdd.sdd import SddManager
            SddManager().true().dot()
        return self.pysdd_root.dot()<|MERGE_RESOLUTION|>--- conflicted
+++ resolved
@@ -238,14 +238,10 @@
 
         elif isinstance(cpm_expr, BoolVal):
             # base case: Boolean value
-<<<<<<< HEAD
-            self.pysdd_root &= cpm_expr.args[0]  # not tested...
-=======
             if cpm_expr.args[0]:
                 self.pysdd_root &= self.pysdd_manager.true()
             else:
                 self.pysdd_root &= self.pysdd_manager.false()
->>>>>>> 4fca1843
 
         elif isinstance(cpm_expr, _BoolVarImpl):
             # base case, just var or ~var
