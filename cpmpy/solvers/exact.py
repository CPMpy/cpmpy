--- conflicted
+++ resolved
@@ -513,14 +513,10 @@
 
         cpm_cons = toplevel_list(cpm_expr)
         cpm_cons = no_partial_functions(cpm_cons, safen_toplevel={"mod", "div", "element"}) # linearize and decompose expects safe exprs
-<<<<<<< HEAD
-        cpm_cons = decompose_in_tree(cpm_cons, supported=frozenset({'alldifferent'}), csemap=self._csemap) # Abs and Alldiff have a specialized MIP decomp
-=======
         cpm_cons = decompose_in_tree(cpm_cons,
                                      supported=self.supported_global_constraints | {"alldifferent"}, # alldiff has a specialized linear decomp
                                      supported_reified = self.supported_reified_global_constraints,
                                      csemap=self._csemap)
->>>>>>> 42aec363
         cpm_cons = flatten_constraint(cpm_cons, csemap=self._csemap)  # flat normal form
         cpm_cons = reify_rewrite(cpm_cons, supported=frozenset(['sum', 'wsum']), csemap=self._csemap)  # constraints that support reification
         cpm_cons = only_numexpr_equality(cpm_cons, supported=frozenset(["sum", "wsum"]), csemap=self._csemap)  # supports >, <, !=
