--- conflicted
+++ resolved
@@ -399,17 +399,6 @@
         """
 
         cpm_cons = toplevel_list(cpm_expr)
-<<<<<<< HEAD
-        cpm_cons = no_partial_functions(cpm_cons)
-        cpm_cons = decompose_in_tree(cpm_cons, supported=frozenset({'alldifferent'}), expr_dict=self.expr_dict) # Alldiff has a specialized MIP decomp
-        cpm_cons = flatten_constraint(cpm_cons, expr_dict=self.expr_dict)  # flat normal form
-        cpm_cons = reify_rewrite(cpm_cons, supported=frozenset(['sum', 'wsum']), expr_dict=self.expr_dict)  # constraints that support reification
-        cpm_cons = only_numexpr_equality(cpm_cons, supported=frozenset(["sum", "wsum"]), expr_dict=self.expr_dict)  # supports >, <, !=
-        cpm_cons = only_bv_reifies(cpm_cons, expr_dict=self.expr_dict)
-        cpm_cons = only_implies(cpm_cons, expr_dict=self.expr_dict)  # anything that can create full reif should go above...
-        cpm_cons = linearize_constraint(cpm_cons, supported=frozenset({"sum","wsum","mul"}), expr_dict=self.expr_dict)  # the core of the MIP-linearization
-        cpm_cons = only_positive_bv(cpm_cons, expr_dict=self.expr_dict)  # after linearisation, rewrite ~bv into 1-bv
-=======
         cpm_cons = no_partial_functions(cpm_cons, safen_toplevel={"mod", "div"}) # linearize expects safe exprs
         cpm_cons = decompose_in_tree(cpm_cons, supported=frozenset({'alldifferent', 'abs'})) # Abs and Alldiff have a specialized MIP decomp
         cpm_cons = flatten_constraint(cpm_cons)  # flat normal form
@@ -419,7 +408,6 @@
         cpm_cons = only_implies(cpm_cons)  # anything that can create full reif should go above...
         cpm_cons = linearize_constraint(cpm_cons, supported=frozenset({"sum","wsum","mul"}))  # the core of the MIP-linearization
         cpm_cons = only_positive_bv(cpm_cons)  # after linearisation, rewrite ~bv into 1-bv
->>>>>>> 012af566
 
         return cpm_cons
 
