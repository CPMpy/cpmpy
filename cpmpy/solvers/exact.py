#!/usr/bin/env python
#-*- coding:utf-8 -*-
##
## exact.py
##
"""
    Interface to Exact

    Exact solves decision and optimization problems formulated as integer linear programs.
    Under the hood, it converts integer variables to binary (0-1) variables and applies highly efficient
    propagation routines and strong cutting-planes / pseudo-Boolean conflict analysis.

    The solver's git repository:
    https://gitlab.com/nonfiction-software/exact

    ===============
    List of classes
    ===============

    .. autosummary::
        :nosignatures:

        CPM_exact

    ==============
    Module details
    ==============
"""
import sys  # for stdout checking
import time

import pkg_resources
from pkg_resources import VersionConflict

from .solver_interface import SolverInterface, SolverStatus, ExitStatus
from ..expressions.core import *
from ..expressions.variables import _BoolVarImpl, NegBoolView, _IntVarImpl, _NumVarImpl, intvar, _DirectVarImpl
from ..transformations.comparison import only_numexpr_equality
from ..transformations.flatten_model import flatten_constraint, flatten_objective
from ..transformations.get_variables import get_variables
from ..transformations.decompose_global import decompose_in_tree
from ..transformations.linearize import linearize_constraint, only_positive_bv
from ..transformations.reification import only_implies, reify_rewrite, only_bv_reifies
from ..transformations.normalize import toplevel_list
from ..transformations.safening import no_partial_functions
from ..expressions.globalconstraints import DirectConstraint
from ..expressions.utils import flatlist, argvals

import numpy as np
import numbers

class CPM_exact(SolverInterface):
    """
    Interface to the Python interface of Exact

    Requires that the 'exact' python package is installed:
    $ pip install exact
    See https://pypi.org/project/exact for more information.

    Creates the following attributes (see parent constructor for more):
        - xct_solver: the Exact instance used in solve() and solveAll()
        - assumption_dict: maps Exact variables to (Exact value, CPM assumption expression)
    """

    @staticmethod
    def supported():
        # try to import the package
        try:
            # check if exact is installed
            import exact
            # check installed version
            pkg_resources.require("exact>=2.1.0")
            return True
<<<<<<< HEAD
        except ModuleNotFoundError: # exact is not installed
            return False
        except VersionConflict: # unsupported version of exact
            warnings.warn(f"CPMpy requires Exact version >=2.1.0 is required but you have version "
                          f"{pkg_resources.get_distribution('exact').version}, beware exact>=2.1.0 requires "
                          f"Python 3.10 or higher.")
=======
        except ModuleNotFoundError as e:
            return False
        except VersionConflict:
            warnings.warn(f"CPMpy requires Exact version >=2.1.0 is required but you have version {pkg_resources.get_distribution('exact').version}, beware exact>=2.1.0 requires Python 3.10 or higher.")
>>>>>>> bd0b187f
            return False
        except Exception as e:
            raise e


    def __init__(self, cpm_model=None, subsolver=None, **kwargs):
        """
        Constructor of the native solver object

        Requires a CPMpy model as input, and will create the corresponding
        Exact solver object xct_solver.

        Arguments:
        - cpm_model: Model(), a CPMpy Model() (optional)
        - subsolver: None

        Exact takes options at initialization instead of solving.
        The Exact solver parameters are defined by https://gitlab.com/nonfiction-software/exact/-/blob/main/src/Options.hpp
        Note some parameters use "-" which cannot be used in a keyword argument.
        A workaround is to use dict-unpacking: `CPM_Exact(**{parameter-with-hyphen: 42})`
        """
        if not self.supported():
            raise Exception("CPM_exact: Install the python package 'exact' to use this solver interface.")
        
        assert subsolver is None, "Exact does not allow subsolvers."

        from exact import Exact as xct

        # initialise the native solver object
        options = list(kwargs.items()) # options is a list of string-pairs, e.g. [("verbosity","1")]
        options = [(opt[0], str(opt[1])) for opt in options] # Ensure values are also strings
        self.xct_solver = xct(options)

        # can override encoding of variables
        self.encoding = None

        # for solving with assumption variables,
        self.assumption_dict = None
        self.objective_ = None
        self.objective_is_min_ = True

        # initialise everything else and post the constraints/objective
        super().__init__(name="exact", cpm_model=cpm_model)
    @property
    def native_model(self):
        """
            Returns the solver's underlying native model (for direct solver access).
        """
        return self.xct_solver

    def _fillVars(self):
        if not self.xct_solver.hasSolution():
            self.objective_value_ = None
            for cpm_var in self.user_vars:
                cpm_var._value = None
            return

        # fill in variable values
        lst_vars = list(self.user_vars)
        exact_vals = self.xct_solver.getLastSolutionFor(self.solver_vars(lst_vars))
        for cpm_var, val in zip(lst_vars,exact_vals):
            cpm_var._value = bool(val) if isinstance(cpm_var, _BoolVarImpl) else val # xct value is always an int

    def solve(self, time_limit=None, assumptions=None, **kwargs):
        """
            Call Exact

            Overwrites self.cpm_status

            :param assumptions: CPMpy Boolean variables (or their negation) that are assumed to be true.
                           For repeated solving, and/or for use with s.get_core(): if the model is UNSAT,
                           get_core() returns a small subset of assumption variables that are unsat together.
            :type assumptions: list of CPMpy Boolean variables

            :param time_limit: optional, time limit in seconds
            :type time_limit: int or float

            :return: Bool:
                - True      if a solution is found (not necessarily optimal, e.g. could be after timeout)
                - False     if no solution is found
        """
        from exact import Exact as xct

        # set additional keyword arguments
        if(len(kwargs.items())>0):
            warnings.warn(f"Exact only supports options at initialization: {kwargs.items()}")

        # ensure all vars are known to solver
        self.solver_vars(list(self.user_vars))

        self.xct_solver.clearAssumptions()

        # set assumptions
        if assumptions is not None:
            assert all(v.is_bool() for v in assumptions), "Non-Boolean assumptions given to Exact: " + str([v for v in assumptions if not v.is_bool()])
            assump_vals = [int(not isinstance(v, NegBoolView)) for v in assumptions]
            assump_vars = [self.solver_var(v._bv if isinstance(v, NegBoolView) else v) for v in assumptions]
            self.assumption_dict = {xct_var: (xct_val,cpm_assump) for (xct_var, xct_val, cpm_assump) in zip(assump_vars,assump_vals,assumptions)}
            self.xct_solver.setAssumptions(list(zip(assump_vars,assump_vals)))

        # call the solver, with parameters
        start = time.time()
        my_status, obj_val = self.xct_solver.toOptimum(timeout=time_limit if time_limit is not None else 0)
        #                                     timeout=time_limit if time_limit is not None else 0)
        end = time.time()

        # new status, translate runtime
        self.cpm_status = SolverStatus(self.name)
        self.cpm_status.runtime = end - start

        self.objective_value_ = None
        # translate exit status
        if my_status == "UNSAT": # found unsatisfiability
            if self.has_objective() and self.xct_solver.hasSolution():
                self.cpm_status.exitstatus = ExitStatus.OPTIMAL
            else:
                self.cpm_status.exitstatus = ExitStatus.UNSATISFIABLE
        elif my_status == "SAT": # found solution, but not optimality proven
            assert self.xct_solver.hasSolution()
            self.cpm_status.exitstatus = ExitStatus.FEASIBLE
        elif my_status == "INCONSISTENT": # found inconsistency over assumptions
            self.cpm_status.exitstatus = ExitStatus.UNSATISFIABLE
        elif my_status == "TIMEOUT": # found timeout
            self.cpm_status.exitstatus = ExitStatus.UNKNOWN
        else:
            raise NotImplementedError(my_status)  # a new status type was introduced, please report on github
        
        self._fillVars()
        if self.has_objective():
            if self.objective_is_min_:
                self.objective_value_ = obj_val
            else: # maximize, so actually negative value
                self.objective_value_ = -obj_val
        
        # True/False depending on self.cpm_status
        return self._solve_return(self.cpm_status)

    def solveAll(self, display=None, time_limit=None, solution_limit=None, call_from_model=False, **kwargs):
        """
            Compute all solutions and optionally, display the solutions.

            Arguments:
                - display: either a list of CPMpy expressions, OR a callback function, called with the variables after value-mapping
                        default/None: nothing displayed
                - time_limit: stop after this many seconds (default: None)
                - solution_limit: stop after this many solutions (default: None)
                - call_from_model: whether the method is called from a CPMpy Model instance or not
                - any other keyword argument

            Returns: number of solutions found
        """
        # set additional keyword arguments
        if len(kwargs.items()) > 0:
            warnings.warn(f"Exact only supports options at initialization: {kwargs.items()}")

        # ensure all vars are known to solver
        self.solver_vars(list(self.user_vars))

        self.xct_solver.clearAssumptions()

        timelim = time_limit if time_limit is not None else 0

        if self.has_objective():
            if not call_from_model:
                warnings.warn("Adding constraints to solver object to find all solutions, solver state will be invalid after this call!")

            (my_status, objval) = self.xct_solver.toOptimum(timelim) # fix the solution to the optimal objective
            if my_status == "UNSAT": # found unsatisfiability
                self._fillVars() # erases the solution
                return 0
            elif my_status == "INCONSISTENT": # found inconsistency
                raise ValueError("Error: inconsistency during solveAll should not happen, please warn the developers of this bug")
            elif my_status == "TIMEOUT": # found timeout
                return 0
            else:
                assert my_status == "SAT", "Unexpected status from Exact"
            self += self.objective_ == objval # fix obj val

        solsfound = 0
        while solution_limit is None or solsfound < solution_limit:
            # call the solver, with parameters
            my_status = self.xct_solver.runFull(optimize=False, timeout=timelim)
            assert my_status in ["UNSAT","SAT","INCONSISTENT","TIMEOUT"], "Unexpected status code for Exact: " + my_status
            if my_status == "UNSAT": # found unsatisfiability
                self._fillVars() # erases the solution
                return solsfound
            elif my_status == "SAT": # found solution, but not optimality proven
                assert self.xct_solver.hasSolution()
                solsfound += 1
                self.xct_solver.invalidateLastSol() # TODO: pass user vars to this function
                if display is not None:
                    self._fillVars()
                    if isinstance(display, Expression):
                        print(argval(display))
                    elif isinstance(display, list):
                        print(argvals(display))
                    else:
                        display()  # callback
            elif my_status == "INCONSISTENT": # found inconsistency
                raise ValueError("Error: inconsistency during solveAll should not happen, please warn the developers of this bug")
            elif my_status == "TIMEOUT": # found timeout
                return solsfound

        return solsfound

    def has_objective(self):
        """
            Returns whether the solver has an objective function or not.
        """
        return self.objective_ is not None


    def solver_var(self, cpm_var):
        """
            Creates solver variable for cpmpy variable
            or returns from cache if previously created
        """
        if is_num(cpm_var):  # shortcut, eases posting constraints
            return cpm_var

        # variables to be translated should be positive
        assert not isinstance(cpm_var, NegBoolView), "Internal error: found negative Boolean variables where only positive ones were expected, please report."

        # return it if it already exists
        if cpm_var in self._varmap:
            return self._varmap[cpm_var]

        # create if it does not exist
        revar = str(cpm_var)
        if isinstance(cpm_var, _BoolVarImpl):
            self.xct_solver.addVariable(revar)
        elif isinstance(cpm_var, _IntVarImpl):
            lb, ub = cpm_var.get_bounds()
            if self.encoding is None:
                encoding = "order" if ub-lb < 8 else "log" # heuristic bound
            else:
                encoding = self.encoding # can also force it
            self.xct_solver.addVariable(revar, lb, ub, encoding)
        elif isinstance(cpm_var, _DirectVarImpl):
            revar = cpm_var.callSolver(self, self.xct_solver)
        else:
            raise NotImplementedError("Not a known var {}".format(cpm_var))
        self._varmap[cpm_var] = revar
        return revar


    def objective(self, expr, minimize):
        """
            Post the given expression to the solver as objective to minimize/maximize

            - expr: Expression, the CPMpy expression that represents the objective function
            - minimize: Bool, whether it is a minimization problem (True) or maximization problem (False)

        """
        self.objective_ = expr
        self.objective_is_min_ = minimize

        # make objective function non-nested
        (flat_obj, flat_cons) = flatten_objective(expr)
        self += flat_cons  # add potentially created constraints
        self.user_vars.update(get_variables(flat_obj))  # add objvars to vars

        # make objective function or variable and post
        xct_cfvars,xct_rhs = self._make_numexpr(flat_obj,0)

        # TODO: make this a custom transformation?
        newcfvrs = []
        for c,v in xct_cfvars:
            if is_num(v):
                xct_rhs += c*v
            else:
                newcfvrs.append((c,v))

        self.xct_solver.setObjective(newcfvrs,minimize,xct_rhs)

    @staticmethod
    def fix(o):
        x = o.item() if isinstance(o, np.generic) else o
        if not isinstance(x, numbers.Integral):
            raise NotImplementedError("Exact requires all values to be integral")
        return x

    def _make_numexpr(self, lhs, rhs):
        """
            Turns a numeric CPMpy 'flat' expression into a solver-specific
            numeric expression
        """

        xcfvars = []
        xrhs = 0
        
        assert is_num(rhs), "RHS of inequality should be numeric after transformations: {}".format(rhs)
        xrhs += rhs

        if is_num(lhs):
            xrhs -= lhs
        elif isinstance(lhs, _NumVarImpl):
            xcfvars = [(1,self.solver_var(lhs))]
        elif lhs.name == "sum":
            xcfvars = [(1,x) for x in self.solver_vars(lhs.args)]
        elif lhs.name == "wsum":
            xcfvars = list(zip([self.fix(c) for c in lhs.args[0]],self.solver_vars(lhs.args[1])))
        else:
            raise NotImplementedError("Exact: Unexpected lhs {} for expression {}".format(lhs.name,lhs))

        return xcfvars, self.fix(xrhs)


    def transform(self, cpm_expr):
        """
        Transform arbitrary CPMpy expressions to constraints the solver supports

        Implemented through chaining multiple solver-independent **transformation functions** from
        the `cpmpy/transformations/` directory.

        See the 'Adding a new solver' docs on readthedocs for more information.

        :param cpm_expr: CPMpy expression, or list thereof
        :type cpm_expr: Expression or list of Expression

        :return: list of Expression
        """

        cpm_cons = toplevel_list(cpm_expr)
        cpm_cons = no_partial_functions(cpm_cons)
        cpm_cons = decompose_in_tree(cpm_cons, supported=frozenset({'alldifferent'})) # Alldiff has a specialized MIP decomp
        cpm_cons = flatten_constraint(cpm_cons)  # flat normal form
        cpm_cons = reify_rewrite(cpm_cons, supported=frozenset(['sum', 'wsum']))  # constraints that support reification
        cpm_cons = only_numexpr_equality(cpm_cons, supported=frozenset(["sum", "wsum"]))  # supports >, <, !=
        cpm_cons = only_bv_reifies(cpm_cons)
        cpm_cons = only_implies(cpm_cons)  # anything that can create full reif should go above...
        cpm_cons = linearize_constraint(cpm_cons, supported=frozenset({"sum","wsum","mul"}))  # the core of the MIP-linearization
        cpm_cons = only_positive_bv(cpm_cons)  # after linearisation, rewrite ~bv into 1-bv

        return cpm_cons

        # NOTE: the transformations that are still done specifically for Exact are two-fold:
        # transform '==' and '<=' to '>='
        #
        # this seems quite general and is a candidate to function as an independent transformation.

    def _add_xct_constr(self, xct_cfvars, uselb, lb, useub, ub):
        self.xct_solver.addConstraint(xct_cfvars, uselb, self.fix(lb), useub, self.fix(ub))

    def _add_xct_reif_right(self, head, sign, xct_cfvars, xct_rhs):
        self.xct_solver.addRightReification(head, sign, xct_cfvars, self.fix(xct_rhs))

    @staticmethod
    def is_multiplication(cpm_expr): # helper function
        return isinstance(cpm_expr, Operator) and cpm_expr.name == 'mul'

    def __add__(self, cpm_expr_orig):
        """
            Eagerly add a constraint to the underlying solver.

            Any CPMpy expression given is immediately transformed (through `transform()`)
            and then posted to the solver in this function.

            This can raise 'NotImplementedError' for any constraint not supported after transformation

            The variables used in expressions given to add are stored as 'user variables'. Those are the only ones
            the user knows and cares about (and will be populated with a value after solve). All other variables
            are auxiliary variables created by transformations.

        :param cpm_expr_orig: CPMpy expression, or list thereof
        :type cpm_expr_orig: Expression or list of Expression

        :return: self
        """

        # add new user vars to the set
        get_variables(cpm_expr_orig, collect=self.user_vars)

        # transform and post the constraints
        for cpm_expr in self.transform(cpm_expr_orig):
            # Comparisons: only numeric ones as 'only_implies()' has removed the '==' reification for Boolean expressions
            # numexpr `comp` bvar|const
            if isinstance(cpm_expr, Comparison):
                lhs, rhs = cpm_expr.args
                if cpm_expr.name == "==":
                    assert isinstance(lhs, Operator)
                    # can be sum, wsum or mul
                    if lhs.name == "mul":
                        assert pkg_resources.require("exact>=2.1.0"), f"Multiplication constraint {cpm_expr} " \
                                                                      f"only supported by Exact version 2.1.0 and above"
                        if is_num(rhs): # make dummy var
                            rhs = intvar(rhs, rhs)
                        xct_rhs = self.solver_var(rhs)
                        assert all(isinstance(v, _IntVarImpl) for v in lhs.args), "constant * var should be " \
                                                                                  "rewritten by linearize"
                        self.xct_solver.addMultiplication(self.solver_vars(lhs.args), True, xct_rhs, True, xct_rhs)

                    else:
                        assert lhs.name == "sum" or lhs.name == "wsum"
                        xct_cfvars, xct_rhs = self._make_numexpr(lhs, rhs)
                        self._add_xct_constr(xct_cfvars, True, xct_rhs, True, xct_rhs)

                elif cpm_expr.name == "<=":
                    xct_cfvars, xct_rhs = self._make_numexpr(lhs, rhs)
                    self._add_xct_constr(xct_cfvars, False, 0, True, xct_rhs)

                elif cpm_expr.name == ">=":
                    xct_cfvars, xct_rhs = self._make_numexpr(lhs, rhs)
                    self._add_xct_constr(xct_cfvars, True, xct_rhs, False, 0)

                else:
                    raise NotImplementedError(cpm_expr)  # if you reach this... please report on github

            elif isinstance(cpm_expr, Operator) and cpm_expr.name == "->":
                # Indicator constraints
                # Take form bvar -> sum(x,y,z) >= rvar
                cond, sub_expr = cpm_expr.args
                assert isinstance(cond, _BoolVarImpl), f"Implication constraint {cpm_expr} must have BoolVar as lhs"
                assert isinstance(sub_expr, Comparison), "Implication must have linear constraints on right hand side"

                if sub_expr.name not in ["==", ">=", "<="]:
                    raise NotImplementedError("Constraint not supported by Exact '{}' {}".format(lhs.name, cpm_expr))

                lhs, rhs = sub_expr.args
                xct_cfvars, xct_rhs = self._make_numexpr(lhs,rhs)

                if isinstance(cond, NegBoolView):
                    cond, bool_val = self.solver_var(cond._bv), False
                else:
                    cond, bool_val = self.solver_var(cond), True

                if sub_expr.name in ["==", ">="]:
                    # a -> (b >=c)
                    self._add_xct_reif_right(cond, bool_val, xct_cfvars, xct_rhs)
                if sub_expr.name in ["==", "<="]:
                    # a -> (b =< c), rewrite to a -> (-b >= -c)
                    self._add_xct_reif_right(cond, bool_val, [(-x,y) for x,y in xct_cfvars], -xct_rhs)

            # True or False
            elif isinstance(cpm_expr, BoolVal):
                self._add_xct_constr([], True, 0 if cpm_expr.args[0] else 1, False, 0)

            # a direct constraint, pass to solver
            elif isinstance(cpm_expr, DirectConstraint):
                cpm_expr.callSolver(self, self.xct_solver)
                return self

            else:
                raise NotImplementedError(cpm_expr)  # if you reach this... please report on github
            
        return self

    def get_core(self):
        from exact import Exact as xct
        """
            For use with s.solve(assumptions=[...]). Only meaningful if the solver returned UNSAT. In that case, get_core() returns a small subset of assumption variables that are unsat together.

            CPMpy will return only those variables that are False (in the UNSAT core)

            Note that there is no guarantee that the core is minimal, though this interface does open up the possibility to add more advanced Minimal Unsatisfiabile Subset algorithms on top. All contributions welcome!
        """
        assert self.assumption_dict is not None,  "get_core(): requires a list of assumption variables, e.g. s.solve(assumptions=[...])"

        # return cpm_variables corresponding to Exact core
        return [self.assumption_dict[i][1] for i in self.xct_solver.getLastCore()]


    def solution_hint(self, cpm_vars, vals):
        """
        Exact supports warmstarting the solver with a partial feasible assignment.
        :param cpm_vars: list of CPMpy variables
        :param vals: list of (corresponding) values for the variables
        """
        # clear previous solution hints
        self.xct_solver.clearSolutionHints(self.solver_vars(list(self.user_vars)))

        cpm_vars = flatlist(cpm_vars)
        vals = flatlist(vals)
        assert (len(cpm_vars) == len(vals)), "Variables and values must have the same size for hinting"
        self.xct_solver.setSolutionHints(list(zip(self.solver_vars(cpm_vars), vals)))<|MERGE_RESOLUTION|>--- conflicted
+++ resolved
@@ -71,19 +71,12 @@
             # check installed version
             pkg_resources.require("exact>=2.1.0")
             return True
-<<<<<<< HEAD
         except ModuleNotFoundError: # exact is not installed
             return False
         except VersionConflict: # unsupported version of exact
             warnings.warn(f"CPMpy requires Exact version >=2.1.0 is required but you have version "
                           f"{pkg_resources.get_distribution('exact').version}, beware exact>=2.1.0 requires "
                           f"Python 3.10 or higher.")
-=======
-        except ModuleNotFoundError as e:
-            return False
-        except VersionConflict:
-            warnings.warn(f"CPMpy requires Exact version >=2.1.0 is required but you have version {pkg_resources.get_distribution('exact').version}, beware exact>=2.1.0 requires Python 3.10 or higher.")
->>>>>>> bd0b187f
             return False
         except Exception as e:
             raise e
