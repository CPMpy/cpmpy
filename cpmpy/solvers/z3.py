#!/usr/bin/env python
"""
    Interface to z3's API

    Z3 is a highly versatile and effective theorem prover from Microsoft.
    Underneath, it is an SMT solver with a wide scala of theory solvers.
    We will interface to the finite-domain integer related parts of the API

    Documentation of the solver's own Python API:
    https://z3prover.github.io/api/html/namespacez3py.html

    Terminology note: a 'model' for z3 is a solution!

    ===============
    List of classes
    ===============

    .. autosummary::
        :nosignatures:

        CPM_z3
"""
from .solver_interface import SolverInterface, SolverStatus, ExitStatus
from ..exceptions import NotSupportedError
from ..expressions.core import Expression, Comparison, Operator, BoolVal
from ..expressions.globalconstraints import GlobalConstraint
from ..expressions.variables import _BoolVarImpl, NegBoolView, _NumVarImpl, _IntVarImpl
from ..expressions.python_builtins import min, max,any, all
from ..expressions.utils import is_num, is_any_list, is_bool, is_int, is_boolexpr
from ..transformations.flatten_model import flatten_constraint, get_or_make_var
from ..transformations.normalize import toplevel_list


class CPM_z3(SolverInterface):
    """
    Interface to z3's API

    Requires that the 'z3-solver' python package is installed:
    $ pip install z3-solver

    See detailed installation instructions at:
    https://github.com/Z3Prover/z3#python

    Creates the following attributes (see parent constructor for more):
    z3_solver: object, z3's Solver() object
    """

    @staticmethod
    def supported():
        # try to import the package
        try:
            import z3
            return True
        except ImportError as e:
            return False


    def __init__(self, cpm_model=None, subsolver="sat"):
        """
        Constructor of the native solver object

        Arguments:
        - cpm_model: Model(), a CPMpy Model() (optional)
        - subsolver: None
        """
        if not self.supported():
            raise Exception("CPM_z3: Install the python package 'z3-solver'")

        import z3

        if subsolver is None:
            subsolver = "sat"
        assert "sat" in subsolver or "opt" in subsolver, "Z3 only has a satisfaction or optimization sub-solver."

        # initialise the native solver object
        if "sat" in subsolver:
            self.z3_solver = z3.Solver()
        if "opt" in subsolver:
            self.z3_solver = z3.Optimize()

        # initialise everything else and post the constraints/objective
        super().__init__(name="z3", cpm_model=cpm_model)


    def solve(self, time_limit=None, assumptions=[], **kwargs):
        """
            Call the z3 solver

            Arguments:
            - time_limit:  maximum solve time in seconds (float, optional)
            - assumptions: list of CPMpy Boolean variables (or their negation) that are assumed to be true.
                           For repeated solving, and/or for use with s.get_core(): if the model is UNSAT,
                           get_core() returns a small subset of assumption variables that are unsat together.
            - kwargs:      any keyword argument, sets parameters of solver object

            Arguments that correspond to solver parameters:
                - ... (no common examples yet)
            The full list doesn't seem to be documented online, you have to run its help() function:
            ```
            import z3
            z3.Solver().help()
            ```

            Warning! Some parameternames in z3 have a '.' in their name,
            such as (arbitrarily chosen): 'sat.lookahead_simplify'
            You have to construct a dictionary of keyword arguments upfront:
            ```
            params = {"sat.lookahead_simplify": True}
            s.solve(**params)
            ```
        """
        import z3

        if time_limit is not None:
            # z3 expects milliseconds in int
            self.z3_solver.set(timeout=int(time_limit*1000))


        z3_assum_vars = self.solver_vars(assumptions)
        self.assumption_dict = {z3_var : cpm_var for (cpm_var, z3_var) in zip(assumptions, z3_assum_vars)}


        # call the solver, with parameters
        for (key,value) in kwargs.items():
            self.z3_solver.set(key, value)

        my_status = repr(self.z3_solver.check(*z3_assum_vars))

        # new status, translate runtime
        self.cpm_status = SolverStatus(self.name)
        st = self.z3_solver.statistics()
        if 'time' not in st.keys():
            self.cpm_status.runtime = 0
        else:
            self.cpm_status.runtime = st.get_key_value('time')

        # translate exit status
        if my_status == "sat":
            self.cpm_status.exitstatus = ExitStatus.FEASIBLE
            if isinstance(self.z3_solver, z3.Optimize):
                self.cpm_status.exitstatus = ExitStatus.OPTIMAL
        elif my_status == "unsat":
            self.cpm_status.exitstatus = ExitStatus.UNSATISFIABLE
        elif my_status == "unknown":
            # can happen when timeout is reached...
            self.cpm_status.exitstatus = ExitStatus.UNKNOWN
        else:  # another?
            raise NotImplementedError(my_status)  # a new status type was introduced, please report on github

        # True/False depending on self.cpm_status
        has_sol = self._solve_return(self.cpm_status)

        # translate solution values (of user specified variables only)
        self.objective_value_ = None
        if has_sol:
            sol = self.z3_solver.model() # the solution (called model in z3)
            # fill in variable values
            for cpm_var in self.user_vars:
                sol_var = self.solver_var(cpm_var)
                if isinstance(cpm_var, _BoolVarImpl):
                    cpm_var._value = bool(sol[sol_var])
                elif isinstance(cpm_var, _NumVarImpl):
                    cpm_var._value = sol[sol_var].as_long()

            # translate objective, for optimisation problems only
            if self.has_objective():
                obj = self.z3_solver.objectives()[0]
                self.objective_value_ = sol.evaluate(obj).as_long()

        else:
            for cpm_var in self.user_vars:
                cpm_var._value = None # XXX, maybe all solvers should do this...

        return has_sol


    def solver_var(self, cpm_var):
        """
            Creates solver variable for cpmpy variable
            or returns from cache if previously created
        """
        import z3

        if is_num(cpm_var): # shortcut, eases posting constraints
            return cpm_var

        # special case, negative-bool-view
        # work directly on var inside the view
        if isinstance(cpm_var, NegBoolView):
            return z3.Not(self.solver_var(cpm_var._bv))

        # create if it does not exit
        if cpm_var not in self._varmap:
            # we assume al variables are user variables (because nested expressions)
            self.user_vars.add(cpm_var)
            if isinstance(cpm_var, _BoolVarImpl):
                revar = z3.Bool(str(cpm_var))
            elif isinstance(cpm_var, _IntVarImpl):
                revar = z3.Int(str(cpm_var))
                # set bounds
                self.z3_solver.add(revar >= cpm_var.lb)
                self.z3_solver.add(revar <= cpm_var.ub)
            else:
                raise NotImplementedError("Not a know var {}".format(cpm_var))
            self._varmap[cpm_var] = revar

        return self._varmap[cpm_var]


    def has_objective(self):
        import z3
        return isinstance(self.z3_solver, z3.Optimize) and len(self.z3_solver.objectives()) != 0

    def objective(self, expr, minimize=True):
        """
            Post the given expression to the solver as objective to minimize/maximize

            'objective()' can be called multiple times, only the last one is stored

            (technical side note: any constraints created during conversion of the objective
            are premanently posted to the solver)
        """
        import z3
        # objective can be a nested expression for z3
        if not isinstance(self.z3_solver, z3.Optimize):
            raise NotSupportedError("Use the z3 optimizer for optimization problems")
        obj = self._z3_expr(expr)
        if minimize:
            self.z3_solver.minimize(obj)
        else:
            self.z3_solver.maximize(obj)


    # most solvers can inherit `__add__()` as is, just implement `transform()` and `__post_constraint()` below
    def transform(self, cpm_expr):
        """
            Transform arbitrary CPMpy expressions to constraints the solver supports

            Implemented through chaining multiple solver-independent **transformation functions** from
            the `cpmpy/transformations/` directory.

            See the 'Adding a new solver' docs on readthedocs for more information.

        :param cpm_expr: CPMpy expression, or list thereof
        :type cpm_expr: Expression or list of Expression

        :return: list of Expression
        """
        # Z3 supports nested expressions, so no transformations needed
        # that also means we don't need to extract user variables here
        # we store them directly in `solver_var()` itself.
        return toplevel_list(cpm_expr)

    def _post_constraint(self, cpm_expr):
        """
            Post a primitive CPMpy constraint to the native solver API

            Z3 supports nested expressions so translate expression tree and post to solver API directly
        """
        # translate each expression tree, then post straight away
        z3_cons = self._z3_expr(cpm_expr)
        return self.z3_solver.add(z3_cons)

    def _z3_expr(self, cpm_con, reify=False):
        """
            Z3 supports nested expressions,
            so we recursively translate our expressions to theirs.

            Accepts single constraints or a list thereof, return type changes accordingly.

        """
        import z3

        if is_num(cpm_con):
            # translate numpy to python native
            # TODO: z3 BoolVal/IntVal?
            if is_bool(cpm_con):
                return bool(cpm_con)
            elif is_int(cpm_con):
                return int(cpm_con)
            return float(cpm_con)

        elif is_any_list(cpm_con):
            # arguments can be lists
            return [self._z3_expr(con) for con in cpm_con]

        elif isinstance(cpm_con, BoolVal):
            return cpm_con.args

        elif isinstance(cpm_con, _NumVarImpl):
            return self.solver_var(cpm_con)

        # Operators: base (bool), lhs=numexpr, lhs|rhs=boolexpr (reified ->)
        elif isinstance(cpm_con, Operator):
            # 'and'/n, 'or'/n, '->'/2
            if cpm_con.name == 'and':
                return z3.And(self._z3_expr(cpm_con.args))
            elif cpm_con.name == 'or':
                return z3.Or(self._z3_expr(cpm_con.args))
            elif cpm_con.name == '->':
                return z3.Implies(*self._z3_expr(cpm_con.args, reify=True))

            # 'sum'/n, 'wsum'/2
            elif cpm_con.name == 'sum':
                return z3.Sum(self._z3_expr(cpm_con.args))
            elif cpm_con.name == 'wsum':
                w = cpm_con.args[0]
                x = self._z3_expr(cpm_con.args[1])
                return z3.Sum([wi*xi for wi,xi in zip(w,x)])

            # 'sub'/2, 'mul'/2, 'div'/2, 'pow'/2, 'mod'/2
            elif cpm_con.name == 'sub':
                lhs , rhs = self._z3_expr(cpm_con.args)
                return lhs - rhs
            elif cpm_con.name == "mul":
                assert len(cpm_con.args) == 2, "Currently only support multiplication with 2 vars"
                lhs , rhs = self._z3_expr(cpm_con.args)
                return lhs * rhs
            elif cpm_con.name == "div":
                lhs , rhs = self._z3_expr(cpm_con.args)
                return lhs / rhs
            elif cpm_con.name == "pow":
                lhs , rhs = self._z3_expr(cpm_con.args)
                return lhs ** rhs
            elif cpm_con.name == "mod":
                lhs , rhs = self._z3_expr(cpm_con.args)
                return lhs % rhs

            # '-'/1
            elif cpm_con.name == "-":
                return -self._z3_expr(cpm_con.args[0])

            else:
                raise NotImplementedError(f"Operator {cpm_con} not (yet) implemented for Z3, please report on github if you need it")

        # Comparisons (just translate the subexpressions and re-post)
        elif isinstance(cpm_con, Comparison):
            lhs, rhs = cpm_con.args
            lhs_is_expr = isinstance(lhs, Expression)
            rhs_is_expr = isinstance(rhs, Expression)

            # 'abs'/1
            if lhs_is_expr and lhs.name == "abs":
                arg = lhs.args[0]
                return self._z3_expr(Comparison(cpm_con.name, max([arg, -arg]), rhs))
            elif rhs_is_expr and rhs.name == "abs":
                arg = rhs.args[0]
                return self._z3_expr(Comparison(cpm_con.name, lhs, max([arg, -arg])))

            elif lhs_is_expr and lhs.name == "element":
                arr, idx = lhs.args
                return self._z3_expr(all([(idx == i).implies(Comparison(cpm_con.name, arr[i], rhs)) for i in range(len(arr))]))
            elif rhs_is_expr and rhs.name == "element":
                arr, idx = rhs.args
                return self._z3_expr(all([(idx == i).implies(Comparison(cpm_con.name, lhs, arr[i])) for i in range(len(arr))]))

            elif hasattr(lhs, 'decompose_comparison'):
                return z3.And(self._z3_expr(lhs.decompose_comparison(cpm_con.name, rhs)))
            elif hasattr(rhs, 'decompose_comparison'):
                invertmap = {'>': '<', '<': '>', '<=': '>=', '>=': '<='}
                #swap lhs and rhs for decomposition
                if cpm_con.name in invertmap:
                    cpm_con.name = invertmap[cpm_con.name]
                return z3.And(self._z3_expr(rhs.decompose_comparison(cpm_con.name, lhs)))
            elif cpm_con.name == "==":
                # '==' is not supported between a boolean expression and an arithmetic expression
                if is_boolexpr(lhs) and not is_boolexpr(rhs):
                    # lhs is bool and rhs is arith, make lhs also arith
                    lhs = z3.If(self._z3_expr(lhs), 1, 0)
                else:
                    lhs = self._z3_expr(lhs)
                rhs = self._z3_expr(rhs)
                return (lhs == rhs)

            elif cpm_con.name == '!=':
                # '!=' is supported between 2 boolrefs
                if is_boolexpr(lhs) and not is_boolexpr(rhs):
                    # lhs is bool and rhs is arith, make lhs also arith
                    lhs = z3.If(self._z3_expr(lhs), 1, 0)
                else:
                    lhs = self._z3_expr(lhs)
                rhs = self._z3_expr(rhs)
                return (lhs != rhs)
            else:
                # other comparisons are not supported on boolrefs, so convert with if then else
                if is_boolexpr(lhs):
                    lhs = z3.If(self._z3_expr(lhs), 1, 0)
                else:
                    lhs = self._z3_expr(lhs)

                if is_boolexpr(rhs):
                    rhs = z3.If(self._z3_expr(rhs), 1, 0)
                else:
                    rhs = self._z3_expr(rhs)

                # post the comparison
                if cpm_con.name == '<=':
                    return (lhs <= rhs)
                elif cpm_con.name == '<':
                    return (lhs < rhs)
                elif cpm_con.name == '>=':
                    return (lhs >= rhs)
                elif cpm_con.name == '>':
                    return (lhs > rhs)

        # rest: base (Boolean) global constraints
<<<<<<< HEAD
        elif cpm_con.name == 'xor':
            z3_args = self._z3_expr(cpm_con.args)
            z3_cons = z3.Xor(z3_args[0], z3_args[1])
            for a in z3_args[2:]:
                z3_cons = z3.Xor(z3_cons, a)
            return z3_cons
        elif cpm_con.name == 'alldifferent':
            return z3.Distinct(self._z3_expr(cpm_con.args))
        elif cpm_con.name == 'ite':
            return z3.If(self._z3_expr(cpm_con.args[0]),self._z3_expr(cpm_con.args[1]),self._z3_expr(cpm_con.args[2]))

        # global constraints
        return self._z3_expr(all(cpm_con.decompose()))
=======
        elif isinstance(cpm_con, GlobalConstraint):
            # TODO:
            # table

            if cpm_con.name == 'alldifferent':
                return z3.Distinct(self._z3_expr(cpm_con.args))
            elif cpm_con.name == 'xor':
                z3_args = self._z3_expr(cpm_con.args)
                z3_cons = z3.Xor(z3_args[0], z3_args[1])
                for a in z3_args[2:]:
                    z3_cons = z3.Xor(z3_cons, a)
                return z3_cons
            else:
                # global constraints
                return self._z3_expr(all(cpm_con.decompose()))
>>>>>>> 4fca1843

        raise NotImplementedError("Z3: constraint not (yet) supported", cpm_con)

    # Other functions from SolverInterface that you can overwrite:
    # solveAll, solution_hint, get_core

    def get_core(self):
        """
            For use with s.solve(assumptions=[...]). Only meaningful if the solver returned UNSAT. In that case, get_core() returns a small subset of assumption variables that are unsat together.

            CPMpy will return only those variables that are False (in the UNSAT core)

            Note that there is no guarantee that the core is minimal, though this interface does upon up the possibility to add more advanced Minimal Unsatisfiabile Subset algorithms on top. All contributions welcome!
        """
        assert (self.cpm_status.exitstatus == ExitStatus.UNSATISFIABLE), "Can only extract core form UNSAT model"
        assert (len(self.assumption_dict) > 0), "Assumptions must be set using s.solve(assumptions=[...])"

        return [self.assumption_dict[z3_var] for z3_var in self.z3_solver.unsat_core()]


<|MERGE_RESOLUTION|>--- conflicted
+++ resolved
@@ -404,21 +404,6 @@
                     return (lhs > rhs)
 
         # rest: base (Boolean) global constraints
-<<<<<<< HEAD
-        elif cpm_con.name == 'xor':
-            z3_args = self._z3_expr(cpm_con.args)
-            z3_cons = z3.Xor(z3_args[0], z3_args[1])
-            for a in z3_args[2:]:
-                z3_cons = z3.Xor(z3_cons, a)
-            return z3_cons
-        elif cpm_con.name == 'alldifferent':
-            return z3.Distinct(self._z3_expr(cpm_con.args))
-        elif cpm_con.name == 'ite':
-            return z3.If(self._z3_expr(cpm_con.args[0]),self._z3_expr(cpm_con.args[1]),self._z3_expr(cpm_con.args[2]))
-
-        # global constraints
-        return self._z3_expr(all(cpm_con.decompose()))
-=======
         elif isinstance(cpm_con, GlobalConstraint):
             # TODO:
             # table
@@ -431,10 +416,16 @@
                 for a in z3_args[2:]:
                     z3_cons = z3.Xor(z3_cons, a)
                 return z3_cons
+            elif cpm_con.name == 'ite':
+                return z3.If(self._z3_expr(cpm_con.args[0]), self._z3_expr(cpm_con.args[1]),
+                             self._z3_expr(cpm_con.args[2]))
             else:
                 # global constraints
                 return self._z3_expr(all(cpm_con.decompose()))
->>>>>>> 4fca1843
+
+
+        # global constraints
+        return self._z3_expr(all(cpm_con.decompose()))
 
         raise NotImplementedError("Z3: constraint not (yet) supported", cpm_con)
 
