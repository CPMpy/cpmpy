#!/usr/bin/env python
#-*- coding:utf-8 -*-
##
## pysat.py
##
"""
    Interface to PySAT's API

    PySAT is a Python (2.7, 3.4+) toolkit, which aims at providing a simple and unified
    interface to a number of state-of-art Boolean satisfiability (SAT) solvers as well as
    to a variety of cardinality and pseudo-Boolean encodings.
    (see https://pysathq.github.io/)

    .. warning::
        This solver can only be used if the model only uses Boolean variables.
        It does not support optimization.
    
    Always use :func:`cp.SolverLookup.get("pysat") <cpmpy.solvers.utils.SolverLookup.get>` to instantiate the solver object.

    ============
    Installation
    ============

    Requires that the 'python-sat' package is installed:

    .. code-block:: console

        $ pip install pysat

    If you want to also solve pseudo-Boolean constraints, you should also install its optional dependency 'pypblib', as follows:

    .. code-block:: console

        $ pip install pypblib

    See detailed installation instructions at:
    https://pysathq.github.io/installation

    The rest of this documentation is for advanced users.

    ===============
    List of classes
    ===============

    .. autosummary::
        :nosignatures:

        CPM_pysat

    ==============
    Module details
    ==============
"""
from threading import Timer

from .solver_interface import SolverInterface, SolverStatus, ExitStatus
from ..exceptions import NotSupportedError
from ..expressions.core import Comparison, Operator, BoolVal
from ..expressions.variables import _BoolVarImpl, _IntVarImpl, NegBoolView, boolvar
from ..expressions.globalconstraints import DirectConstraint
from ..transformations.linearize import canonical_comparison, only_positive_coefficients
from ..expressions.utils import is_int, flatlist
from ..transformations.comparison import only_numexpr_equality
from ..transformations.decompose_global import decompose_in_tree
from ..transformations.get_variables import get_variables
from ..transformations.flatten_model import flatten_constraint
from ..transformations.linearize import linearize_constraint
from ..transformations.normalize import toplevel_list, simplify_boolean
from ..transformations.reification import only_implies, only_bv_reifies, reify_rewrite
from ..transformations.int2bool import int2bool, _encode_int_var, _decide_encoding


class CPM_pysat(SolverInterface):
    """
    Interface to PySAT's API.

    Creates the following attributes (see parent constructor for more):

    - ``pysat_vpool``: a pysat.formula.IDPool for the variable mapping
    - ``pysat_solver``: a pysat.solver.Solver() (default: glucose4)

    The :class:`~cpmpy.expressions.globalconstraints.DirectConstraint`, when used, calls a function on the ``pysat_solver`` object.

    Documentation of the solver's own Python API:
    https://pysathq.github.io/docs/html/api/solvers.html

    .. note::
        CPMpy uses 'model' to refer to a constraint specification,
        the PySAT docs use 'model' to refer to a solution.

    """

    @staticmethod
    def supported():
        # try to import the package
        try:
            import pysat
            # there is actually a non-related 'pysat' package
            # while we need the 'python-sat' package, some more checks:
            from pysat.formula import IDPool
            from pysat.solvers import Solver

            from pysat import card
            CPM_pysat._card = card  # native

            # try to import pypblib and avoid ever re-import by setting `_pb`
            if not hasattr(CPM_pysat, ("_pb")):
                try:
                    from pysat import pb  # require pypblib
                    """The `pysat.pb` module if its dependency `pypblib` installed, `None` if we have not checked it yet, or `False` if we checked and it is *not* installed"""
                    CPM_pysat._pb = pb
                except (ModuleNotFoundError, NameError):  # pysat returns the wrong error type (latter i/o former)
                    CPM_pysat._pb = None  # not installed, avoid reimporting

            return True
        except ModuleNotFoundError:
            return False
        except Exception as e:
            raise e

    @staticmethod
    def solvernames():
        """
            Returns solvers supported by PySAT on your system
        """
        from pysat.solvers import SolverNames
        names = []
        for name, attr in vars(SolverNames).items():
            # issue with cryptosat, so we don't include it in our https://github.com/msoos/cryptominisat/issues/765
            if not name.startswith('__') and isinstance(attr, tuple) and not name == 'cryptosat':
                if name not in attr:
                    name = attr[-1]
                names.append(name)
        return names

    def __init__(self, cpm_model=None, subsolver=None, encoding="auto"):
        """
        Constructor of the native solver object

        Requires a CPMpy model as input, and will create the corresponding
        PySAT clauses and solver object

        Only supports satisfaction problems (no objective)

        Arguments:
            cpm_model (Model(), a CPMpy Model(), optional):
            subsolver (str, name of the pysat solver, e.g. glucose4):  see .solvernames() to get the list of available solver(names)
            encoding (str, "auto", "direct", "order", "binary") used to represent integer variables with Boolean vairalbes
        """
        if not self.supported():
            raise ImportError("PySAT is not installed. The recommended way to install PySAT is with `pip install cpmpy[pysat]`, or `pip install python-sat` if you do not require `pblib` to encode (weighted) sums.")
        if cpm_model and cpm_model.objective_ is not None:
            raise NotSupportedError("CPM_pysat: only satisfaction, does not support an objective function")

        from pysat.formula import IDPool
        from pysat.solvers import Solver

        # determine subsolver
        if subsolver is None or subsolver == 'pysat':
            # default solver
            subsolver = "glucose4" # something recent...
        elif subsolver.startswith('pysat:'):
            subsolver = ":".split(subsolver)[1] # strip 'pysat:'

        # initialise the native solver object
        self.pysat_vpool = IDPool()
        self.pysat_solver = Solver(use_timer=True, name=subsolver)
        self.ivarmap = dict()  # for the integer to boolean encoders
        self.encoding = encoding

        # initialise everything else and post the constraints/objective
        super().__init__(name="pysat:"+subsolver, cpm_model=cpm_model)

    @property
    def native_model(self):
        """
            Returns the solver's underlying native model (for direct solver access).
        """
        return self.pysat_solver


    def solve(self, time_limit=None, assumptions=None):
        """
            Call the PySAT solver

            Arguments:
                time_limit (float, optional):   Maximum solve time in seconds. Auto-interrups in case the
                                                runtime exceeds given time_limit.
                                                
                                                .. warning::
                                                    Warning: the time_limit is not very accurate at subsecond level
                assumptions: list of CPMpy Boolean variables that are assumed to be true.
                            For use with :func:`s.get_core() <get_core()>`: if the model is UNSAT, get_core() returns a small subset of assumption variables that are unsat together.
                            Note: the PySAT interface is statefull, so you can incrementally call solve() with assumptions and it will reuse learned clauses
        """

        # ensure all Boolean vars are known to solver
        for x in list(self.user_vars):  # can change during iteration
            if isinstance(x, _BoolVarImpl):
                self.solver_vars(x)
            elif isinstance(x, _IntVarImpl):  # intvar
                if x.name not in self.ivarmap:
                    enc, cons = _encode_int_var(self.ivarmap, x, _decide_encoding(x, None, encoding=self.encoding))
                    self += cons
                    self.solver_vars(enc.vars())
            else:
                raise TypeError

        # the user vars are only the Booleans (e.g. to make solveAll behave consistently)
        user_vars = set()
        for x in self.user_vars:
            if isinstance(x, _BoolVarImpl):
                user_vars.add(x)
            else:
                # extends set with encoding variables of `x`
                user_vars.update(self.ivarmap[x.name].vars())

        self.user_vars = user_vars

        if assumptions is None:
            pysat_assum_vars = [] # default if no assumptions
        else:
            pysat_assum_vars = self.solver_vars(assumptions)
            self.assumption_vars = assumptions

        # set time limit
        if time_limit is not None:
            if time_limit <= 0:
                raise ValueError("Time limit must be positive")
            
            t = Timer(time_limit, lambda s: s.interrupt(), [self.pysat_solver])
            t.start()
            my_status = self.pysat_solver.solve_limited(assumptions=pysat_assum_vars, expect_interrupt=True)
            # ensure timer is stopped if early stopping
            t.cancel()
            ## this part cannot be added to timer otherwhise it "interrups" the timeout timer too soon
            self.pysat_solver.clear_interrupt()
        else:
            my_status = self.pysat_solver.solve(assumptions=pysat_assum_vars)

        # new status, translate runtime
        self.cpm_status = SolverStatus(self.name)
        self.cpm_status.runtime = self.pysat_solver.time()

        # translate exit status
        if my_status is True:
            # COP
            if self.has_objective():
                self.cpm_status.exitstatus = ExitStatus.OPTIMAL
            # CSP
            else:
                self.cpm_status.exitstatus = ExitStatus.FEASIBLE
        elif my_status is False:
            self.cpm_status.exitstatus = ExitStatus.UNSATISFIABLE
        elif my_status is None:
            # can happen when timeout is reached...
            self.cpm_status.exitstatus = ExitStatus.UNKNOWN
        else:  # another?
            raise NotImplementedError(my_status)  # a new status type was introduced, please report on github

        # True/False depending on self.cpm_status
        has_sol = self._solve_return(self.cpm_status)

        # translate solution values (of user specified variables only)
        if has_sol:
            sol = frozenset(self.pysat_solver.get_model())  # to speed up lookup
            # fill in variable values
            for cpm_var in self.user_vars:
                if isinstance(cpm_var, _BoolVarImpl):
                    lit = self.solver_var(cpm_var)
                    if lit in sol:
                        cpm_var._value = True
                    else:  # -lit in sol (=False) or not specified (=False)
                        cpm_var._value = False
                elif isinstance(cpm_var, _IntVarImpl):
                    assert False, "user_vars should only contain Booleans"
                else:
                    raise NotImplementedError(f"CPM_pysat: variable {cpm_var} not supported")

            # Now assign the user integer variables using their encodings
            # `ivarmap` also contains auxiliary variable, but they will be assigned 'None' as their encoding variables are assigned `None`
            for enc in self.ivarmap.values():
                enc._x._value = enc.decode()

        else: # clear values of variables
            for cpm_var in self.user_vars:
                cpm_var._value = None


        return has_sol


    def solver_var(self, cpm_var):
        """
            Creates solver variable for cpmpy variable
            or returns from cache if previously created.

            Transforms cpm_var into CNF literal using ``self.pysat_vpool``
            (positive or negative integer).

            So vpool is the varmap (we don't use _varmap here).
        """

        # special case, negative-bool-view
        # work directly on var inside the view
        if isinstance(cpm_var, BoolVal):
            return cpm_var
        elif isinstance(cpm_var, NegBoolView):
            # just a view, get actual var identifier, return -id
            return -self.pysat_vpool.id(cpm_var._bv.name)
        elif isinstance(cpm_var, _BoolVarImpl):
            return self.pysat_vpool.id(cpm_var.name)
        else:
            raise NotImplementedError(f"CPM_pysat: variable {cpm_var} not supported")

    def transform(self, cpm_expr):
        """
            Transform arbitrary CPMpy expressions to constraints the solver supports

            Implemented through chaining multiple solver-independent **transformation functions** from
            the `cpmpy/transformations/` directory.

            See the :ref:`Adding a new solver` docs on readthedocs for more information.


            In the case of PySAT, the supported constraints are over Boolean variables:

            - Boolean clauses
            - Cardinality constraint (`sum`)
            - Pseudo-Boolean constraints (`wsum`)

            :param cpm_expr: CPMpy expression, or list thereof
            :type cpm_expr: Expression or list of Expression

            :return: list of Expression
        """
        cpm_cons = toplevel_list(cpm_expr)
        cpm_cons = decompose_in_tree(cpm_cons, supported=frozenset({"alldifferent"}), csemap=self._csemap)
        cpm_cons = simplify_boolean(cpm_cons)
<<<<<<< HEAD
        cpm_cons = flatten_constraint(cpm_cons)  # flat normal form
        cpm_cons = only_bv_reifies(cpm_cons)
        cpm_cons = only_implies(cpm_cons)
        cpm_cons = linearize_constraint(cpm_cons, supported=frozenset({"sum","wsum", "and", "or"}))  # the core of the MIP-linearization
        cpm_cons = int2bool(cpm_cons, self.ivarmap, encoding=self.encoding)
=======
        cpm_cons = flatten_constraint(cpm_cons, csemap=self._csemap)  # flat normal form
        cpm_cons = only_bv_reifies(cpm_cons, csemap=self._csemap)
        cpm_cons = only_implies(cpm_cons, csemap=self._csemap)
        cpm_cons = linearize_constraint(cpm_cons, supported=frozenset({"sum","wsum", "and", "or"}), csemap=self._csemap)  # the core of the MIP-linearization
>>>>>>> 5767b32e
        cpm_cons = only_positive_coefficients(cpm_cons)
        return cpm_cons

    def add(self, cpm_expr_orig):
        """
            Eagerly add a constraint to the underlying solver.

            Any CPMpy expression given is immediately transformed (through `transform()`)
            and then posted to the solver in this function.

            This can raise 'NotImplementedError' for any constraint not supported after transformation

            The variables used in expressions given to add are stored as 'user variables'. Those are the only ones
            the user knows and cares about (and will be populated with a value after solve). All other variables
            are auxiliary variables created by transformations.

            What 'supported' means depends on the solver capabilities, and in effect on what transformations
            are applied in `transform()`.
        """
        # add new user vars to the set
        get_variables(cpm_expr_orig, collect=self.user_vars)

        # transform and post the constraints
        for cpm_expr in self.transform(cpm_expr_orig):
            self._add_expr(cpm_expr)

        return self

    __add__ = add  # avoid redirect in superclass

    def _add_clauses(self, clauses):
        self.pysat_solver.append_formula(clauses)

    def _add_expr(self, cpm_expr):
        """ Add expression to solver _without_ transformation."""
        if cpm_expr.name == 'or':
            self._add_clauses([self.solver_vars(cpm_expr.args)])

        elif cpm_expr.name == '->':  # BV -> BE only thanks to only_bv_reifies
            a0,a1 = cpm_expr.args

            if isinstance(a1, _BoolVarImpl):
                # BoolVar() -> BoolVar()
                args = [~a0, a1]
                self._add_clauses([self.solver_vars(args)])
            elif isinstance(a1, Operator) and a1.name == 'or':
                # BoolVar() -> or(...)
                args = [~a0]+a1.args
                self._add_clauses([self.solver_vars(args)])
            elif isinstance(a1, Comparison) and a1.args[0].name == "sum":  # implied sum comparison (a0->sum(bvs)<>val)
                # implied sum comparison (a0->sum(bvs)<>val)
                # convert sum to cnf
                cnf = self._pysat_cardinality(a1, reified=True)
                # implication of conjunction is conjunction of individual implications
                antecedent = [self.solver_var(~a0)]
                cnf = [antecedent+c for c in cnf]
                self._add_clauses(cnf)
            elif isinstance(a1, Comparison) and a1.args[0].name == "wsum":  # implied pseudo-boolean comparison (a0->wsum(ws,bvs)<>val)
                # implied sum comparison (a0->wsum([w,bvs])<>val or a0->(w*bv<>val))
                cnf = self._pysat_pseudoboolean(a1)
                # implication of conjunction is conjunction of individual implications
                antecedent = [self.solver_var(~a0)]
                self._add_clauses([antecedent+c for c in cnf])
            else:
                raise NotSupportedError(f"Implication: {cpm_expr} not supported by CPM_pysat")

        elif isinstance(cpm_expr, Comparison): # root-level comparisons have been linearized
            if cpm_expr.name == "==" and isinstance(cpm_expr.args[0], _BoolVarImpl) and isinstance(cpm_expr.args[1], _BoolVarImpl) and cpm_expr.args[0] == cpm_expr.args[1]:
                return  # `p == p` (added to keep `p` in the model)
            elif isinstance(cpm_expr.args[0], Operator) and cpm_expr.args[0].name == "sum":
                self._add_clauses(self._pysat_cardinality(cpm_expr))
            elif isinstance(cpm_expr.args[0], Operator) and cpm_expr.args[0].name == "wsum":
                self._add_clauses(self._pysat_pseudoboolean(cpm_expr))
            else:
                raise NotSupportedError(f"Implication: {cpm_expr} not supported by CPM_pysat")

        elif isinstance(cpm_expr, Comparison):
            # comparisons between Booleans will have been transformed out
            # check if comparison of cardinality/pseudo-boolean constraint
            if isinstance(cpm_expr.args[0], Operator):
                if cpm_expr.args[0].name == "sum":
                    # convert to clauses and post
                    clauses = self._pysat_cardinality(cpm_expr)
                    self._add_clauses(clauses)
                elif cpm_expr.args[0].name == "wsum":
                    # convert to clauses and post
                    clauses = self._pysat_pseudoboolean(cpm_expr)
                    self._add_clauses(clauses)
                else:
                    raise NotImplementedError(f"Operator constraint {cpm_expr} not supported by CPM_pysat")
            else:
                raise NotImplementedError(f"Non-operator constraint {cpm_expr} not supported by CPM_pysat")

        elif isinstance(cpm_expr, BoolVal):
            # base case: Boolean value
            if cpm_expr.args[0] is False:
                self._add_clauses([[]])  # empty clause

        elif isinstance(cpm_expr, _BoolVarImpl):
            # base case, just var or ~var
            self._add_clauses([[self.solver_var(cpm_expr)]])

        # a direct constraint, pass to solver
        elif isinstance(cpm_expr, DirectConstraint):
            cpm_expr.callSolver(self, self.pysat_solver)

        else:
            raise NotImplementedError(f"CPM_pysat: Non supported constraint {cpm_expr}")

    def solution_hint(self, cpm_vars, vals):
        """
        PySAT supports warmstarting the solver with a feasible solution

        In PySAT, this is called setting the 'phases' or the 'polarities' of literals

        :param cpm_vars: list of CPMpy variables
        :param vals: list of (corresponding) values for the variables
        """

        cpm_vars = flatlist(cpm_vars)
        vals = flatlist(vals)
        assert (len(cpm_vars) == len(vals)), "Variables and values must have the same size for hinting"

        literals = []
        for (cpm_var, val) in zip(cpm_vars, vals):
            lit = self.solver_var(cpm_var)
            if val:
                # true, so positive literal
                literals.append(lit)
            else:
                # false, so negative literal
                literals.append(-lit)
        self.pysat_solver.set_phases(literals)


    def get_core(self):
        """
            For use with :func:`s.solve(assumptions=[...]) <solve()>`. Only meaningful if the solver returned UNSAT. In that case, get_core() returns a small subset of assumption variables that are unsat together.

            CPMpy will return only those assumptions which are False (in the UNSAT core)

            Note that there is no guarantee that the core is minimal.
            More advanced Minimal Unsatisfiable Subset are available in the 'examples' folder on GitHub

        """
        assert hasattr(self, 'assumption_vars'), "get_core(): requires a list of assumption variables, e.g. s.solve(assumptions=[...])"
        assert (self.cpm_status.exitstatus == ExitStatus.UNSATISFIABLE), "get_core(): solver must return UNSAT"

        assum_idx = frozenset(self.pysat_solver.get_core()) # to speed up lookup

        return [v for v in self.assumption_vars if self.solver_var(v) in assum_idx]


    def _pysat_cardinality(self, cpm_expr, reified=False):
        """ Convert CPMpy comparison of `sum` (over Boolean variables) into PySAT list of clauses """

        # unpack and transform to PySAT argument
        lhs, rhs = cpm_expr.args
        if lhs.name != "sum":
            raise NotSupportedError(
                f"PySAT: Expect {cpm_expr} to be a 'sum'"
            )

        lits = self.solver_vars(lhs.args)
        pysat_args = { "lits": lits, "bound": rhs, "vpool": self.pysat_vpool }

        # Some subsolvers (e.g. MiniCard) support native root context cardinality constraints
        if not reified and self.pysat_solver.supports_atmost():
            pysat_args["encoding"] = self._card.EncType.native

        if cpm_expr.name == "<=":
            return self._card.CardEnc.atmost(**pysat_args)
        elif cpm_expr.name == ">=":
            return self._card.CardEnc.atleast(**pysat_args)
        elif cpm_expr.name == "==":
            return self._card.CardEnc.equals(**pysat_args)
        else:
            raise ValueError(f"PySAT: Expected Comparison to be either <=, ==, or >=, but was {cpm_expr.name}")

    def _pysat_pseudoboolean(self, cpm_expr):
        """Convert CPMpy comparison of `wsum` (over Boolean variables) into PySAT list of clauses."""
        if self._pb is None:
            raise ImportError("The model contains a PB constraint, for which PySAT needs an additional dependency (PBLib). To install it, run `pip install pypblib`.")

        if cpm_expr.args[0].name != "wsum":
            raise NotSupportedError(
                f"PySAT: Expect {cpm_expr} to be a 'wsum'"
            )

        # unpack and transform to PySAT arguments
        lhs, rhs = cpm_expr.args
        lits = self.solver_vars(lhs.args[1])
        pysat_args = {"weights": lhs.args[0], "lits": lits, "bound": rhs, "vpool":self.pysat_vpool }


        if cpm_expr.name == "<=":
            return self._pb.PBEnc.atmost(**pysat_args).clauses
        elif cpm_expr.name == ">=":
            return self._pb.PBEnc.atleast(**pysat_args).clauses
        elif cpm_expr.name == "==":
            return self._pb.PBEnc.equals(**pysat_args).clauses
        else:
            raise ValueError(f"PySAT: Expected Comparison to be either <=, ==, or >=, but was {cpm_expr.name}")<|MERGE_RESOLUTION|>--- conflicted
+++ resolved
@@ -337,18 +337,11 @@
         cpm_cons = toplevel_list(cpm_expr)
         cpm_cons = decompose_in_tree(cpm_cons, supported=frozenset({"alldifferent"}), csemap=self._csemap)
         cpm_cons = simplify_boolean(cpm_cons)
-<<<<<<< HEAD
-        cpm_cons = flatten_constraint(cpm_cons)  # flat normal form
-        cpm_cons = only_bv_reifies(cpm_cons)
-        cpm_cons = only_implies(cpm_cons)
-        cpm_cons = linearize_constraint(cpm_cons, supported=frozenset({"sum","wsum", "and", "or"}))  # the core of the MIP-linearization
-        cpm_cons = int2bool(cpm_cons, self.ivarmap, encoding=self.encoding)
-=======
         cpm_cons = flatten_constraint(cpm_cons, csemap=self._csemap)  # flat normal form
         cpm_cons = only_bv_reifies(cpm_cons, csemap=self._csemap)
         cpm_cons = only_implies(cpm_cons, csemap=self._csemap)
         cpm_cons = linearize_constraint(cpm_cons, supported=frozenset({"sum","wsum", "and", "or"}), csemap=self._csemap)  # the core of the MIP-linearization
->>>>>>> 5767b32e
+        cpm_cons = int2bool(cpm_cons, self.ivarmap, encoding=self.encoding)
         cpm_cons = only_positive_coefficients(cpm_cons)
         return cpm_cons
 
