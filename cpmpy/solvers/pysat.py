--- conflicted
+++ resolved
@@ -417,14 +417,8 @@
         return [v for v in self.assumption_vars if self.solver_var(v) in assum_idx]
 
 
-<<<<<<< HEAD
     def _pysat_cardinality(self, cpm_expr, reified=False):
         """ Convert CPMpy comparison of `sum` (over Boolean variables) into PySAT a CNF[Plus] object """
-        assert_normalized_bool_lin(cpm_expr)
-=======
-    def _pysat_cardinality(self, cpm_expr):
-        """ Convert CPMpy comparison of `sum` (over Boolean variables) into PySAT list of clauses """
->>>>>>> f9066e6f
         if not CPM_pysat.pb_supported():
             raise ImportError("Please install PyPBLib: pip install pypblib")
 
@@ -449,20 +443,12 @@
         elif cpm_expr.name == ">=":
             return CardEnc.atleast(**pysat_args)
         elif cpm_expr.name == "==":
-<<<<<<< HEAD
             return CardEnc.equals(**pysat_args)
+        else:
+            raise ValueError(f"PySAT: Expected Comparison to be either <=, ==, or >=, but was {cpm_expr.name}")
 
     def _pysat_pseudoboolean(self, cpm_expr):
         """ Convert CPMpy comparison of `wsum` (over Boolean variables) into PySAT a CNF object """
-        assert_normalized_bool_lin(cpm_expr)
-=======
-            return CardEnc.equals(**pysat_args).clauses
-        else:
-            raise ValueError(f"PySAT: Expected Comparison to be either <=, ==, or >=, but was {cpm_expr.name}")
-
-    def _pysat_pseudoboolean(self, cpm_expr):
-        """ Convert CPMpy comparison of `wsum` (over Boolean variables) into PySAT list of clauses """
->>>>>>> f9066e6f
         if cpm_expr.args[0].name != "wsum":
             raise NotSupportedError(
                 f"PySAT: Expect {cpm_expr} to be a 'wsum'"
