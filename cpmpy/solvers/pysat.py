#!/usr/bin/env python
#-*- coding:utf-8 -*-
##
## pysat.py
##
"""
    Interface to PySAT's API

    PySAT is a Python (2.7, 3.4+) toolkit, which aims at providing a simple and unified
    interface to a number of state-of-art Boolean satisfiability (SAT) solvers as well as
    to a variety of cardinality and pseudo-Boolean encodings.
    https://pysathq.github.io/

    This solver can be used if the model only has Boolean variables,
    and only logical constraints (and,or,xor,implies,==,!=) or cardinality constraints.

    Documentation of the solver's own Python API:
    https://pysathq.github.io/docs/html/api/solvers.html

    WARNING: CPMpy uses 'model' to refer to a constraint specification,
    the PySAT docs use 'model' to refer to a solution.

    ===============
    List of classes
    ===============

    .. autosummary::
        :nosignatures:

        CPM_pysat
"""
from ..transformations.int2bool_onehot import intvar_to_boolvar, to_bool_constraint, is_boolvar_constraint
from .solver_interface import SolverInterface, SolverStatus, ExitStatus
from ..expressions.core import Expression, Comparison, Operator
from ..expressions.variables import _BoolVarImpl, NegBoolView, boolvar
from ..expressions.utils import is_any_list, is_int
from ..transformations.get_variables import get_variables
from ..transformations.to_cnf import to_cnf

class CPM_pysat(SolverInterface):
    """
    Interface to PySAT's API

    Requires that the 'python-sat' python package is installed:
    $ pip install python-sat

    See detailed installation instructions at:
    https://pysathq.github.io/installation.html

    Creates the following attributes (see parent constructor for more):
    pysat_vpool: a pysat.formula.IDPool for the variable mapping
    pysat_solver: a pysat.solver.Solver() (default: glucose4)
    """

    @staticmethod
    def supported():
        # try to import the package
        try:
            import pysat
            # there is actually a non-related 'pysat' package
            # while we need the 'python-sat' package, some more checks:
            from pysat.formula import IDPool
            from pysat.solvers import Solver
            from pysat.card import CardEnc
            return True
        except ImportError as e:
            return False

    @staticmethod
    def pb_supported():
        try:
            from pypblib import pblib
            from pysat.pb import PBEnc
            import pysat
            return True
        except ImportError as e:
            return False

    @staticmethod
    def solvernames():
        """
            Returns solvers supported by PySAT on your system
        """
        from pysat.solvers import SolverNames
        names = []
        for name, attr in vars(SolverNames).items():
            if not name.startswith('__') and isinstance(attr, tuple):
                if name not in attr:
                    name = attr[-1]
                names.append(name)
        return names


    def __init__(self, cpm_model=None, subsolver=None):
        """
        Constructor of the native solver object

        Requires a CPMpy model as input, and will create the corresponding
        PySAT clauses and solver object

        Only supports satisfaction problems (no objective)

        Arguments:
        - cpm_model: Model(), a CPMpy Model(), optional
        - subsolver: str, name of the pysat solver, e.g. glucose4
            see .solvernames() to get the list of available solver(names)
        """
        if not self.supported():
            raise Exception("CPM_pysat: Install the python 'python-sat' package to use this solver interface (NOT the 'pysat' package!)")
        if cpm_model and cpm_model.objective_ is not None:
            raise Exception("CPM_pysat: only satisfaction, does not support an objective function")

        from pysat.formula import IDPool
        from pysat.solvers import Solver
        from pysat.card import CardEnc

        # determine subsolver
        if subsolver is None or subsolver == 'pysat':
            # default solver
            subsolver = "glucose4" # something recent...
        elif subsolver.startswith('pysat:'):
            subsolver = subsolver[6:] # strip 'pysat:'

        # initialise the native solver object
        self.pysat_vpool = IDPool()
        self.ivarmap = dict()

        self.pysat_solver = Solver(use_timer=True, name=subsolver)

        # initialise everything else and post the constraints/objective
        super().__init__(name="pysat:"+subsolver, cpm_model=cpm_model)


    def solve(self, time_limit=None, assumptions=None):
        """
            Call the PySAT solver

            Arguments:
            - time_limit:  maximum solve time in seconds (float, optional). Auto-interrups in case the
                           runtime exceeds given time_limit.
                           Warning: the time_limit is not very accurate at subsecond level
            - assumptions: list of CPMpy Boolean variables that are assumed to be true.
                           For use with s.get_core(): if the model is UNSAT, get_core() returns a small subset of assumption variables that are unsat together.
                           Note: the PySAT interface is statefull, so you can incrementally call solve() with assumptions and it will reuse learned clauses
        """
        if assumptions is None:
            pysat_assum_vars = [] # default if no assumptions
        else:
            pysat_assum_vars = self.solver_vars(assumptions)
            self.assumption_vars = assumptions

        import time
        # set time limit?
        if time_limit is not None:
            from threading import Timer
            t = Timer(time_limit, lambda s: s.interrupt(), [self.pysat_solver])
            t.start()
            my_status = self.pysat_solver.solve_limited(assumptions=pysat_assum_vars, expect_interrupt=True)
            # ensure timer is stopped if early stopping
            t.cancel()
            ## this part cannot be added to timer otherwhise it "interrups" the timeout timer too soon
            self.pysat_solver.clear_interrupt()
        else:
            my_status = self.pysat_solver.solve(assumptions=pysat_assum_vars)

        # new status, translate runtime
        self.cpm_status = SolverStatus(self.name)
        self.cpm_status.runtime = self.pysat_solver.time()

        # translate exit status
        if my_status is True:
            self.cpm_status.exitstatus = ExitStatus.FEASIBLE
        elif my_status is False:
            self.cpm_status.exitstatus = ExitStatus.UNSATISFIABLE
        elif my_status is None:
            # can happen when timeout is reached...
            self.cpm_status.exitstatus = ExitStatus.UNKNOWN
        else:  # another?
            raise NotImplementedError(my_status)  # a new status type was introduced, please report on github

        # True/False depending on self.cpm_status
        has_sol = self._solve_return(self.cpm_status)

        # translate solution values (of user specified variables only)
        if has_sol:
            sol = frozenset(self.pysat_solver.get_model())  # to speed up lookup
            # fill in variable values
            for cpm_var in self.user_vars:
                lit = self.solver_var(cpm_var)
                if lit in sol:
                    cpm_var._value = True
                elif -lit in sol:
                    cpm_var._value = False
                else:
                    # not specified...
                    cpm_var._value = None

        # remapping the solution values (of user specified variables only)
        if len(self.ivarmap) > 0 and has_sol:
            for iv, value_dict in self.ivarmap.items():
                n_val_assigned = sum(1 if bv.value() else 0 for bv in value_dict.values())
                assert n_val_assigned == 1, f"Expected: 1, Got: {n_val_assigned} value can be assigned!"
                iv._value = sum(bv.value() * iv_val for iv_val, bv in value_dict.items())

        return has_sol


    def solver_var(self, cpm_var):
        """
            Creates solver variable for cpmpy variable
            or returns from cache if previously created

            Transforms cpm_var into CNF literal using self.pysat_vpool
            (positive or negative integer)

            so vpool is the varmap (we don't use _varmap here)
        """

        # special case, negative-bool-view
        # work directly on var inside the view
        if isinstance(cpm_var, NegBoolView):
            # just a view, get actual var identifier, return -id
            return -self.pysat_vpool.id(cpm_var._bv.name)
        elif isinstance(cpm_var, _BoolVarImpl):
            return self.pysat_vpool.id(cpm_var.name)
        else:
            raise NotImplementedError(f"CPM_pysat: variable {cpm_var} not supported")


    def __add__(self, cpm_con):
        """
        Post a (list of) CPMpy constraints(=expressions) to the solver

        Note that we don't store the constraints in a cpm_model,
        we first transform the constraints into primitive constraints,
        then post those primitive constraints directly to the native solver

        :param cpm_con CPMpy constraint, or list thereof
        :type cpm_con (list of) Expression(s)
        """
        # flatten constraints and to cnf
        cpm_cons = to_cnf(cpm_con)

<<<<<<< HEAD
        for con in cpm_cons:
            if not is_boolvar_constraint(con):
                ### encoding int vars
                con_vars = get_variables(con)
                assert all(~v.is_bool() for v in con_vars), "Mix of int and boolvar, not handled yet!"

                bool_constraints = []

                iv_not_mapped = [iv for iv in con_vars if iv not in self.ivarmap and not iv.is_bool()]
                new_ivarmap, iv_constraints = intvar_to_boolvar(iv_not_mapped)

                self.ivarmap.update(new_ivarmap)

                bool_constraints += iv_constraints
                
                bool_constraints += to_bool_constraint(con, self.ivarmap)
                
                self.user_vars.update(get_variables(bool_constraints))

                for bool_con in bool_constraints:
                    self._post_constraint(bool_con)
            else:
                self.user_vars.update(get_variables(con))
                self._post_constraint(con)
=======
        clauses = []
        for con in cpm_cons:
            clauses += self._enocde_constraints(con)

        self._post_clauses(clauses)
>>>>>>> 801f91b2

        return self

    def _post_clauses(self, clauses):
        self.pysat_solver.append_formula(clauses)

    def _enocde_constraints(self, cpm_expr):
        """
            Post a primitive CPMpy constraint to the native solver API
        """
        from pysat.card import CardEnc
        clauses = []

        if isinstance(cpm_expr, _BoolVarImpl):
            # base case, just var or ~var
            clauses.append([self.solver_var(cpm_expr)])
        elif isinstance(cpm_expr, Operator):
            if cpm_expr.name == 'or':
                clauses.append(self.solver_vars(cpm_expr.args))
            else:
                raise NotImplementedError(
                    f"Automatic conversion of Operator {cpm_expr} to CNF not yet supported, please report on github.")
        elif isinstance(cpm_expr, Comparison):
            left = cpm_expr.args[0] # left-hand side, sum/wsum/mul
            bound = cpm_expr.args[1] # right-hand side, constant

            # only handle cardinality encodings (for now)
            if isinstance(left, Operator) and left.name == "sum" and is_int(bound):
                lits = self.solver_vars(left.args)

                if cpm_expr.name == "<":
                    clauses += CardEnc.atmost(lits=lits, bound=bound-1, vpool=self.pysat_vpool).clauses
                elif cpm_expr.name == "<=":
                    clauses += CardEnc.atmost(lits=lits, bound=bound, vpool=self.pysat_vpool).clauses
                elif cpm_expr.name == ">=":
                    clauses += CardEnc.atleast(lits=lits, bound=bound, vpool=self.pysat_vpool).clauses
                elif cpm_expr.name == ">":
                    clauses += CardEnc.atleast(lits=lits, bound=bound+1, vpool=self.pysat_vpool).clauses
                elif cpm_expr.name == "==":
                    clauses += CardEnc.equals(lits=lits, bound=bound, vpool=self.pysat_vpool).clauses
                elif cpm_expr.name == "!=":
                    # special cases with bounding 'hardcoded' for clarity
                    if bound <= 0:
                        clauses += CardEnc.atleast(lits=lits, bound=bound+1, vpool=self.pysat_vpool).clauses
                    elif bound >= len(lits):
                        clauses += CardEnc.atmost(lits=lits, bound=bound-1, vpool=self.pysat_vpool).clauses
                    else:
                        ## add implication literal to atleast/atmost
                        is_atleast = self.solver_var(boolvar())
                        clauses += [atl + [-is_atleast] for atl in
                                    CardEnc.atleast(lits=lits, bound=bound+1, vpool=self.pysat_vpool).clauses]

                        is_atmost = self.solver_var(boolvar())
                        clauses += [atm + [-is_atmost] for atm in
                                    CardEnc.atmost(lits=lits, bound=bound-1, vpool=self.pysat_vpool).clauses]

                        ## add is_atleast or is_atmost
                        clauses.append([is_atleast, is_atmost])
                else:
                    raise NotImplementedError(f"Non-operator constraint {cpm_expr} not supported by CPM_pysat")

<<<<<<< HEAD
                # post the clauses
                self.pysat_solver.append_formula(clauses)
=======
            else:
                raise NotImplementedError(f"Non-operator constraint {cpm_expr} not supported by CPM_pysat")
>>>>>>> 801f91b2

            # WEIGHTED !
            elif isinstance(left, Operator) and (left.name in ["wsum", "mul"]) and is_int(bound):

                if not CPM_pysat.pb_supported():
                    raise ImportError("Please install PyPBLib: pip install pypblib")
                from pysat.pb import PBEnc

                if left.name == "mul":
                    # single weight,value pair, in list
                    weights = [left.args[0]]
                    lits = [self.solver_var(left.args[1])]
                else: # wsum
                    weights = left.args[0]
                    lits = self.solver_vars(left.args[1])

                clauses = []
                if cpm_expr.name == "<" or (cpm_expr.name == "!=" and bound >= len(lits)):
                    clauses += PBEnc.leq(lits=lits, weights=weights, bound=bound-1, vpool=self.pysat_vpool).clauses
                elif cpm_expr.name == "<=":
                    clauses += PBEnc.leq(lits=lits, weights=weights, bound=bound,vpool=self.pysat_vpool).clauses
                elif cpm_expr.name == ">" or (cpm_expr.name == "!=" and bound <= 0):
                    clauses += PBEnc.geq(lits=lits, weights=weights, bound=bound+1, vpool=self.pysat_vpool).clauses
                elif cpm_expr.name == ">=":
                    clauses += PBEnc.geq(lits=lits, weights=weights, bound=bound ,vpool=self.pysat_vpool).clauses
                elif cpm_expr.name == "==":
                    clauses +=PBEnc.equals(lits=lits, weights=weights, bound=bound, vpool=self.pysat_vpool)

                elif cpm_expr.name == "!=":
                    # BUG with pblib solved in Pysat dev 0.1.7.dev12
                    is_atleast = self.solver_var(boolvar())
                    clauses += [atl + [-is_atleast] for atl in
                                PBEnc.geq(lits=lits, weights=weights, bound=bound+1, vpool=self.pysat_vpool).clauses]
                    is_atmost = self.solver_var(boolvar())
                    clauses += [atm + [-is_atmost] for atm in
                                PBEnc.leq(lits=lits, weights=weights, bound=bound-1, vpool=self.pysat_vpool).clauses]

                    ## add is_atleast or is_atmost
                    clauses.append([is_atleast, is_atmost])
                else:
                    raise NotImplementedError(f"Comparison: {cpm_expr} not supported by CPM_pysat")

                self.pysat_solver.append_formula(clauses)
            else:
                raise NotImplementedError(f"Comparison: {cpm_expr} not supported by CPM_pysat")
        else:
            raise NotImplementedError(f"Non-operator constraint {cpm_expr} not supported by CPM_pysat")

        return clauses

    def solution_hint(self, cpm_vars, vals):
        """
        PySAT supports warmstarting the solver with a feasible solution

        In PySAT, this is called setting the 'phases' or the 'polarities' of literals

        :param cpm_vars: list of CPMpy variables
        :param vals: list of (corresponding) values for the variables
        """
        literals = []
        for (cpm_var, val) in zip(cpm_vars, vals):
            lit = self.solver_var(cpm_var)
            if val:
                # true, so positive literal
                literals.append(lit)
            else:
                # false, so negative literal
                literals.append(-lit)
        self.pysat_solver.set_phases(literals)


    def get_core(self):
        """
            For use with s.solve(assumptions=[...]). Only meaningful if the solver returned UNSAT. In that case, get_core() returns a small subset of assumption variables that are unsat together.

            CPMpy will return only those assumptions which are False (in the UNSAT core)

            Note that there is no guarantee that the core is minimal.
            More advanced Minimal Unsatisfiable Subset are available in the 'examples' folder on GitHub

        """
        assert hasattr(self, 'assumption_vars'), "get_core(): requires a list of assumption variables, e.g. s.solve(assumptions=[...])"
        assert (self.cpm_status.exitstatus == ExitStatus.UNSATISFIABLE), "get_core(): solver must return UNSAT"

        assum_idx = frozenset(self.pysat_solver.get_core()) # to speed up lookup

        return [v for v in self.assumption_vars if self.solver_var(v) in assum_idx]<|MERGE_RESOLUTION|>--- conflicted
+++ resolved
@@ -31,7 +31,7 @@
 """
 from ..transformations.int2bool_onehot import intvar_to_boolvar, to_bool_constraint, is_boolvar_constraint
 from .solver_interface import SolverInterface, SolverStatus, ExitStatus
-from ..expressions.core import Expression, Comparison, Operator
+from ..expressions.core import Comparison, Operator
 from ..expressions.variables import _BoolVarImpl, NegBoolView, boolvar
 from ..expressions.utils import is_any_list, is_int
 from ..transformations.get_variables import get_variables
@@ -241,7 +241,6 @@
         # flatten constraints and to cnf
         cpm_cons = to_cnf(cpm_con)
 
-<<<<<<< HEAD
         for con in cpm_cons:
             if not is_boolvar_constraint(con):
                 ### encoding int vars
@@ -256,23 +255,18 @@
                 self.ivarmap.update(new_ivarmap)
 
                 bool_constraints += iv_constraints
-                
+
                 bool_constraints += to_bool_constraint(con, self.ivarmap)
-                
+
                 self.user_vars.update(get_variables(bool_constraints))
 
                 for bool_con in bool_constraints:
-                    self._post_constraint(bool_con)
+                    clauses = self._enocde_constraints(bool_con)
+                    self._post_clauses(clauses)
             else:
                 self.user_vars.update(get_variables(con))
-                self._post_constraint(con)
-=======
-        clauses = []
-        for con in cpm_cons:
-            clauses += self._enocde_constraints(con)
-
-        self._post_clauses(clauses)
->>>>>>> 801f91b2
+                clauses = self._enocde_constraints(con)
+                self._post_clauses(clauses)
 
         return self
 
@@ -334,17 +328,8 @@
                 else:
                     raise NotImplementedError(f"Non-operator constraint {cpm_expr} not supported by CPM_pysat")
 
-<<<<<<< HEAD
-                # post the clauses
-                self.pysat_solver.append_formula(clauses)
-=======
-            else:
-                raise NotImplementedError(f"Non-operator constraint {cpm_expr} not supported by CPM_pysat")
->>>>>>> 801f91b2
-
             # WEIGHTED !
             elif isinstance(left, Operator) and (left.name in ["wsum", "mul"]) and is_int(bound):
-
                 if not CPM_pysat.pb_supported():
                     raise ImportError("Please install PyPBLib: pip install pypblib")
                 from pysat.pb import PBEnc
