#!/usr/bin/env python
#-*- coding:utf-8 -*-
##
## pysat.py
##
"""
    Interface to PySAT's API

    PySAT is a Python (2.7, 3.4+) toolkit, which aims at providing a simple and unified
    interface to a number of state-of-art Boolean satisfiability (SAT) solvers as well as
    to a variety of cardinality and pseudo-Boolean encodings.
    (see https://pysathq.github.io/)

    .. warning::
        This solver can only be used if the model only uses Boolean variables.
        It does not support optimization.
    
    Always use :func:`cp.SolverLookup.get("pysat") <cpmpy.solvers.utils.SolverLookup.get>` to instantiate the solver object.

    ============
    Installation
    ============

    Requires that the 'python-sat' package is installed:

    .. code-block:: console

        $ pip install pysat

    If you want to also solve pseudo-Boolean constraints, you should also install its optional dependency 'pypblib', as follows:

    .. code-block:: console

        $ pip install pypblib

    See detailed installation instructions at:
    https://pysathq.github.io/installation

    The rest of this documentation is for advanced users.

    ===============
    List of classes
    ===============

    .. autosummary::
        :nosignatures:

        CPM_pysat

    ==============
    Module details
    ==============
"""
<<<<<<< HEAD
from threading import Timer
=======
from typing import Optional
import warnings
import pkg_resources
>>>>>>> 14e9a064

from .solver_interface import SolverInterface, SolverStatus, ExitStatus
from ..exceptions import NotSupportedError
from ..expressions.core import Comparison, Operator, BoolVal
from ..expressions.variables import _BoolVarImpl, _IntVarImpl, NegBoolView
from ..expressions.globalconstraints import DirectConstraint
from ..transformations.linearize import only_positive_coefficients
from ..expressions.utils import flatlist
from ..transformations.decompose_global import decompose_in_tree
from ..transformations.get_variables import get_variables
from ..transformations.flatten_model import flatten_constraint
from ..transformations.linearize import linearize_constraint
from ..transformations.normalize import toplevel_list, simplify_boolean
from ..transformations.reification import only_implies, only_bv_reifies
from ..transformations.int2bool import int2bool, _encode_int_var, _decide_encoding


class CPM_pysat(SolverInterface):
    """
    Interface to PySAT's API.

    Creates the following attributes (see parent constructor for more):

    - ``pysat_vpool``: a pysat.formula.IDPool for the variable mapping
    - ``pysat_solver``: a pysat.solver.Solver() (default: glucose4)

    The :class:`~cpmpy.expressions.globalconstraints.DirectConstraint`, when used, calls a function on the ``pysat_solver`` object.

    Documentation of the solver's own Python API:
    https://pysathq.github.io/docs/html/api/solvers.html

    .. note::
        CPMpy uses 'model' to refer to a constraint specification,
        the PySAT docs use 'model' to refer to a solution.

    """

    @staticmethod
    def supported():
        # try to import the package
        try:
            import pysat
            # there is actually a non-related 'pysat' package
            # while we need the 'python-sat' package, some more checks:
            from pysat.formula import IDPool
            from pysat.solvers import Solver

            from pysat import card
            CPM_pysat._card = card  # native

            # try to import pypblib and avoid ever re-import by setting `_pb`
            if not hasattr(CPM_pysat, ("_pb")):
                try:
                    from pysat import pb  # require pypblib
                    """The `pysat.pb` module if its dependency `pypblib` installed, `None` if we have not checked it yet, or `False` if we checked and it is *not* installed"""
                    CPM_pysat._pb = pb
                except (ModuleNotFoundError, NameError):  # pysat returns the wrong error type (latter i/o former)
                    CPM_pysat._pb = None  # not installed, avoid reimporting

            return True
        except ModuleNotFoundError:
            return False
        except Exception as e:
            raise e

    @staticmethod
    def solvernames(**kwargs):
        """
            Returns solvers supported by PySAT on your system
        """
        if CPM_pysat.supported():
            from pysat.solvers import SolverNames
            names = []
            for name, attr in vars(SolverNames).items():
                # issue with cryptosat, so we don't include it in our https://github.com/msoos/cryptominisat/issues/765
                if not name.startswith('__') and isinstance(attr, tuple) and name != 'cryptosat':
                    if name not in attr:
                        name = attr[-1]
                    names.append(name)  
            return names
        else:
            warnings.warn("PySAT is not installed or not supported on this system.")
            return []
        
    @staticmethod
    def solverversion(subsolver:str) -> Optional[str]:
        """
        Returns the version of the requested subsolver.

        Arguments:
            subsolver (str): name of the subsolver

        Returns:
            Version number of the subsolver if installed, else None 
    
        Pysat currently does not provide accessible subsolver version numbers.
        """
        # Could try to extract them from solver name, but even then the minor revision numbers are missing
        return None
    
    @staticmethod
    def version() -> Optional[str]:
        """
        Returns the installed version of the solver's Python API.
        """
        try:
            return pkg_resources.get_distribution('python-sat').version
        except pkg_resources.DistributionNotFound:
            return None

    def __init__(self, cpm_model=None, subsolver=None):
        """
        Constructor of the native solver object

        Requires a CPMpy model as input, and will create the corresponding
        PySAT clauses and solver object

        Only supports satisfaction problems (no objective)

        Arguments:
            cpm_model (Model(), a CPMpy Model(), optional):
            subsolver (str, name of the pysat solver, e.g. glucose4):  see .solvernames() to get the list of available solver(names)
        """
        if not self.supported():
            raise ImportError("PySAT is not installed. The recommended way to install PySAT is with `pip install cpmpy[pysat]`, or `pip install python-sat` if you do not require `pblib` to encode (weighted) sums.")
        if cpm_model and cpm_model.objective_ is not None:
            raise NotSupportedError("CPM_pysat: only satisfaction, does not support an objective function")

        from pysat.formula import IDPool
        from pysat.solvers import Solver

        # determine subsolver
        if subsolver is None or subsolver == 'pysat':
            # default solver
            subsolver = "glucose4" # something recent...
        elif subsolver.startswith('pysat:'):
            subsolver = subsolver[6:] # strip 'pysat:'

        # initialise the native solver object
        self.pysat_vpool = IDPool()
        self.pysat_solver = Solver(use_timer=True, name=subsolver)
        self.ivarmap = dict()  # for the integer to boolean encoders
        self.encoding = "auto"

        # initialise everything else and post the constraints/objective
        super().__init__(name="pysat:"+subsolver, cpm_model=cpm_model)

    @property
    def native_model(self):
        """
            Returns the solver's underlying native model (for direct solver access).
        """
        return self.pysat_solver


    def solve(self, time_limit=None, assumptions=None):
        """
            Call the PySAT solver

            Arguments:
                time_limit (float, optional):   Maximum solve time in seconds. Auto-interrups in case the
                                                runtime exceeds given time_limit.
                                                
                                                .. warning::
                                                    Warning: the time_limit is not very accurate at subsecond level
                assumptions: list of CPMpy Boolean variables that are assumed to be true.
                            For use with :func:`s.get_core() <get_core()>`: if the model is UNSAT, get_core() returns a small subset of assumption variables that are unsat together.
                            Note: the PySAT interface is statefull, so you can incrementally call solve() with assumptions and it will reuse learned clauses
        """

        # ensure all Boolean vars are known to solver
        for x in list(self.user_vars):  # can change during iteration
            if isinstance(x, _BoolVarImpl):
                self.solver_vars(x)
            elif isinstance(x, _IntVarImpl):  # intvar
                if x.name not in self.ivarmap:
                    enc, cons = _encode_int_var(self.ivarmap, x, _decide_encoding(x, None, encoding=self.encoding))
                    self += cons
                    self.solver_vars(enc.vars())
            else:
                raise TypeError

        # the user vars are only the Booleans (e.g. to make solveAll behave consistently)
        user_vars = set()
        for x in self.user_vars:
            if isinstance(x, _BoolVarImpl):
                user_vars.add(x)
            else:
                # extends set with encoding variables of `x`
                user_vars.update(self.ivarmap[x.name].vars())

        self.user_vars = user_vars

        if assumptions is None:
            pysat_assum_vars = [] # default if no assumptions
        else:
            pysat_assum_vars = self.solver_vars(assumptions)
            self.assumption_vars = assumptions

        # set time limit
        if time_limit is not None:
            if time_limit <= 0:
                raise ValueError("Time limit must be positive")
            
            t = Timer(time_limit, lambda s: s.interrupt(), [self.pysat_solver])
            t.start()
            my_status = self.pysat_solver.solve_limited(assumptions=pysat_assum_vars, expect_interrupt=True)
            # ensure timer is stopped if early stopping
            t.cancel()
            ## this part cannot be added to timer otherwhise it "interrups" the timeout timer too soon
            self.pysat_solver.clear_interrupt()
        else:
            my_status = self.pysat_solver.solve(assumptions=pysat_assum_vars)

        # new status, translate runtime
        self.cpm_status = SolverStatus(self.name)
        self.cpm_status.runtime = self.pysat_solver.time()

        # translate exit status
        if my_status is True:
            # COP
            if self.has_objective():
                self.cpm_status.exitstatus = ExitStatus.OPTIMAL
            # CSP
            else:
                self.cpm_status.exitstatus = ExitStatus.FEASIBLE
        elif my_status is False:
            self.cpm_status.exitstatus = ExitStatus.UNSATISFIABLE
        elif my_status is None:
            # can happen when timeout is reached...
            self.cpm_status.exitstatus = ExitStatus.UNKNOWN
        else:  # another?
            raise NotImplementedError(my_status)  # a new status type was introduced, please report on github

        # True/False depending on self.cpm_status
        has_sol = self._solve_return(self.cpm_status)

        # translate solution values (of user specified variables only)
        if has_sol:
            sol = frozenset(self.pysat_solver.get_model())  # to speed up lookup
            # fill in variable values
            for cpm_var in self.user_vars:
                if isinstance(cpm_var, _BoolVarImpl):
                    lit = self.solver_var(cpm_var)
                    if lit in sol:
                        cpm_var._value = True
                    else:  # -lit in sol (=False) or not specified (=False)
                        cpm_var._value = False
                elif isinstance(cpm_var, _IntVarImpl):
                    assert False, "user_vars should only contain Booleans"
                else:
                    raise NotImplementedError(f"CPM_pysat: variable {cpm_var} not supported")

            # Now assign the user integer variables using their encodings
            # `ivarmap` also contains auxiliary variable, but they will be assigned 'None' as their encoding variables are assigned `None`
            for enc in self.ivarmap.values():
                enc._x._value = enc.decode()

        else: # clear values of variables
            for cpm_var in self.user_vars:
                cpm_var._value = None


        return has_sol


    def solver_var(self, cpm_var):
        """
            Creates solver variable for cpmpy variable
            or returns from cache if previously created.

            Transforms cpm_var into CNF literal using ``self.pysat_vpool``
            (positive or negative integer).

            So vpool is the varmap (we don't use _varmap here).
        """

        # special case, negative-bool-view
        # work directly on var inside the view
        if isinstance(cpm_var, BoolVal):
            return cpm_var
        elif isinstance(cpm_var, NegBoolView):
            # just a view, get actual var identifier, return -id
            return -self.pysat_vpool.id(cpm_var._bv.name)
        elif isinstance(cpm_var, _BoolVarImpl):
            return self.pysat_vpool.id(cpm_var.name)
        else:
            raise NotImplementedError(f"CPM_pysat: variable {cpm_var} not supported")

    def transform(self, cpm_expr):
        """
            Transform arbitrary CPMpy expressions to constraints the solver supports

            Implemented through chaining multiple solver-independent **transformation functions** from
            the `cpmpy/transformations/` directory.

            See the :ref:`Adding a new solver` docs on readthedocs for more information.


            In the case of PySAT, the supported constraints are over Boolean variables:

            - Boolean clauses
            - Cardinality constraint (`sum`)
            - Pseudo-Boolean constraints (`wsum`)

            :param cpm_expr: CPMpy expression, or list thereof
            :type cpm_expr: Expression or list of Expression

            :return: list of Expression
        """
        cpm_cons = toplevel_list(cpm_expr)
        cpm_cons = decompose_in_tree(cpm_cons, supported=frozenset({"alldifferent"}), csemap=self._csemap)
        cpm_cons = simplify_boolean(cpm_cons)
        cpm_cons = flatten_constraint(cpm_cons, csemap=self._csemap)  # flat normal form
        cpm_cons = only_bv_reifies(cpm_cons, csemap=self._csemap)
        cpm_cons = only_implies(cpm_cons, csemap=self._csemap)
        cpm_cons = linearize_constraint(cpm_cons, supported=frozenset({"sum","wsum", "and", "or"}), csemap=self._csemap)  # the core of the MIP-linearization
        cpm_cons = int2bool(cpm_cons, self.ivarmap, encoding=self.encoding)
        cpm_cons = only_positive_coefficients(cpm_cons)
        return cpm_cons

    def add(self, cpm_expr_orig):
        """
            Eagerly add a constraint to the underlying solver.

            Any CPMpy expression given is immediately transformed (through `transform()`)
            and then posted to the solver in this function.

            This can raise 'NotImplementedError' for any constraint not supported after transformation

            The variables used in expressions given to add are stored as 'user variables'. Those are the only ones
            the user knows and cares about (and will be populated with a value after solve). All other variables
            are auxiliary variables created by transformations.

            What 'supported' means depends on the solver capabilities, and in effect on what transformations
            are applied in `transform()`.
        """
        # add new user vars to the set
        get_variables(cpm_expr_orig, collect=self.user_vars)

        # transform and post the constraints
        for cpm_expr in self.transform(cpm_expr_orig):
            self._add_transformed_expr(cpm_expr)

        return self

    def _add_transformed_expr(self, cpm_expr):
        """ Add expression to solver _without_ transforming."""
        if cpm_expr.name == 'or':
            self.pysat_solver.add_clause(self.solver_vars(cpm_expr.args))

        elif cpm_expr.name == '->':  # BV -> BE only thanks to only_bv_reifies
            a0,a1 = cpm_expr.args

            if isinstance(a1, _BoolVarImpl):
                # BoolVar() -> BoolVar()
                args = [~a0, a1]
                self.pysat_solver.add_clause(self.solver_vars(args))
            elif isinstance(a1, Operator) and a1.name == 'or':
                # BoolVar() -> or(...)
                args = [~a0]+a1.args
                self.pysat_solver.add_clause(self.solver_vars(args))
            elif isinstance(a1, Comparison) and a1.args[0].name == "sum":  # implied sum comparison (a0->sum(bvs)<>val)
                # implied sum comparison (a0->sum(bvs)<>val)
                # convert sum to cnf
                cnf = self._pysat_cardinality(a1, reified=True)
                # implication of conjunction is conjunction of individual implications
                antecedent = [self.solver_var(~a0)]
                cnf = [antecedent+c for c in cnf]
                self.pysat_solver.append_formula(cnf)
            elif isinstance(a1, Comparison) and a1.args[0].name == "wsum":  # implied pseudo-boolean comparison (a0->wsum(ws,bvs)<>val)
                # implied sum comparison (a0->wsum([w,bvs])<>val or a0->(w*bv<>val))
                cnf = self._pysat_pseudoboolean(a1)
                # implication of conjunction is conjunction of individual implications
                antecedent = [self.solver_var(~a0)]
                self.pysat_solver.append_formula([antecedent+c for c in cnf])
            else:
                raise NotSupportedError(f"Implication: {cpm_expr} not supported by CPM_pysat")

        elif isinstance(cpm_expr, Comparison): # root-level comparisons have been linearized
            if isinstance(cpm_expr.args[0], Operator) and cpm_expr.args[0].name == "sum":
                self.pysat_solver.append_formula(self._pysat_cardinality(cpm_expr))
            elif isinstance(cpm_expr.args[0], Operator) and cpm_expr.args[0].name == "wsum":
                self.pysat_solver.append_formula(self._pysat_pseudoboolean(cpm_expr))
            else:
                raise NotSupportedError(f"Implication: {cpm_expr} not supported by CPM_pysat")

        elif isinstance(cpm_expr, Comparison):
            # comparisons between Booleans will have been transformed out
            # check if comparison of cardinality/pseudo-boolean constraint
            if isinstance(cpm_expr.args[0], Operator):
                if cpm_expr.args[0].name == "sum":
                    # convert to clauses and post
                    clauses = self._pysat_cardinality(cpm_expr)
                    self.pysat_solver.append_formula(clauses)
                elif cpm_expr.args[0].name == "wsum":
                    # convert to clauses and post
                    clauses = self._pysat_pseudoboolean(cpm_expr)
                    self.pysat_solver.append_formula(clauses)
                else:
                    raise NotImplementedError(f"Operator constraint {cpm_expr} not supported by CPM_pysat")
            else:
                raise NotImplementedError(f"Non-operator constraint {cpm_expr} not supported by CPM_pysat")

        elif isinstance(cpm_expr, BoolVal):
            # base case: Boolean value
            if cpm_expr.args[0] is False:
                self.pysat_solver.add_clause([])

        elif isinstance(cpm_expr, _BoolVarImpl):
            # base case, just var or ~var
            self.pysat_solver.add_clause([self.solver_var(cpm_expr)])

        # a direct constraint, pass to solver
        elif isinstance(cpm_expr, DirectConstraint):
            cpm_expr.callSolver(self, self.pysat_solver)

        else:
            raise NotImplementedError(f"CPM_pysat: Non supported constraint {cpm_expr}")


    __add__ = add  # avoid redirect in superclass

    def solution_hint(self, cpm_vars, vals):
        """
        PySAT supports warmstarting the solver with a feasible solution

        In PySAT, this is called setting the 'phases' or the 'polarities' of literals

        :param cpm_vars: list of CPMpy variables
        :param vals: list of (corresponding) values for the variables
        """

        cpm_vars = flatlist(cpm_vars)
        vals = flatlist(vals)
        assert (len(cpm_vars) == len(vals)), "Variables and values must have the same size for hinting"

        literals = []
        for (cpm_var, val) in zip(cpm_vars, vals):
            lit = self.solver_var(cpm_var)
            if val:
                # true, so positive literal
                literals.append(lit)
            else:
                # false, so negative literal
                literals.append(-lit)
        self.pysat_solver.set_phases(literals)


    def get_core(self):
        """
            For use with :func:`s.solve(assumptions=[...]) <solve()>`. Only meaningful if the solver returned UNSAT. In that case, get_core() returns a small subset of assumption variables that are unsat together.

            CPMpy will return only those assumptions which are False (in the UNSAT core)

            Note that there is no guarantee that the core is minimal.
            More advanced Minimal Unsatisfiable Subset are available in the 'examples' folder on GitHub

        """
        assert hasattr(self, 'assumption_vars'), "get_core(): requires a list of assumption variables, e.g. s.solve(assumptions=[...])"
        assert (self.cpm_status.exitstatus == ExitStatus.UNSATISFIABLE), "get_core(): solver must return UNSAT"

        assum_idx = frozenset(self.pysat_solver.get_core()) # to speed up lookup

        return [v for v in self.assumption_vars if self.solver_var(v) in assum_idx]


    def _pysat_cardinality(self, cpm_expr, reified=False):
        """ Convert CPMpy comparison of `sum` (over Boolean variables) into PySAT list of clauses """

        # unpack and transform to PySAT argument
        lhs, rhs = cpm_expr.args
        if lhs.name != "sum":
            raise NotSupportedError(
                f"PySAT: Expect {cpm_expr} to be a 'sum'"
            )

        lits = self.solver_vars(lhs.args)
        pysat_args = { "lits": lits, "bound": rhs, "vpool": self.pysat_vpool }

        # Some subsolvers (e.g. MiniCard) support native root context cardinality constraints
        if not reified and self.pysat_solver.supports_atmost():
            pysat_args["encoding"] = self._card.EncType.native

        if cpm_expr.name == "<=":
            return self._card.CardEnc.atmost(**pysat_args)
        elif cpm_expr.name == ">=":
            return self._card.CardEnc.atleast(**pysat_args)
        elif cpm_expr.name == "==":
            return self._card.CardEnc.equals(**pysat_args)
        else:
            raise ValueError(f"PySAT: Expected Comparison to be either <=, ==, or >=, but was {cpm_expr.name}")

    def _pysat_pseudoboolean(self, cpm_expr):
        """Convert CPMpy comparison of `wsum` (over Boolean variables) into PySAT list of clauses."""
        if self._pb is None:
            raise ImportError("The model contains a PB constraint, for which PySAT needs an additional dependency (PBLib). To install it, run `pip install pypblib`.")

        if cpm_expr.args[0].name != "wsum":
            raise NotSupportedError(
                f"PySAT: Expect {cpm_expr} to be a 'wsum'"
            )

        # unpack and transform to PySAT arguments
        lhs, rhs = cpm_expr.args
        lits = self.solver_vars(lhs.args[1])
        pysat_args = {"weights": lhs.args[0], "lits": lits, "bound": rhs, "vpool":self.pysat_vpool }


        if cpm_expr.name == "<=":
            return self._pb.PBEnc.atmost(**pysat_args).clauses
        elif cpm_expr.name == ">=":
            return self._pb.PBEnc.atleast(**pysat_args).clauses
        elif cpm_expr.name == "==":
            return self._pb.PBEnc.equals(**pysat_args).clauses
        else:
            raise ValueError(f"PySAT: Expected Comparison to be either <=, ==, or >=, but was {cpm_expr.name}")<|MERGE_RESOLUTION|>--- conflicted
+++ resolved
@@ -51,13 +51,10 @@
     Module details
     ==============
 """
-<<<<<<< HEAD
 from threading import Timer
-=======
 from typing import Optional
 import warnings
 import pkg_resources
->>>>>>> 14e9a064
 
 from .solver_interface import SolverInterface, SolverStatus, ExitStatus
 from ..exceptions import NotSupportedError
