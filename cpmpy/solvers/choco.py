--- conflicted
+++ resolved
@@ -88,7 +88,7 @@
                                     "cumulative", "no_overlap", "circuit", "gcc", "inverse", "precedence",
                                     "increasing", "decreasing", "strictly_increasing", "strictly_decreasing",
                                     "lex_lesseq", "lex_less",
-                                    "min", "max", "abs", "count", "element", "nvalue", "among"})
+                                    "min", "max", "div", "mod", "abs", "count", "element", "nvalue", "among"})
     supported_reified_global_constraints = supported_global_constraints  # choco supports everything reified
 
     @staticmethod
@@ -368,17 +368,10 @@
         get_variables(expr, self.user_vars)
 
         # transform objective
-<<<<<<< HEAD
-        supported = {"min", "max", "abs", "div", "mod", "count", "element", "alldifferent", "alldifferent_except0", "allequal",
-                     "table", 'negative_table', "short_table", "regular", "InDomain", "cumulative", "circuit", "gcc", "inverse", "nvalue", "increasing",
-                     "decreasing","strictly_increasing","strictly_decreasing","lex_lesseq", "lex_less", "among", "precedence"}
-        obj, decomp_cons = decompose_objective(expr, supported=supported, csemap=self._csemap)
-=======
         obj, decomp_cons = decompose_objective(expr,
                                                supported=self.supported_global_constraints,
                                                supported_reified=self.supported_reified_global_constraints,
                                                csemap=self._csemap)
->>>>>>> 42aec363
 
         # make objective function non-nested
         obj_var, obj_cons = get_or_make_var(obj) # do not pass csemap here, we will still transform obj_var == obj...
