#!/usr/bin/env python
#-*- coding:utf-8 -*-
##
## choco.py
##
"""
    Interface to Choco solver's Python API.

    Choco-solver is an open-source Java library for Constraint Programming (see https://choco-solver.org/).
    It comes with many features such as various types of variables, various state-of-the-art constraints, various search strategies, etc.

    Always use :func:`cp.SolverLookup.get("choco") <cpmpy.solvers.utils.SolverLookup.get>` to instantiate the solver object.

    ============
    Installation
    ============

    Requires that the 'pychoco' python package is installed:

    .. code-block:: console

        $ pip install pychoco

    Detailed installation instructions available at:
    
    - https://pypi.org/project/pychoco/
    - https://pychoco.readthedocs.io/en/latest/

    The rest of this documentation is for advanced users.

    ===============
    List of classes
    ===============

    .. autosummary::
        :nosignatures:

        CPM_choco

    ==============
    Module details
    ==============
"""
import time
from typing import Dict

import numpy as np

import warnings
import pkg_resources
from pkg_resources import VersionConflict

from ..transformations.normalize import toplevel_list
from .solver_interface import SolverInterface, SolverStatus, ExitStatus
from ..expressions.core import Expression, Comparison, Operator, BoolVal
from ..expressions.globalconstraints import DirectConstraint
from ..expressions.variables import _NumVarImpl, _IntVarImpl, _BoolVarImpl, NegBoolView, intvar
from ..expressions.globalconstraints import GlobalConstraint
from ..expressions.utils import is_num, is_int, is_boolexpr, is_any_list, get_bounds, argval, argvals, STAR
from ..transformations.decompose_global import decompose_in_tree
from ..transformations.get_variables import get_variables
from ..transformations.flatten_model import flatten_constraint
from ..transformations.comparison import only_numexpr_equality
from ..transformations.linearize import canonical_comparison
from ..transformations.safening import no_partial_functions
from ..transformations.reification import reify_rewrite
from ..exceptions import ChocoBoundsException, NotSupportedError


class CPM_choco(SolverInterface):
    """
    Interface to the Choco solver python API

    Creates the following attributes (see parent constructor for more):
    
    - ``chc_model`` : the pychoco.Model() created by _model()
    - ``chc_solver`` : the choco Model().get_solver() instance used in solve()

    Documentation of the solver's own Python API:
    
    - https://pypi.org/project/pychoco/
    - https://pychoco.readthedocs.io/en/latest/

    """

    @staticmethod
    def supported():
        # try to import the package
        try:
            # check if pychoco is installed
            import pychoco as chc
            # check it's the correct version
            # CPMPy uses features only available from 0.2.1
            pkg_resources.require("pychoco>=0.2.1")
            return True
        except ModuleNotFoundError:
            return False
        except VersionConflict: # unsupported version of pychoco
            warnings.warn(f"CPMpy uses features only available from Pychoco version 0.2.1, "
                          f"but you have version {pkg_resources.get_distribution('pychoco').version}.")
            return False
        except Exception as e:
            raise e

    def __init__(self, cpm_model=None, subsolver=None):
        """
        Constructor of the native solver object

        Requires a CPMpy model as input, and will create the corresponding
        choco model and solver object (chc_model and chc_solver)

        chc_model and chc_solver can both be modified externally before
        calling solve(), a prime way to use more advanced solver features

        Arguments:
            cpm_model: Model(), a CPMpy Model() (optional)
            subsolver: None
        """
        if not self.supported():
            raise Exception("CPM_choco: Install the python package 'pychoco' to use this solver interface.")

        import pychoco as chc

        assert (subsolver is None), "Choco does not support any subsolver"

        # initialise the native solver objects
        self.chc_model = chc.Model()

        # for the objective
        self.obj = None
        self.minimize_obj = None
        self.helper_var = None
        # for solving with assumption variables, TO-CHECK

        # initialise everything else and post the constraints/objective
        super().__init__(name="choco", cpm_model=cpm_model)

    @property
    def native_model(self):
        """
            Returns the solver's underlying native model (for direct solver access).
        """
        return self.chc_model

    def solve(self, time_limit=None, **kwargs):
        """
            Call the Choco solver

            Arguments:
                time_limit (float, optional):   maximum solve time in seconds 
                kwargs:                         any keyword argument, sets parameters of solver object

        """
        # ensure all vars are known to solver
        self.solver_vars(list(self.user_vars))

        # call the solver, with parameters
        self.chc_solver = self.chc_model.get_solver()

        start = time.time()
        
        # set time limit
        if time_limit is not None:
            if time_limit <= 0:
                raise ValueError("Time limit must be positive")
            self.chc_solver.limit_time(str(time_limit) + "s")

        if self.has_objective():
            sol = self.chc_solver.find_optimal_solution(maximize= not self.minimize_obj,
                                                        objective=self.solver_var(self.obj),
                                                        **kwargs)
        else:
            sol = self.chc_solver.find_solution()
        end = time.time()

        # new status, get runtime
        self.cpm_status = SolverStatus(self.name)
        self.cpm_status.runtime = end - start

        # translate exit status
        # A) Found a solution
        if sol is not None:
            # COP
            if self.has_objective():
                if time_limit is None or self.cpm_status.runtime < time_limit: # solved to optimality
                    self.cpm_status.exitstatus = ExitStatus.OPTIMAL
                else: # solved, but optimality not proven
                    self.cpm_status.exitstatus = ExitStatus.FEASIBLE
            # CSP
            else:
                self.cpm_status.exitstatus = ExitStatus.FEASIBLE
        # B) Found unsat
        elif time_limit is None or self.cpm_status.runtime < time_limit: # proven unsat
            self.cpm_status.exitstatus = ExitStatus.UNSATISFIABLE
        # C) Timeout
        else:
            self.cpm_status.exitstatus = ExitStatus.UNKNOWN  # can happen when timeout is reached...


        # True/False depending on self.chc_status
        has_sol = sol is not None

        # translate solution values (of user specified variables only)
        self.objective_value_ = None
        if has_sol:
            # fill in variable values
            for cpm_var in self.user_vars:
                value = sol.get_int_val(self.solver_var(cpm_var))
                if isinstance(cpm_var, _BoolVarImpl):
                    cpm_var._value = bool(value)
                else:
                    cpm_var._value = value

            # translate objective
            if self.has_objective():
                self.objective_value_ = sol.get_int_val(self.solver_var(self.obj))
        else: # clear values of variables
            for cpm_var in self.user_vars:
                cpm_var._value = None

        return has_sol

    def solveAll(self, display=None, time_limit=None, solution_limit=None, call_from_model=False, **kwargs):
        """
            Compute all (optimal) solutions, map them to CPMpy and optionally display the solutions.

            Arguments:
                display: either a list of CPMpy expressions, OR a callback function, called with the variables after value-mapping
                        default/None: nothing displayed
                solution_limit: stop after this many solutions (default: None)
                time_limit (float, optional):   maximum solve time in seconds

            Returns: 
                number of solutions found
        """

        # ensure all vars are known to solver
        self.solver_vars(list(self.user_vars))

        # create solver object
        self.chc_solver = self.chc_model.get_solver()

        # set time limit (if given)
        if time_limit is not None:
            self.chc_solver.limit_time(str(time_limit) + "s")

        start = time.time()
        if self.has_objective():
            sols = self.chc_solver.find_all_optimal_solutions(maximize=not self.minimize_obj,
                                                              solution_limit=solution_limit,
                                                              objective=self.solver_var(self.obj),
                                                              **kwargs)
        else:
            sols = self.chc_solver.find_all_solutions(solution_limit=solution_limit)
        end = time.time()

        # new status, get runtime
        self.cpm_status = SolverStatus(self.name)
        self.cpm_status.runtime = end - start

        if len(sols): # solutions found
            if (len(sols) == solution_limit): # matched the set limit (if given)
                self.cpm_status.exitstatus = ExitStatus.FEASIBLE
            elif (time_limit is None) or (self.cpm_status.runtime < time_limit): # found all solutions
                self.cpm_status.exitstatus = ExitStatus.OPTIMAL
            else: # reached timeout
                self.cpm_status.exitstatus = ExitStatus.FEASIBLE
        else: # no solutions found
            if (time_limit is None) or (self.cpm_status.runtime < time_limit): # unsat problem
                self.cpm_status.exitstatus = ExitStatus.UNSATISFIABLE
            else: # timeout
                self.cpm_status.exitstatus = ExitStatus.UNKNOWN

        # if no solutions, clear values of variables
        if len(sols) == 0:
            for var in self.user_vars:
                var._value = None

        # display if needed
        if display is not None:
            for sol in sols:
                # map the solution to user vars
                for cpm_var in self.user_vars:
                    value = sol.get_int_val(self.solver_var(cpm_var))
                    if isinstance(cpm_var, _BoolVarImpl):
                        cpm_var._value = bool(value)
                    else:
                        cpm_var._value = value
                # print the desired display
                if isinstance(display, Expression):
                    print(argval(display))
                elif isinstance(display, list):
                    print(argvals(display))
                else:
                    display()  # callback

        return len(sols)

    def solver_var(self, cpm_var):
        """
            Creates solver variable for cpmpy variable
            or returns from cache if previously created
        """
        if is_num(cpm_var):  # shortcut, eases posting constraints
            if not is_int(cpm_var):
                raise ValueError(f"Choco only accepts integer constants, got {cpm_var} of type {type(cpm_var)}")
            if cpm_var < -2147483646 or cpm_var > 2147483646:
                raise ChocoBoundsException(
                    "Choco does not accept integer literals with bounds outside of range (-2147483646..2147483646)")
            return int(cpm_var)

        # special case, negative-bool-view
        # work directly on var inside the view
        if isinstance(cpm_var, NegBoolView):
            return self.chc_model.bool_not_view(self.solver_var(cpm_var._bv))

        # create if it does not exist
        if cpm_var not in self._varmap:
            if isinstance(cpm_var, _BoolVarImpl):
                revar = self.chc_model.boolvar(name=str(cpm_var.name))
            elif isinstance(cpm_var, _IntVarImpl):
                if cpm_var.lb < -2147483646 or cpm_var.ub > 2147483646:
                    raise ChocoBoundsException(
                        "Choco does not accept variables with bounds outside of range (-2147483646..2147483646)")
                revar = self.chc_model.intvar(cpm_var.lb, cpm_var.ub, name=str(cpm_var.name))
            else:
                raise NotImplementedError("Not a known var {}".format(cpm_var))
            self._varmap[cpm_var] = revar

        return self._varmap[cpm_var]

    def objective(self, expr, minimize):
        """
            Post the given expression to the solver as objective to minimize/maximize

            Arguments:
                expr: Expression, the CPMpy expression that represents the objective function
                minimize: Bool, whether it is a minimization problem (True) or maximization problem (False)

            ``objective()`` can be called multiple times, only the last one is stored

            .. note::
                technical side note: constraints created during conversion of the objective
                are premanently posted to the solver. Choco accepts variables to maximize or minimize
                so it is needed to post constraints and create auxiliary variables
        """

        # make objective function non-nested
        obj_var = intvar(*get_bounds(expr))
        self += obj_var == expr

        self.obj = obj_var
        self.minimize_obj = minimize  # Choco has as default to maximize

    def has_objective(self):
        return self.obj is not None


    def _to_var(self, val):
        from pychoco.variables.intvar import IntVar
        if is_int(val):
            # Choco accepts only int32, not int64
            if val < -2147483646 or val > 2147483646:
                raise ChocoBoundsException(
                    "Choco does not accept integer literals with bounds outside of range (-2147483646..2147483646)")
            return self.chc_model.intvar(int(val), int(val))  # convert to "variable"
        elif isinstance(val, _NumVarImpl):
            return self.solver_var(val)  # use variable
        else:
            raise ValueError(f"Cannot convert {val} of type {type(val)} to Choco variable, expected int or NumVarImpl")

        # elif isinstance(val, IntVar):
        #     return val
        # return None

    def _to_vars(self, vals):
        if is_any_list(vals):
            return [self._to_vars(v) for v in vals]
        return self._to_var(vals)

    def transform(self, cpm_expr):
        """
            Transform arbitrary CPMpy expressions to constraints the solver supports

            Implemented through chaining multiple solver-independent **transformation functions** from
            the `cpmpy/transformations/` directory.

            See the :ref:`Adding a new solver` docs on readthedocs for more information.

            :param cpm_expr: CPMpy expression, or list thereof
            :type cpm_expr: Expression or list of Expression

            :return: list of Expression
        """

        cpm_cons = toplevel_list(cpm_expr)
        supported = {"min", "max", "abs", "count", "element", "alldifferent", "alldifferent_except0", "allequal",
<<<<<<< HEAD
                     "table", 'negative_table', "short_table", "InDomain", "cumulative", "circuit", "gcc", "inverse", "nvalue", "increasing",
                     "decreasing","strictly_increasing","strictly_decreasing","lex_lesseq", "lex_less", "among", "precedence"} 
=======
                     "table", 'negative_table', "short_table", "regular", "InDomain", "cumulative", "circuit", "gcc", "inverse", "nvalue", "increasing",
                     "decreasing","strictly_increasing","strictly_decreasing","lex_lesseq", "lex_less", "among", "precedence"}
>>>>>>> 1ea0ec5d

        cpm_cons = no_partial_functions(cpm_cons)
        cpm_cons = decompose_in_tree(cpm_cons, supported, supported) # choco supports any global also (half-) reified
        cpm_cons = flatten_constraint(cpm_cons)  # flat normal form
        cpm_cons = canonical_comparison(cpm_cons)
        cpm_cons = reify_rewrite(cpm_cons, supported = supported | {"sum", "wsum"})  # constraints that support reification
        cpm_cons = only_numexpr_equality(cpm_cons, supported=frozenset(["sum", "wsum", "sub"]))  # support >, <, !=

        return cpm_cons

    def add(self, cpm_expr):
        """
            Eagerly add a constraint to the underlying solver.

            Any CPMpy expression given is immediately transformed (through `transform()`)
            and then posted to the solver in this function.

            This can raise 'NotImplementedError' for any constraint not supported after transformation

            The variables used in expressions given to add are stored as 'user variables'. Those are the only ones
            the user knows and cares about (and will be populated with a value after solve). All other variables
            are auxiliary variables created by transformations.

        :param cpm_expr: CPMpy expression, or list thereof
        :type cpm_expr: Expression or list of Expression

        :return: self
        """
        # add new user vars to the set
        get_variables(cpm_expr, collect=self.user_vars)
        # ensure all vars are known to solver

        # transform and post the constraints
        for con in self.transform(cpm_expr):
            c = self._get_constraint(con)
            if c is not None: # Reification constraints are not posted
                c.post()

        return self
    __add__ = add  # avoid redirect in superclass

    def _get_constraint(self, cpm_expr):
        """
        Get a solver's constraint by a supported CPMpy constraint

        :param cpm_expr: CPMpy expression
        :type cpm_expr: Expression

        """

        # Operators: base (bool), lhs=numexpr, lhs|rhs=boolexpr (reified ->)
        if isinstance(cpm_expr, Operator):
            # 'and'/n, 'or'/n, '->'/2
            if cpm_expr.name == 'and':
                return self.chc_model.and_(self.solver_vars(cpm_expr.args))
            elif cpm_expr.name == 'or':
                return self.chc_model.or_(self.solver_vars(cpm_expr.args))

            elif cpm_expr.name == "->":
                cond, subexpr = cpm_expr.args
                if isinstance(cond, _BoolVarImpl) and isinstance(subexpr, _BoolVarImpl):
                    return self.chc_model.or_(self.solver_vars([~cond, subexpr]))
                elif isinstance(cond, _BoolVarImpl):
                    return self._get_constraint(subexpr).implied_by(self.solver_var(cond))
                elif isinstance(subexpr, _BoolVarImpl):
                    return self._get_constraint(cond).implies(self.solver_var(subexpr))
                else:
                    ValueError(f"Unexpected implication: {cpm_expr}")

            else:
                raise NotImplementedError("Not a known supported Choco Operator '{}' {}".format(
                    cpm_expr.name, cpm_expr))

        # Comparisons: both numeric and boolean ones
        # numexpr `comp` bvar|const
        elif isinstance(cpm_expr, Comparison):
            lhs, rhs = cpm_expr.args
            op = "=" if cpm_expr.name == "==" else cpm_expr.name
            if is_boolexpr(lhs) and is_boolexpr(rhs): #boolean equality -- Reification
                if isinstance(lhs, _BoolVarImpl) and isinstance(lhs, _BoolVarImpl):
                    return self.chc_model.all_equal(self.solver_vars([lhs, rhs]))
                elif isinstance(lhs, _BoolVarImpl):
                    return self._get_constraint(rhs).reify_with(self.solver_var(lhs))
                elif isinstance(rhs, _BoolVarImpl):
                    return self._get_constraint(lhs).reify_with(self.solver_var(rhs))
                else:
                    raise ValueError(f"Unexpected reification {cpm_expr}")

            elif isinstance(lhs, _NumVarImpl):
                return self.chc_model.arithm(self.solver_var(lhs), op, self.solver_var(rhs))
            elif isinstance(lhs, Operator) and lhs.name in {'sum','wsum','sub'}:
                if lhs.name == 'sum':
                    return self.chc_model.sum(self.solver_vars(lhs.args), op, self.solver_var(rhs))
                elif lhs.name == "sub":
                    a, b = self.solver_vars(lhs.args)
                    return self.chc_model.arithm(a, "-", b, op, self.solver_var(rhs))
                elif lhs.name == 'wsum':
                    wgt, x = lhs.args
                    w = np.array(wgt).tolist()
                    x = self.solver_vars(lhs.args[1])
                    return self.chc_model.scalar(x, w, op, self.solver_var(rhs))

            elif cpm_expr.name == '==':

                chc_rhs = self._to_var(rhs) # result is always var
                all_vars = {"min", "max", "abs", "div", "mod", "element", "nvalue"}
                if lhs.name in all_vars:

                    chc_args = self._to_vars(lhs.args)

                    if lhs.name == 'min': # min(vars) = var
                        return self.chc_model.min(chc_rhs, chc_args)
                    elif lhs.name == 'max': # max(vars) = var
                        return self.chc_model.max(chc_rhs, chc_args)
                    elif lhs.name == 'abs': # abs(var) = var
                        assert len(chc_args) == 1, f"Expected one argument of abs constraint, but got {chc_args}"
                        return self.chc_model.absolute(chc_rhs, chc_args[0])
                    elif lhs.name == "div": # var / var = var
                        dividend, divisor = chc_args
                        return self.chc_model.div(dividend, divisor, chc_rhs)
                    elif lhs.name == 'mod': # var % var = var
                        dividend, divisor = chc_args
                        return self.chc_model.mod(dividend, divisor, chc_rhs)
                    elif lhs.name == "element": # varsvar[var] = var
                        # TODO: actually, Choco also supports ints[var] = var, but no mix of var and int in array
                        arr, idx = chc_args
                        return self.chc_model.element(chc_rhs, arr, idx)
                    elif lhs.name == "nvalue": # nvalue(vars) = var
                        # TODO: should look into leaving nvalue <= arg so can post atmost_nvalues here
                        return self.chc_model.n_values(chc_args, chc_rhs)

                elif lhs.name == 'count': # count(vars, var/int) = var
                    arr, val = lhs.args
                    return self.chc_model.count(self.solver_var(val), self._to_vars(arr), chc_rhs)
                elif lhs.name == "among":
                    arr, vals = lhs.args
                    return self.chc_model.among(chc_rhs, self._to_vars(arr), vals)
                elif lhs.name == 'mul': # var * var/int = var/int
                    a,b = self.solver_vars(lhs.args)
                    if isinstance(a, int):
                        a,b = b,a # int arg should always be second
                    return self.chc_model.times(a,b, self.solver_var(rhs))
                elif lhs.name == 'pow': # var ^ int = var
                    chc_rhs = self._to_var(rhs)
                    return self.chc_model.pow(*self.solver_vars(lhs.args),chc_rhs)



                raise NotImplementedError(
                    "Not a known supported Choco left-hand-side '{}' {}".format(lhs.name, cpm_expr))

        # base (Boolean) global constraints
        elif isinstance(cpm_expr, GlobalConstraint):

            # many globals require all variables as arguments
            if cpm_expr.name in {"alldifferent", "alldifferent_except0", "allequal", "circuit", "inverse","increasing","decreasing","strictly_increasing","strictly_decreasing","lex_lesseq","lex_less"}:
                chc_args = self._to_vars(cpm_expr.args)
                if cpm_expr.name == 'alldifferent':
                    return self.chc_model.all_different(chc_args)
                elif cpm_expr.name == 'alldifferent_except0':
                    return self.chc_model.all_different_except_0(chc_args)
                elif cpm_expr.name == 'allequal':
                    return self.chc_model.all_equal(chc_args)
                elif cpm_expr.name == "circuit":
                    return self.chc_model.circuit(chc_args)
                elif cpm_expr.name == "inverse":
                    return self.chc_model.inverse_channeling(*chc_args)
                elif cpm_expr.name == "increasing":
                    return self.chc_model.increasing(chc_args,0)
                elif cpm_expr.name == "decreasing":
                    return self.chc_model.decreasing(chc_args,0)
                elif cpm_expr.name == "strictly_increasing":
                    return self.chc_model.increasing(chc_args,1)
                elif cpm_expr.name == "strictly_decreasing":
                    return self.chc_model.decreasing(chc_args,1)
                elif cpm_expr.name in ["lex_lesseq", "lex_less"]:
                    if cpm_expr.name == "lex_lesseq":
                        return self.chc_model.lex_less_eq(*chc_args)
                    return self.chc_model.lex_less(*chc_args)
# Ready for when it is fixed in pychoco (https://github.com/chocoteam/pychoco/issues/30)
#                elif cpm_expr.name == "lex_chain_less":
#                    return self.chc_model.lex_chain_less(chc_args)

            # but not all
            elif cpm_expr.name == 'table':
                assert (len(cpm_expr.args) == 2)  # args = [array, table]
                array, table = self.solver_vars(cpm_expr.args)
                return self.chc_model.table(array, table)
            elif cpm_expr.name == 'negative_table':
                assert (len(cpm_expr.args) == 2)  # args = [array, table]
                array, table = self.solver_vars(cpm_expr.args)
                return self.chc_model.table(array, table, False)
            elif cpm_expr.name == 'short_table':
                assert (len(cpm_expr.args) == 2)  # args = [array, table]
                array, table = cpm_expr.args
                table = np.array(table)
                table[table == STAR] = np.nan
                table = table.astype(float) # nan's require float dtype
                # Choco requires a wildcard value not present in dom of args,
                # take value lower than anything else
                chc_star = int(min(np.nanmin(table), *get_bounds(array)[0]) -1) # should be an int
                chc_table = np.nan_to_num(table, nan=chc_star).astype(int).tolist()
                return self.chc_model.table(self.solver_vars(array), chc_table, universal_value=chc_star, algo="STR2+")
            elif cpm_expr.name == "regular":
                from pychoco.objects.automaton.finite_automaton import FiniteAutomaton
                array, transitions, start, accepting = cpm_expr.args
                for i, (lb, ub) in enumerate(zip(*get_bounds(array))):
                    if lb < 0 or ub > 65535:
                        raise NotSupportedError(f"Choco regular only supports variables within domain 0..65535, got {array[i]} with bounds {lb}..{ub}")
                # convert to Automaton Choco object
                automaton = FiniteAutomaton()
                for node, i in cpm_expr.node_map.items(): automaton.add_state()
                for src, label, dst in transitions:
                    automaton.add_transition(cpm_expr.node_map[src], cpm_expr.node_map[dst], label)
                automaton.set_initial_state(cpm_expr.node_map[start])
                automaton.set_final(*[cpm_expr.node_map[a] for a in accepting])
                return self.chc_model.regular(self._to_vars(array), automaton)
            
            elif cpm_expr.name == 'InDomain':
                assert len(cpm_expr.args) == 2  # args = [array, list of vals]
                expr, table = self.solver_vars(cpm_expr.args)
                return self.chc_model.member(expr, table)
            elif cpm_expr.name == "cumulative":
                start, dur, end, demand, cap = cpm_expr.args
                # start, end, demand and cap should be var
                start, end, demand, cap = self._to_vars([start, end, demand, cap])
                # duration can be var or int
                dur = self.solver_vars(dur)
                # Create task variables. Choco can create them only one by one
                tasks = [self.chc_model.task(s, d, e) for s, d, e in zip(start, dur, end)]
                return self.chc_model.cumulative(tasks, demand, cap)
            elif cpm_expr.name == "precedence":
                return self.chc_model.int_value_precede_chain(self._to_vars(cpm_expr.args[0]), cpm_expr.args[1])
            elif cpm_expr.name == "gcc":
                vars, vals, occ = cpm_expr.args
                return self.chc_model.global_cardinality(self._to_vars(vars), self.solver_vars(vals), self._to_vars(occ), cpm_expr.closed)
            else:
                raise NotImplementedError(f"Unknown global constraint {cpm_expr}, should be decomposed! If you reach this, please report on github.")

        # unlikely base case: Boolean variable
        elif isinstance(cpm_expr, _BoolVarImpl):
            return self.chc_model.and_([self.solver_var(cpm_expr)])

        # unlikely base case: True or False
        elif isinstance(cpm_expr, BoolVal):
            # Choco does not allow to post True or False. Post "certainly True or False" constraints instead
            if cpm_expr.args[0] is True:
                return None
            else:
                if self.helper_var is None:
                    self.helper_var = self.chc_model.intvar(0, 0)
                return self.chc_model.arithm(self.helper_var, "<", 0)

        # a direct constraint, pass to solver
        elif isinstance(cpm_expr, DirectConstraint):
            c = cpm_expr.callSolver(self, self.chc_model)
            return c

        # else
        raise NotImplementedError(cpm_expr)  # if you reach this... please report on github<|MERGE_RESOLUTION|>--- conflicted
+++ resolved
@@ -395,13 +395,8 @@
 
         cpm_cons = toplevel_list(cpm_expr)
         supported = {"min", "max", "abs", "count", "element", "alldifferent", "alldifferent_except0", "allequal",
-<<<<<<< HEAD
-                     "table", 'negative_table', "short_table", "InDomain", "cumulative", "circuit", "gcc", "inverse", "nvalue", "increasing",
-                     "decreasing","strictly_increasing","strictly_decreasing","lex_lesseq", "lex_less", "among", "precedence"} 
-=======
                      "table", 'negative_table', "short_table", "regular", "InDomain", "cumulative", "circuit", "gcc", "inverse", "nvalue", "increasing",
                      "decreasing","strictly_increasing","strictly_decreasing","lex_lesseq", "lex_less", "among", "precedence"}
->>>>>>> 1ea0ec5d
 
         cpm_cons = no_partial_functions(cpm_cons)
         cpm_cons = decompose_in_tree(cpm_cons, supported, supported) # choco supports any global also (half-) reified
