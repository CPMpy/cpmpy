--- conflicted
+++ resolved
@@ -55,14 +55,9 @@
 from ..expressions.globalconstraints import Cumulative, DirectConstraint
 from ..expressions.variables import _NumVarImpl, _IntVarImpl, _BoolVarImpl, NegBoolView, intvar
 from ..expressions.globalconstraints import GlobalConstraint
-<<<<<<< HEAD
-from ..expressions.utils import is_num, is_int, is_boolexpr, is_any_list, get_bounds, argval, argvals, STAR
-from ..transformations.decompose_global import decompose_in_tree, decompose_objective
-=======
 from ..expressions.utils import is_num, is_int, is_boolexpr, is_any_list, get_bounds, argval, argvals, STAR, \
     get_nonneg_args
-from ..transformations.decompose_global import decompose_in_tree
->>>>>>> e536404a
+from ..transformations.decompose_global import decompose_in_tree, decompose_objective
 from ..transformations.get_variables import get_variables
 from ..transformations.flatten_model import flatten_constraint, get_or_make_var
 from ..transformations.comparison import only_numexpr_equality
@@ -90,7 +85,7 @@
 
     supported_global_constraints = frozenset({"alldifferent", "alldifferent_except0", "allequal",
                                     "table", 'negative_table', "short_table", "regular", "InDomain",
-                                    "cumulative", "circuit", "gcc", "inverse", "precedence",
+                                    "cumulative", "no_overlap", "circuit", "gcc", "inverse", "precedence",
                                     "increasing", "decreasing", "strictly_increasing", "strictly_decreasing",
                                     "lex_lesseq", "lex_less",
                                     "min", "max", "abs", "count", "element", "nvalue", "among"})
@@ -429,13 +424,10 @@
         """
 
         cpm_cons = toplevel_list(cpm_expr)
-<<<<<<< HEAD
-=======
         supported = {"min", "max", "abs", "count", "element", "alldifferent", "alldifferent_except0", "allequal",
                      "table", 'negative_table', "short_table", "regular", "InDomain", "cumulative", "circuit", "gcc", "inverse", "nvalue", "increasing",
                      "decreasing","strictly_increasing","strictly_decreasing","lex_lesseq", "lex_less", "among", "precedence", "no_overlap"}
 
->>>>>>> e536404a
         cpm_cons = no_partial_functions(cpm_cons)
         cpm_cons = decompose_in_tree(cpm_cons,
                                      supported=self.supported_global_constraints,
@@ -686,7 +678,7 @@
                 return chc_cumulative
             elif cpm_expr.name == "no_overlap": # post as Cumulative with capacity 1
                 start, dur, end = cpm_expr.args
-                return self._get_constraint(Cumulative(start, dur, end, demand=1, capacity=1))                
+                return self._get_constraint(Cumulative(start, dur, end, demand=1, capacity=1))
             elif cpm_expr.name == "precedence":
                 return self.chc_model.int_value_precede_chain(self._to_vars(cpm_expr.args[0]), cpm_expr.args[1])
             elif cpm_expr.name == "gcc":
