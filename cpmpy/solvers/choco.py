#!/usr/bin/env python
#-*- coding:utf-8 -*-
##
## choco.py
##
"""
    Interface to Choco solver's Python API.

    Choco-solver is an open-source Java library for Constraint Programming (see https://choco-solver.org/).
    It comes with many features such as various types of variables, various state-of-the-art constraints, various search strategies, etc.

    Always use :func:`cp.SolverLookup.get("choco") <cpmpy.solvers.utils.SolverLookup.get>` to instantiate the solver object.

    ============
    Installation
    ============

    Requires that the 'pychoco' python package is installed:

    .. code-block:: console

        $ pip install pychoco

    Detailed installation instructions available at:
    
    - https://pypi.org/project/pychoco/
    - https://pychoco.readthedocs.io/en/latest/

    The rest of this documentation is for advanced users.

    ===============
    List of classes
    ===============

    .. autosummary::
        :nosignatures:

        CPM_choco

    ==============
    Module details
    ==============
"""
import time
from typing import Optional

import numpy as np
from packaging.version import Version

import warnings

from ..transformations.normalize import toplevel_list
from .solver_interface import SolverInterface, SolverStatus, ExitStatus
from ..expressions.core import Expression, Comparison, Operator, BoolVal
from ..expressions.globalconstraints import Cumulative, DirectConstraint
from ..expressions.variables import _NumVarImpl, _IntVarImpl, _BoolVarImpl, NegBoolView, intvar
from ..expressions.globalconstraints import GlobalConstraint
from ..expressions.utils import is_num, is_int, is_boolexpr, is_any_list, get_bounds, argval, argvals, STAR, \
    get_nonneg_args
from ..transformations.decompose_global import decompose_in_tree, decompose_objective
from ..transformations.get_variables import get_variables
from ..transformations.flatten_model import flatten_constraint, get_or_make_var
from ..transformations.comparison import only_numexpr_equality
from ..transformations.linearize import canonical_comparison
from ..transformations.safening import no_partial_functions
from ..transformations.reification import reify_rewrite
from ..exceptions import ChocoBoundsException, NotSupportedError


class CPM_choco(SolverInterface):
    """
    Interface to the Choco solver python API

    Creates the following attributes (see parent constructor for more):
    
    - ``chc_model`` : the pychoco.Model() created by _model()
    - ``chc_solver`` : the choco Model().get_solver() instance used in solve()

    Documentation of the solver's own Python API:
    
    - https://pypi.org/project/pychoco/
    - https://pychoco.readthedocs.io/en/latest/

    """

    supported_global_constraints = frozenset({"alldifferent", "alldifferent_except0", "allequal",
                                    "table", 'negative_table', "short_table", "regular", "InDomain",
                                    "cumulative", "no_overlap", "circuit", "gcc", "inverse", "precedence",
                                    "increasing", "decreasing", "strictly_increasing", "strictly_decreasing",
                                    "lex_lesseq", "lex_less",
<<<<<<< HEAD
                                    "min", "max", "div", "mod", "pow", "abs", "count", "element", "nvalue", "among"})
=======
                                    "min", "max", "abs", "count", "element", "nvalue", "among"})
>>>>>>> 8189e358
    supported_reified_global_constraints = supported_global_constraints  # choco supports everything reified

    @staticmethod
    def supported():
        # try to import the package
        try:
            # check if pychoco is installed
            import pychoco as chc
            chc_version = CPM_choco.version()
            # check it's the correct version
            # CPMPy uses features only available from 0.2.1
            if Version(chc_version) < Version("0.2.1"):
                warnings.warn(f"CPMpy uses features only available from Pychoco version 0.2.1, "
                              f"but you have version {chc_version}.")
                return False
            return True
        except ModuleNotFoundError:
            return False
        except Exception as e:
            raise e
        
    @staticmethod
    def version() -> Optional[str]:
        """
        Returns the installed version of the solver's Python API.
        """
        from importlib.metadata import version, PackageNotFoundError
        try:
            return version('pychoco')
        except PackageNotFoundError:
            return None

    def __init__(self, cpm_model=None, subsolver=None):
        """
        Constructor of the native solver object

        Requires a CPMpy model as input, and will create the corresponding
        choco model and solver object (chc_model and chc_solver)

        chc_model and chc_solver can both be modified externally before
        calling solve(), a prime way to use more advanced solver features

        Arguments:
            cpm_model: Model(), a CPMpy Model() (optional)
            subsolver: None
        """
        if not self.supported():
            raise Exception("CPM_choco: Install the python package 'pychoco' to use this solver interface.")

        import pychoco as chc

        assert (subsolver is None), "Choco does not support any subsolver"

        # initialise the native solver objects
        self.chc_model = chc.Model()

        # for the objective
        self.obj = None
        self.minimize_obj = None
        self.helper_var = None
        # for solving with assumption variables, TO-CHECK

        # initialise everything else and post the constraints/objective
        super().__init__(name="choco", cpm_model=cpm_model)

    @property
    def native_model(self):
        """
            Returns the solver's underlying native model (for direct solver access).
        """
        return self.chc_model

    def solve(self, time_limit=None, **kwargs):
        """
            Call the Choco solver

            Arguments:
                time_limit (float, optional):   maximum solve time in seconds 
                kwargs:                         any keyword argument, sets parameters of solver object

        """
        # ensure all vars are known to solver
        self.solver_vars(list(self.user_vars))

        # call the solver, with parameters
        self.chc_solver = self.chc_model.get_solver()

        start = time.time()
        
        # set time limit
        if time_limit is not None:
            if time_limit <= 0:
                raise ValueError("Time limit must be positive")
            self.chc_solver.limit_time(str(time_limit) + "s")

        if self.has_objective():
            sol = self.chc_solver.find_optimal_solution(maximize= not self.minimize_obj,
                                                        objective=self.solver_var(self.obj),
                                                        **kwargs)
        else:
            sol = self.chc_solver.find_solution()
        end = time.time()

        # new status, get runtime
        self.cpm_status = SolverStatus(self.name)
        self.cpm_status.runtime = end - start

        # translate exit status
        # A) Found a solution
        if sol is not None:
            # COP
            if self.has_objective():
                if time_limit is None or self.cpm_status.runtime < time_limit: # solved to optimality
                    self.cpm_status.exitstatus = ExitStatus.OPTIMAL
                else: # solved, but optimality not proven
                    self.cpm_status.exitstatus = ExitStatus.FEASIBLE
            # CSP
            else:
                self.cpm_status.exitstatus = ExitStatus.FEASIBLE
        # B) Found unsat
        elif time_limit is None or self.cpm_status.runtime < time_limit: # proven unsat
            self.cpm_status.exitstatus = ExitStatus.UNSATISFIABLE
        # C) Timeout
        else:
            self.cpm_status.exitstatus = ExitStatus.UNKNOWN  # can happen when timeout is reached...


        # True/False depending on self.chc_status
        has_sol = sol is not None

        # translate solution values (of user specified variables only)
        self.objective_value_ = None
        if has_sol:
            # fill in variable values
            for cpm_var in self.user_vars:
                value = sol.get_int_val(self.solver_var(cpm_var))
                if isinstance(cpm_var, _BoolVarImpl):
                    cpm_var._value = bool(value)
                else:
                    cpm_var._value = value

            # translate objective
            if self.has_objective():
                self.objective_value_ = sol.get_int_val(self.solver_var(self.obj))
        else: # clear values of variables
            for cpm_var in self.user_vars:
                cpm_var._value = None

        return has_sol

    def solveAll(self, display=None, time_limit=None, solution_limit=None, call_from_model=False, **kwargs):
        """
            Compute all (optimal) solutions, map them to CPMpy and optionally display the solutions.

            Arguments:
                display: either a list of CPMpy expressions, OR a callback function, called with the variables after value-mapping
                        default/None: nothing displayed
                solution_limit: stop after this many solutions (default: None)
                time_limit (float, optional):   maximum solve time in seconds

            Returns: 
                number of solutions found
        """

        # ensure all vars are known to solver
        self.solver_vars(list(self.user_vars))

        # create solver object
        self.chc_solver = self.chc_model.get_solver()

        # set time limit (if given)
        if time_limit is not None:
            self.chc_solver.limit_time(str(time_limit) + "s")

        start = time.time()
        if self.has_objective():
            sols = self.chc_solver.find_all_optimal_solutions(maximize=not self.minimize_obj,
                                                              solution_limit=solution_limit,
                                                              objective=self.solver_var(self.obj),
                                                              **kwargs)
        else:
            sols = self.chc_solver.find_all_solutions(solution_limit=solution_limit)
        end = time.time()

        # new status, get runtime
        self.cpm_status = SolverStatus(self.name)
        self.cpm_status.runtime = end - start

        if len(sols): # solutions found
            if (len(sols) == solution_limit): # matched the set limit (if given)
                self.cpm_status.exitstatus = ExitStatus.FEASIBLE
            elif (time_limit is None) or (self.cpm_status.runtime < time_limit): # found all solutions
                self.cpm_status.exitstatus = ExitStatus.OPTIMAL
            else: # reached timeout
                self.cpm_status.exitstatus = ExitStatus.FEASIBLE
        else: # no solutions found
            if (time_limit is None) or (self.cpm_status.runtime < time_limit): # unsat problem
                self.cpm_status.exitstatus = ExitStatus.UNSATISFIABLE
            else: # timeout
                self.cpm_status.exitstatus = ExitStatus.UNKNOWN

        # if no solutions, clear values of variables
        if len(sols) == 0:
            for var in self.user_vars:
                var._value = None

        # display if needed
        if display is not None:
            for sol in sols:
                # map the solution to user vars
                for cpm_var in self.user_vars:
                    value = sol.get_int_val(self.solver_var(cpm_var))
                    if isinstance(cpm_var, _BoolVarImpl):
                        cpm_var._value = bool(value)
                    else:
                        cpm_var._value = value
                # print the desired display
                if isinstance(display, Expression):
                    print(argval(display))
                elif isinstance(display, list):
                    print(argvals(display))
                else:
                    display()  # callback

        return len(sols)

    def solver_var(self, cpm_var):
        """
            Creates solver variable for cpmpy variable
            or returns from cache if previously created
        """
        if is_num(cpm_var):  # shortcut, eases posting constraints
            if not is_int(cpm_var):
                raise ValueError(f"Choco only accepts integer constants, got {cpm_var} of type {type(cpm_var)}")
            if cpm_var < -2147483646 or cpm_var > 2147483646:
                raise ChocoBoundsException(
                    "Choco does not accept integer literals with bounds outside of range (-2147483646..2147483646)")
            return int(cpm_var)

        # special case, negative-bool-view
        # work directly on var inside the view
        if isinstance(cpm_var, NegBoolView):
            return self.chc_model.bool_not_view(self.solver_var(cpm_var._bv))

        # create if it does not exist
        if cpm_var not in self._varmap:
            if isinstance(cpm_var, _BoolVarImpl):
                revar = self.chc_model.boolvar(name=str(cpm_var.name))
            elif isinstance(cpm_var, _IntVarImpl):
                if cpm_var.lb < -2147483646 or cpm_var.ub > 2147483646:
                    raise ChocoBoundsException(
                        "Choco does not accept variables with bounds outside of range (-2147483646..2147483646)")
                revar = self.chc_model.intvar(cpm_var.lb, cpm_var.ub, name=str(cpm_var.name))
            else:
                raise NotImplementedError("Not a known var {}".format(cpm_var))
            self._varmap[cpm_var] = revar

        return self._varmap[cpm_var]

    def objective(self, expr, minimize):
        """
            Post the given expression to the solver as objective to minimize/maximize

            Arguments:
                expr: Expression, the CPMpy expression that represents the objective function
                minimize: Bool, whether it is a minimization problem (True) or maximization problem (False)

            ``objective()`` can be called multiple times, only the last one is stored

            .. note::
                technical side note: constraints created during conversion of the objective
                are permanently posted to the solver. Choco accepts variables to maximize or minimize
                so it is needed to post constraints and create auxiliary variables
        """

        # save user vars
        get_variables(expr, self.user_vars)

        # transform objective
        obj, decomp_cons = decompose_objective(expr,
                                               supported=self.supported_global_constraints,
                                               supported_reified=self.supported_reified_global_constraints,
                                               csemap=self._csemap)

        # make objective function non-nested
        obj_var, obj_cons = get_or_make_var(obj) # do not pass csemap here, we will still transform obj_var == obj...

        self.add(decomp_cons + obj_cons)

        self.obj = obj_var
        self.minimize_obj = minimize  # Choco has as default to maximize

    def has_objective(self):
        return self.obj is not None


    def _to_var(self, val):
        from pychoco.variables.intvar import IntVar
        if is_int(val):
            # Choco accepts only int32, not int64
            if val < -2147483646 or val > 2147483646:
                raise ChocoBoundsException(
                    "Choco does not accept integer literals with bounds outside of range (-2147483646..2147483646)")
            return self.chc_model.intvar(int(val), int(val))  # convert to "variable"
        elif isinstance(val, _NumVarImpl):
            return self.solver_var(val)  # use variable
        else:
            raise ValueError(f"Cannot convert {val} of type {type(val)} to Choco variable, expected int or NumVarImpl")

        # elif isinstance(val, IntVar):
        #     return val
        # return None

    def _to_vars(self, vals):
        if is_any_list(vals):
            return [self._to_vars(v) for v in vals]
        return self._to_var(vals)


    def transform(self, cpm_expr):
        """
            Transform arbitrary CPMpy expressions to constraints the solver supports

            Implemented through chaining multiple solver-independent **transformation functions** from
            the `cpmpy/transformations/` directory.

            See the :ref:`Adding a new solver` docs on readthedocs for more information.

            :param cpm_expr: CPMpy expression, or list thereof
            :type cpm_expr: Expression or list of Expression

            :return: list of Expression
        """

        cpm_cons = toplevel_list(cpm_expr)
<<<<<<< HEAD
        supported = {"min", "max", "abs", "count", "element","div", "mod", "alldifferent", "alldifferent_except0", "allequal",
                     "table", 'negative_table', "short_table", "regular", "InDomain", "cumulative", "circuit", "gcc", "inverse", "nvalue", "increasing",
                     "decreasing","strictly_increasing","strictly_decreasing","lex_lesseq", "lex_less", "among", "precedence", "no_overlap"}

=======
>>>>>>> 8189e358
        cpm_cons = no_partial_functions(cpm_cons)
        cpm_cons = decompose_in_tree(cpm_cons,
                                     supported=self.supported_global_constraints,
                                     supported_reified=self.supported_reified_global_constraints,
                                     csemap=self._csemap)
        cpm_cons = flatten_constraint(cpm_cons, csemap=self._csemap)  # flat normal form
        cpm_cons = canonical_comparison(cpm_cons)
        cpm_cons = reify_rewrite(cpm_cons,
                                 supported = self.supported_global_constraints | {"sum", "wsum"},
                                 csemap=self._csemap)  # constraints that support reification
        cpm_cons = only_numexpr_equality(cpm_cons, supported=frozenset(["sum", "wsum", "sub"]), csemap=self._csemap)  # support >, <, !=

        return cpm_cons

    def add(self, cpm_expr):
        """
            Eagerly add a constraint to the underlying solver.

            Any CPMpy expression given is immediately transformed (through `transform()`)
            and then posted to the solver in this function.

            This can raise 'NotImplementedError' for any constraint not supported after transformation

            The variables used in expressions given to add are stored as 'user variables'. Those are the only ones
            the user knows and cares about (and will be populated with a value after solve). All other variables
            are auxiliary variables created by transformations.

        :param cpm_expr: CPMpy expression, or list thereof
        :type cpm_expr: Expression or list of Expression

        :return: self
        """
        # add new user vars to the set
        get_variables(cpm_expr, collect=self.user_vars)
        # ensure all vars are known to solver

        # transform and post the constraints
        for con in self.transform(cpm_expr):
            c = self._get_constraint(con)
            if c is not None: # Reification constraints are not posted
                c.post()

        return self
    __add__ = add  # avoid redirect in superclass

    def _get_constraint(self, cpm_expr):
        """
        Get a solver's constraint by a supported CPMpy constraint

        :param cpm_expr: CPMpy expression
        :type cpm_expr: Expression

        """

        # Operators: base (bool), lhs=numexpr, lhs|rhs=boolexpr (reified ->)
        if isinstance(cpm_expr, Operator):
            # 'and'/n, 'or'/n, '->'/2
            if cpm_expr.name == 'and':
                return self.chc_model.and_(self.solver_vars(cpm_expr.args))
            elif cpm_expr.name == 'or':
                return self.chc_model.or_(self.solver_vars(cpm_expr.args))

            elif cpm_expr.name == "->":
                cond, subexpr = cpm_expr.args
                if isinstance(cond, _BoolVarImpl) and isinstance(subexpr, _BoolVarImpl):
                    return self.chc_model.or_(self.solver_vars([~cond, subexpr]))
                elif isinstance(cond, _BoolVarImpl):
                    return self._get_constraint(subexpr).implied_by(self.solver_var(cond))
                elif isinstance(subexpr, _BoolVarImpl):
                    return self._get_constraint(cond).implies(self.solver_var(subexpr))
                else:
                    ValueError(f"Unexpected implication: {cpm_expr}")

            else:
                raise NotImplementedError("Not a known supported Choco Operator '{}' {}".format(
                    cpm_expr.name, cpm_expr))

        # Comparisons: both numeric and boolean ones
        # numexpr `comp` bvar|const
        elif isinstance(cpm_expr, Comparison):
            lhs, rhs = cpm_expr.args
            op = "=" if cpm_expr.name == "==" else cpm_expr.name
            if is_boolexpr(lhs) and is_boolexpr(rhs): #boolean equality -- Reification
                if isinstance(lhs, _BoolVarImpl) and isinstance(lhs, _BoolVarImpl):
                    return self.chc_model.all_equal(self.solver_vars([lhs, rhs]))
                elif isinstance(lhs, _BoolVarImpl):
                    return self._get_constraint(rhs).reify_with(self.solver_var(lhs))
                elif isinstance(rhs, _BoolVarImpl):
                    return self._get_constraint(lhs).reify_with(self.solver_var(rhs))
                else:
                    raise ValueError(f"Unexpected reification {cpm_expr}")

            elif isinstance(lhs, _NumVarImpl):
                return self.chc_model.arithm(self.solver_var(lhs), op, self.solver_var(rhs))
            elif isinstance(lhs, Operator) and lhs.name in {'sum','wsum','sub'}:
                if lhs.name == 'sum':
                    return self.chc_model.sum(self.solver_vars(lhs.args), op, self.solver_var(rhs))
                elif lhs.name == "sub":
                    a, b = self.solver_vars(lhs.args)
                    return self.chc_model.arithm(a, "-", b, op, self.solver_var(rhs))
                elif lhs.name == 'wsum':
                    wgt, x = lhs.args
                    w = np.array(wgt).tolist()
                    x = self.solver_vars(lhs.args[1])
                    return self.chc_model.scalar(x, w, op, self.solver_var(rhs))

            elif cpm_expr.name == '==':

                chc_rhs = self._to_var(rhs) # result is always var
                all_vars = {"min", "max", "abs", "div", "mod", "element", "nvalue"}
                if lhs.name in all_vars:

                    chc_args = self._to_vars(lhs.args)

                    if lhs.name == 'min': # min(vars) = var
                        return self.chc_model.min(chc_rhs, chc_args)
                    elif lhs.name == 'max': # max(vars) = var
                        return self.chc_model.max(chc_rhs, chc_args)
                    elif lhs.name == 'abs': # abs(var) = var
                        assert len(chc_args) == 1, f"Expected one argument of abs constraint, but got {chc_args}"
                        return self.chc_model.absolute(chc_rhs, chc_args[0])
                    elif lhs.name == "div": # var / var = var
                        dividend, divisor = chc_args
                        return self.chc_model.div(dividend, divisor, chc_rhs)
                    elif lhs.name == 'mod': # var % var = var
                        dividend, divisor = chc_args
                        return self.chc_model.mod(dividend, divisor, chc_rhs)
                    elif lhs.name == "element": # varsvar[var] = var
                        # TODO: actually, Choco also supports ints[var] = var, but no mix of var and int in array
                        arr, idx = chc_args
                        return self.chc_model.element(chc_rhs, arr, idx)
                    elif lhs.name == "nvalue": # nvalue(vars) = var
                        # TODO: should look into leaving nvalue <= arg so can post atmost_nvalues here
                        return self.chc_model.n_values(chc_args, chc_rhs)

                elif lhs.name == 'count': # count(vars, var/int) = var
                    arr, val = lhs.args
                    return self.chc_model.count(self.solver_var(val), self._to_vars(arr), chc_rhs)
                elif lhs.name == "among":
                    arr, vals = lhs.args
                    return self.chc_model.among(chc_rhs, self._to_vars(arr), vals)
                elif lhs.name == 'mul': # var * var/int = var/int
                    a,b = self.solver_vars(lhs.args)
                    if isinstance(a, int):
                        a,b = b,a # int arg should always be second
                    return self.chc_model.times(a,b, self.solver_var(rhs))
                elif lhs.name == 'pow': # var ^ int = var
                    chc_rhs = self._to_var(rhs)
                    return self.chc_model.pow(*self.solver_vars(lhs.args),chc_rhs)



                raise NotImplementedError(
                    "Not a known supported Choco left-hand-side '{}' {}".format(lhs.name, cpm_expr))

        # base (Boolean) global constraints
        elif isinstance(cpm_expr, GlobalConstraint):

            # many globals require all variables as arguments
            if cpm_expr.name in {"alldifferent", "alldifferent_except0", "allequal", "circuit", "inverse","increasing","decreasing","strictly_increasing","strictly_decreasing","lex_lesseq","lex_less"}:
                chc_args = self._to_vars(cpm_expr.args)
                if cpm_expr.name == 'alldifferent':
                    return self.chc_model.all_different(chc_args)
                elif cpm_expr.name == 'alldifferent_except0':
                    return self.chc_model.all_different_except_0(chc_args)
                elif cpm_expr.name == 'allequal':
                    return self.chc_model.all_equal(chc_args)
                elif cpm_expr.name == "circuit":
                    return self.chc_model.circuit(chc_args)
                elif cpm_expr.name == "inverse":
                    return self.chc_model.inverse_channeling(*chc_args)
                elif cpm_expr.name == "increasing":
                    return self.chc_model.increasing(chc_args,0)
                elif cpm_expr.name == "decreasing":
                    return self.chc_model.decreasing(chc_args,0)
                elif cpm_expr.name == "strictly_increasing":
                    return self.chc_model.increasing(chc_args,1)
                elif cpm_expr.name == "strictly_decreasing":
                    return self.chc_model.decreasing(chc_args,1)
                elif cpm_expr.name in ["lex_lesseq", "lex_less"]:
                    if cpm_expr.name == "lex_lesseq":
                        return self.chc_model.lex_less_eq(*chc_args)
                    return self.chc_model.lex_less(*chc_args)
# Ready for when it is fixed in pychoco (https://github.com/chocoteam/pychoco/issues/30)
#                elif cpm_expr.name == "lex_chain_less":
#                    return self.chc_model.lex_chain_less(chc_args)

            # but not all
            elif cpm_expr.name == 'table':
                assert (len(cpm_expr.args) == 2)  # args = [array, table]
                array, table = self.solver_vars(cpm_expr.args)
                return self.chc_model.table(array, table)
            elif cpm_expr.name == 'negative_table':
                assert (len(cpm_expr.args) == 2)  # args = [array, table]
                array, table = self.solver_vars(cpm_expr.args)
                return self.chc_model.table(array, table, False)
            elif cpm_expr.name == 'short_table':
                assert (len(cpm_expr.args) == 2)  # args = [array, table]
                array, table = cpm_expr.args
                table = np.array(table)
                table[table == STAR] = np.nan
                table = table.astype(float) # nan's require float dtype
                # Choco requires a wildcard value not present in dom of args,
                # take value lower than anything else
                chc_star = int(min(np.nanmin(table), *get_bounds(array)[0]) -1) # should be an int
                chc_table = np.nan_to_num(table, nan=chc_star).astype(int).tolist()
                return self.chc_model.table(self.solver_vars(array), chc_table, universal_value=chc_star, algo="STR2+")
            elif cpm_expr.name == "regular":
                from pychoco.objects.automaton.finite_automaton import FiniteAutomaton
                array, transitions, start, accepting = cpm_expr.args
                for i, (lb, ub) in enumerate(zip(*get_bounds(array))):
                    if lb < 0 or ub > 65535:
                        raise NotSupportedError(f"Choco regular only supports variables within domain 0..65535, got {array[i]} with bounds {lb}..{ub}")
                # convert to Automaton Choco object
                automaton = FiniteAutomaton()
                for node, i in cpm_expr.node_map.items(): automaton.add_state()
                for src, label, dst in transitions:
                    automaton.add_transition(cpm_expr.node_map[src], cpm_expr.node_map[dst], label)
                automaton.set_initial_state(cpm_expr.node_map[start])
                automaton.set_final(*[cpm_expr.node_map[a] for a in accepting])
                return self.chc_model.regular(self._to_vars(array), automaton)
            
            elif cpm_expr.name == 'InDomain':
                assert len(cpm_expr.args) == 2  # args = [array, list of vals]
                expr, table = self.solver_vars(cpm_expr.args)
                return self.chc_model.member(expr, table)
            elif cpm_expr.name == "cumulative":
                start, dur, end, demand, cap = cpm_expr.args
                # Choco allows negative durations, but this does not match CPMpy spec
                dur, extra_cons = get_nonneg_args(dur)
                # Choco allows negative demand, but this does not match CPMpy spec
                demand, demand_cons = get_nonneg_args(demand)
                extra_cons += demand_cons
                # start, end, demand and cap should be var
                if end is None:
                    start, demand, cap = self._to_vars([start, demand, cap])
                    end = [None for _ in range(len(start))]
                else:
                    start, end, demand, cap = self._to_vars([start, end, demand, cap])
                # duration can be var or int
                dur = self.solver_vars(dur)
                # Create task variables. Choco can create them only one by one
                tasks = [self.chc_model.task(s, d, e) for s, d, e in zip(start, dur, end)]

                chc_cumulative = self.chc_model.cumulative(tasks, demand, cap)
                if len(extra_cons): # replace some negative durations, part of constraint
                    return self.chc_model.and_([chc_cumulative] + [self._get_constraint(c) for c in extra_cons])
                return chc_cumulative
            elif cpm_expr.name == "no_overlap": # post as Cumulative with capacity 1
                start, dur, end = cpm_expr.args
                return self._get_constraint(Cumulative(start, dur, end, demand=1, capacity=1))
            elif cpm_expr.name == "precedence":
                return self.chc_model.int_value_precede_chain(self._to_vars(cpm_expr.args[0]), cpm_expr.args[1])
            elif cpm_expr.name == "gcc":
                vars, vals, occ = cpm_expr.args
                return self.chc_model.global_cardinality(self._to_vars(vars), self.solver_vars(vals), self._to_vars(occ), cpm_expr.closed)
            else:
                raise NotImplementedError(f"Unknown global constraint {cpm_expr}, should be decomposed! If you reach this, please report on github.")

        # unlikely base case: Boolean variable
        elif isinstance(cpm_expr, _BoolVarImpl):    
            if isinstance(cpm_expr, NegBoolView):
                return self.chc_model.arithm(self.solver_var(cpm_expr._bv), "=", 0)

            return self.chc_model.arithm(self.solver_var(cpm_expr), "=", 1)

        # unlikely base case: True or False
        elif isinstance(cpm_expr, BoolVal):
            # Choco does not allow to post True or False. Post "certainly True or False" constraints instead
            if cpm_expr.args[0] is True:
                return None
            else:
                if self.helper_var is None:
                    self.helper_var = self.chc_model.intvar(0, 0)
                return self.chc_model.arithm(self.helper_var, "<", 0)

        # a direct constraint, pass to solver
        elif isinstance(cpm_expr, DirectConstraint):
            c = cpm_expr.callSolver(self, self.chc_model)
            return c

        # else
        raise NotImplementedError(cpm_expr)  # if you reach this... please report on github<|MERGE_RESOLUTION|>--- conflicted
+++ resolved
@@ -88,11 +88,7 @@
                                     "cumulative", "no_overlap", "circuit", "gcc", "inverse", "precedence",
                                     "increasing", "decreasing", "strictly_increasing", "strictly_decreasing",
                                     "lex_lesseq", "lex_less",
-<<<<<<< HEAD
                                     "min", "max", "div", "mod", "pow", "abs", "count", "element", "nvalue", "among"})
-=======
-                                    "min", "max", "abs", "count", "element", "nvalue", "among"})
->>>>>>> 8189e358
     supported_reified_global_constraints = supported_global_constraints  # choco supports everything reified
 
     @staticmethod
@@ -428,13 +424,6 @@
         """
 
         cpm_cons = toplevel_list(cpm_expr)
-<<<<<<< HEAD
-        supported = {"min", "max", "abs", "count", "element","div", "mod", "alldifferent", "alldifferent_except0", "allequal",
-                     "table", 'negative_table', "short_table", "regular", "InDomain", "cumulative", "circuit", "gcc", "inverse", "nvalue", "increasing",
-                     "decreasing","strictly_increasing","strictly_decreasing","lex_lesseq", "lex_less", "among", "precedence", "no_overlap"}
-
-=======
->>>>>>> 8189e358
         cpm_cons = no_partial_functions(cpm_cons)
         cpm_cons = decompose_in_tree(cpm_cons,
                                      supported=self.supported_global_constraints,
