#!/usr/bin/env python
## choco.py
##
"""
    Interface to Choco solver's Python API

    ...

    Documentation of the solver's own Python API:
    https://pypi.org/project/pychoco/
    https://pychoco.readthedocs.io/en/latest/

    ===============
    List of classes
    ===============

    .. autosummary::
        :nosignatures:

        CPM_choco
"""
import time

import numpy as np

from ..transformations.normalize import toplevel_list
from .solver_interface import SolverInterface, SolverStatus, ExitStatus
from ..expressions.core import Expression, Comparison, Operator, BoolVal
from ..expressions.globalconstraints import DirectConstraint
from ..expressions.variables import _NumVarImpl, _IntVarImpl, _BoolVarImpl, NegBoolView, intvar
from ..expressions.globalconstraints import GlobalConstraint
from ..expressions.utils import is_num, is_int, is_boolexpr, is_any_list, get_bounds, argval, argvals
from ..transformations.decompose_global import decompose_in_tree
from ..transformations.get_variables import get_variables
from ..transformations.flatten_model import flatten_constraint, flatten_objective
from ..transformations.comparison import only_numexpr_equality
from ..transformations.linearize import canonical_comparison
from ..transformations.reification import only_bv_reifies, reify_rewrite
from ..exceptions import ChocoBoundsException, ChocoTypeException, NotSupportedError


class CPM_choco(SolverInterface):
    """
    Interface to the Choco solver python API

    Requires that the 'pychoco' python package is installed:
    $ pip install pychoco

    See detailed installation instructions at:
    https://pypi.org/project/pychoco/
    https://pychoco.readthedocs.io/en/latest/

    Creates the following attributes (see parent constructor for more):
    chc_model: the pychoco.Model() created by _model()
    chc_solver: the choco Model().get_solver() instance used in solve()

    """

    @staticmethod
    def supported():
        # try to import the package
        try:
            import pychoco as chc
            return True
        except ImportError:
            return False

    def __init__(self, cpm_model=None, subsolver=None):
        """
        Constructor of the native solver object

        Requires a CPMpy model as input, and will create the corresponding
        choco model and solver object (chc_model and chc_solver)

        chc_model and chc_solver can both be modified externally before
        calling solve(), a prime way to use more advanced solver features

        Arguments:
        - cpm_model: Model(), a CPMpy Model() (optional)
        - subsolver: None
        """
        if not self.supported():
            raise Exception("Install the python 'pychoco' package to use this solver interface")

        import pychoco as chc

        assert (subsolver is None), "Choco does not support any subsolver"

        # initialise the native solver objects
        self.chc_model = chc.Model()

        # for the objective
        self.obj = None
        self.minimize_obj = None
        self.helper_var = None
        # for solving with assumption variables, TO-CHECK

        # initialise everything else and post the constraints/objective
        super().__init__(name="choco", cpm_model=cpm_model)

    def solve(self, time_limit=None, **kwargs):
        """
            Call the Choco solver

            Arguments:
            - time_limit:  maximum solve time in seconds (float, optional)
            - kwargs:      any keyword argument, sets parameters of solver object

        """
        # ensure all vars are known to solver
        self.solver_vars(list(self.user_vars))

        # call the solver, with parameters
        self.chc_solver = self.chc_model.get_solver()

        start = time.time()

        if time_limit is not None:
            self.chc_solver.limit_time(str(time_limit) + "s")

        if self.has_objective():
            sol = self.chc_solver.find_optimal_solution(maximize= not self.minimize_obj,
                                                        objective=self.solver_var(self.obj),
                                                        **kwargs)
        else:
            sol = self.chc_solver.find_solution()
        end = time.time()

        # new status, get runtime
        self.cpm_status = SolverStatus(self.name)
        self.cpm_status.runtime = end - start

        # translate exit status
        if sol is not None:
            if time_limit is None or self.cpm_status.runtime < time_limit: # solved to optimality
                self.cpm_status.exitstatus = ExitStatus.OPTIMAL
            else: # solved, but optimality not proven
                self.cpm_status.exitstatus = ExitStatus.FEASIBLE
        elif time_limit is None or self.cpm_status.runtime < time_limit: # proven unsat
            self.cpm_status.exitstatus = ExitStatus.UNSATISFIABLE
        else:
            self.cpm_status.exitstatus = ExitStatus.UNKNOWN  # can happen when timeout is reached...


        # True/False depending on self.chc_status
        has_sol = sol is not None

        # translate solution values (of user specified variables only)
        self.objective_value_ = None
        if has_sol:
            # fill in variable values
            for cpm_var in self.user_vars:
                value = sol.get_int_val(self.solver_var(cpm_var))
                if isinstance(cpm_var, _BoolVarImpl):
                    cpm_var._value = bool(value)
                else:
                    cpm_var._value = value

            # translate objective
            if self.has_objective():
                self.objective_value_ = sol.get_int_val(self.solver_var(self.obj))

        return has_sol

    def solveAll(self, display=None, time_limit=None, solution_limit=None, call_from_model=False, **kwargs):
        """
            Compute all (optimal) solutions, map them to CPMpy and optionally display the solutions.

            Arguments:
                - display: either a list of CPMpy expressions, OR a callback function, called with the variables after value-mapping
                        default/None: nothing displayed
                - solution_limit: stop after this many solutions (default: None)
                - time_limit:  maximum solve time in seconds (float, default: None)

            Returns: number of solutions found
        """

        # ensure all vars are known to solver
        self.solver_vars(list(self.user_vars))

        if time_limit is not None:
            self.chc_solver.limit_time(str(time_limit) + "s")

        self.chc_solver = self.chc_model.get_solver()
        start = time.time()
        if self.has_objective():
            sols = self.chc_solver.find_all_optimal_solutions(maximize=not self.minimize_obj,
                                                              solution_limit=solution_limit,
                                                              objective=self.solver_var(self.obj),
                                                              **kwargs)
        else:
            sols = self.chc_solver.find_all_solutions(solution_limit=solution_limit)
        end = time.time()

        # new status, get runtime
        self.cpm_status = SolverStatus(self.name)
        self.cpm_status.runtime = end - start

        # display if needed
        if display is not None:
            for sol in sols:
                # map the solution to user vars
                for cpm_var in self.user_vars:
                    value = sol.get_int_val(self.solver_var(cpm_var))
                    if isinstance(cpm_var, _BoolVarImpl):
                        cpm_var._value = bool(value)
                    else:
                        cpm_var._value = value
                # print the desired display
                if isinstance(display, Expression):
                    print(argval(display))
                elif isinstance(display, list):
                    print(argvals(display))
                else:
                    display()  # callback

        return len(sols)

    def solver_var(self, cpm_var):
        """
            Creates solver variable for cpmpy variable
            or returns from cache if previously created
        """
        if is_num(cpm_var):  # shortcut, eases posting constraints
            if not is_int(cpm_var):
                raise ValueError(f"Choco only accepts integer constants, got {cpm_var} of type {type(cpm_var)}")
            if cpm_var < -2147483646 or cpm_var > 2147483646:
                raise ChocoBoundsException(
                    "Choco does not accept integer literals with bounds outside of range (-2147483646..2147483646)")
            return int(cpm_var)

        # special case, negative-bool-view
        # work directly on var inside the view
        if isinstance(cpm_var, NegBoolView):
            return self.chc_model.bool_not_view(self.solver_var(cpm_var._bv))

        # create if it does not exist
        if cpm_var not in self._varmap:
            if isinstance(cpm_var, _BoolVarImpl):
                revar = self.chc_model.boolvar(name=str(cpm_var.name))
            elif isinstance(cpm_var, _IntVarImpl):
                if cpm_var.lb < -2147483646 or cpm_var.ub > 2147483646:
                    raise ChocoBoundsException(
                        "Choco does not accept variables with bounds outside of range (-2147483646..2147483646)")
                revar = self.chc_model.intvar(cpm_var.lb, cpm_var.ub, name=str(cpm_var.name))
            else:
                raise NotImplementedError("Not a known var {}".format(cpm_var))
            self._varmap[cpm_var] = revar

        return self._varmap[cpm_var]

    def objective(self, expr, minimize):
        """
            Post the given expression to the solver as objective to minimize/maximize

            - expr: Expression, the CPMpy expression that represents the objective function
            - minimize: Bool, whether it is a minimization problem (True) or maximization problem (False)

            'objective()' can be called multiple times, only the last one is stored

            (technical side note: constraints created during conversion of the objective
            are premanently posted to the solver. Choco accepts variables to maximize or minimize
            so it is needed to post constraints and create auxiliary variables)
        """

        # make objective function non-nested
        obj_var = intvar(*get_bounds(expr))
        self += obj_var == expr

        self.obj = obj_var
        self.minimize_obj = minimize  # Choco has as default to maximize

    def has_objective(self):
        return self.obj is not None


    def _to_var(self, val):
        from pychoco.variables.intvar import IntVar
        if is_int(val):
            # Choco accepts only int32, not int64
            if val < -2147483646 or val > 2147483646:
                raise ChocoBoundsException(
                    "Choco does not accept integer literals with bounds outside of range (-2147483646..2147483646)")
            return self.chc_model.intvar(int(val), int(val))  # convert to "variable"
        elif isinstance(val, _NumVarImpl):
            return self.solver_var(val)  # use variable
        else:
            raise ValueError(f"Cannot convert {val} of type {type(val)} to Choco variable, expected int or NumVarImpl")

        # elif isinstance(val, IntVar):
        #     return val
        # return None

    def _to_vars(self, vals):
        if is_any_list(vals):
            return [self._to_vars(v) for v in vals]
        return self._to_var(vals)

    def transform(self, cpm_expr):
        """
            Transform arbitrary CPMpy expressions to constraints the solver supports

            Implemented through chaining multiple solver-independent **transformation functions** from
            the `cpmpy/transformations/` directory.

            See the 'Adding a new solver' docs on readthedocs for more information.

        :param cpm_expr: CPMpy expression, or list thereof
        :type cpm_expr: Expression or list of Expression

        :return: list of Expression
        """

        cpm_cons = toplevel_list(cpm_expr)
        supported = {"min", "max", "abs", "count", "element", "alldifferent", "alldifferent_except0", "allequal",
                     "table", "InDomain", "cumulative", "circuit", "gcc", "inverse", "nvalue", "increasing",
<<<<<<< HEAD
                     "precedence","decreasing","strictly_increasing","strictly_decreasing","lex_lesseq", "lex_less"}
=======
                     "decreasing","strictly_increasing","strictly_decreasing","lex_lesseq", "lex_less", "among"}
>>>>>>> 94c3bff0
                     
        # choco supports reification of any constraint, but has a bug in increasing and decreasing
        supported_reified = {"min", "max", "abs", "count", "element", "alldifferent", "alldifferent_except0",
                             "allequal", "table", "InDomain", "cumulative", "circuit", "gcc", "inverse", "nvalue",
                             "lex_lesseq", "lex_less",  "among"}
        # for when choco new release comes, fixing the bug on increasing and decreasing
        #supported_reified = supported
        cpm_cons = decompose_in_tree(cpm_cons, supported, supported_reified)
        cpm_cons = flatten_constraint(cpm_cons)  # flat normal form
        cpm_cons = canonical_comparison(cpm_cons)
        cpm_cons = reify_rewrite(cpm_cons, supported = supported_reified | {"sum", "wsum"})  # constraints that support reification
        cpm_cons = only_numexpr_equality(cpm_cons, supported=frozenset(["sum", "wsum", "sub"]))  # support >, <, !=

        return cpm_cons

    def __add__(self, cpm_expr):
        """
            Eagerly add a constraint to the underlying solver.

            Any CPMpy expression given is immediately transformed (through `transform()`)
            and then posted to the solver in this function.

            This can raise 'NotImplementedError' for any constraint not supported after transformation

            The variables used in expressions given to add are stored as 'user variables'. Those are the only ones
            the user knows and cares about (and will be populated with a value after solve). All other variables
            are auxiliary variables created by transformations.

        :param cpm_expr: CPMpy expression, or list thereof
        :type cpm_expr: Expression or list of Expression

        :return: self
        """
        # add new user vars to the set
        get_variables(cpm_expr, collect=self.user_vars)
        # ensure all vars are known to solver

        # transform and post the constraints
        for con in self.transform(cpm_expr):
            c = self._get_constraint(con)
            if c is not None: # Reification constraints are not posted
                c.post()

        return self

    def _get_constraint(self, cpm_expr):
        """
        Get a solver's constraint by a supported CPMpy constraint

        :param cpm_expr: CPMpy expression
        :type cpm_expr: Expression

        """

        # Operators: base (bool), lhs=numexpr, lhs|rhs=boolexpr (reified ->)
        if isinstance(cpm_expr, Operator):
            # 'and'/n, 'or'/n, '->'/2
            if cpm_expr.name == 'and':
                return self.chc_model.and_(self.solver_vars(cpm_expr.args))
            elif cpm_expr.name == 'or':
                return self.chc_model.or_(self.solver_vars(cpm_expr.args))

            # elif cpm_expr.name == "->": # prepared for if pychoco releases if_then addition
            #     cond, subexpr = cpm_expr.args
            #     if isinstance(cond, _BoolVarImpl) and isinstance(subexpr, _BoolVarImpl):
            #         return self.chc_model.or_(self.solver_vars([~cond, subexpr]))
            #     elif isinstance(cond, _BoolVarImpl):
            #         return self._get_constraint(subexpr).implied_by(self.solver_var(cond))
            #     elif isinstance(subexpr, _BoolVarImpl):
            #         return self._get_constraint(cond).implies(self.solver_var(subexpr))
            #     else:
            #         ValueError(f"Unexpected implication: {cpm_expr}")

            elif cpm_expr.name == '->':
                cond, subexpr = cpm_expr.args
                if isinstance(cond, _BoolVarImpl) and isinstance(subexpr, _BoolVarImpl): # bv -> bv
                    chc_cond, chc_subexpr = self.solver_vars([cond, subexpr])
                elif isinstance(cond, _BoolVarImpl): # bv -> expr
                    chc_cond = self.solver_var(cond)
                    chc_subexpr = self._get_constraint(subexpr).reify()
                elif isinstance(subexpr, _BoolVarImpl): # expr -> bv
                    chc_cond = self._get_constraint(cond).reify()
                    chc_subexpr = self.solver_var(subexpr)
                else:
                    raise ValueError(f"Unexpected implication {cpm_expr}")

                return self.chc_model.or_([self.chc_model.bool_not_view(chc_cond), chc_subexpr])

            else:
                raise NotImplementedError("Not a known supported Choco Operator '{}' {}".format(
                    cpm_expr.name, cpm_expr))

        # Comparisons: both numeric and boolean ones
        # numexpr `comp` bvar|const
        elif isinstance(cpm_expr, Comparison):
            lhs, rhs = cpm_expr.args
            op = cpm_expr.name if cpm_expr.name != "==" else "="

            if is_boolexpr(lhs) and is_boolexpr(rhs): #boolean equality -- Reification
                # # prepared for if pychoco releases reify_with addition
                # if isinstance(lhs, _BoolVarImpl) and isinstance(lhs, _BoolVarImpl):
                #     return self.chc_model.all_equal(self.solver_vars([lhs, rhs]))
                # elif isinstance(lhs, _BoolVarImpl):
                #     return self._get_constraint(rhs).reify_with(self.solver_var(lhs))
                # elif isinstance(rhs, _BoolVarImpl):
                #     return self._get_constraint(lhs).reify_with(self.solver_var(rhs))
                # else:
                #     raise ValueError(f"Unexpected reification {cpm_expr}")

                if isinstance(lhs, _BoolVarImpl) and isinstance(lhs, _BoolVarImpl):
                    chc_var, bv = self.solver_vars([lhs, rhs])
                elif isinstance(lhs, _BoolVarImpl):
                    bv = self._get_constraint(rhs).reify()
                    chc_var = self.solver_var(lhs)
                elif isinstance(rhs, _BoolVarImpl):
                    bv = self._get_constraint(lhs).reify()
                    chc_var = self.solver_var(rhs)
                else:
                    raise ValueError(f"Unexpected reification {cpm_expr}")
                return self.chc_model.all_equal([chc_var, bv])

            elif isinstance(lhs, _NumVarImpl):
                return self.chc_model.arithm(self.solver_var(lhs), op, self.solver_var(rhs))
            elif isinstance(lhs, Operator) and lhs.name in {'sum','wsum','sub'}:
                if lhs.name == 'sum':
                    return self.chc_model.sum(self.solver_vars(lhs.args), op, self.solver_var(rhs))
                elif lhs.name == "sub":
                    a, b = self.solver_vars(lhs.args)
                    return self.chc_model.arithm(a, "-", b, op, self.solver_var(rhs))
                elif lhs.name == 'wsum':
                    wgt, x = lhs.args
                    w = np.array(wgt).tolist()
                    x = self.solver_vars(lhs.args[1])
                    return self.chc_model.scalar(x, w, op, self.solver_var(rhs))

            elif cpm_expr.name == '==':

                chc_rhs = self._to_var(rhs) # result is always var
                all_vars = {"min", "max", "abs", "div", "mod", "element", "nvalue"}
                if lhs.name in all_vars:

                    chc_args = self._to_vars(lhs.args)

                    if lhs.name == 'min': # min(vars) = var
                        return self.chc_model.min(chc_rhs, chc_args)
                    elif lhs.name == 'max': # max(vars) = var
                        return self.chc_model.max(chc_rhs, chc_args)
                    elif lhs.name == 'abs': # abs(var) = var
                        assert len(chc_args) == 1, f"Expected one argument of abs constraint, but got {chc_args}"
                        return self.chc_model.absolute(chc_rhs, chc_args[0])
                    elif lhs.name == "div": # var / var = var
                        dividend, divisor = chc_args
                        return self.chc_model.div(dividend, divisor, chc_rhs)
                    elif lhs.name == 'mod': # var % var = var
                        dividend, divisor = chc_args
                        return self.chc_model.mod(dividend, divisor, chc_rhs)
                    elif lhs.name == "element": # varsvar[var] = var
                        # TODO: actually, Choco also supports ints[var] = var, but no mix of var and int in array
                        arr, idx = chc_args
                        return self.chc_model.element(chc_rhs, arr, idx)
                    elif lhs.name == "nvalue": # nvalue(vars) = var
                        # TODO: should look into leaving nvalue <= arg so can post atmost_nvalues here
                        return self.chc_model.n_values(chc_args, chc_rhs)

                elif lhs.name == 'count': # count(vars, var/int) = var
                    arr, val = lhs.args
                    return self.chc_model.count(self.solver_var(val), self._to_vars(arr), chc_rhs)
                elif lhs.name == "among":
                    arr, vals = lhs.args
                    return self.chc_model.among(chc_rhs, self._to_vars(arr), vals)
                elif lhs.name == 'mul': # var * var/int = var/int
                    a,b = self.solver_vars(lhs.args)
                    if isinstance(a, int):
                        a,b = b,a # int arg should always be second
                    return self.chc_model.times(a,b, self.solver_var(rhs))
                elif lhs.name == 'pow': # var ^ int = var
                    chc_rhs = self._to_var(rhs)
                    return self.chc_model.pow(*self.solver_vars(lhs.args),chc_rhs)



                raise NotImplementedError(
                    "Not a known supported Choco left-hand-side '{}' {}".format(lhs.name, cpm_expr))

        # base (Boolean) global constraints
        elif isinstance(cpm_expr, GlobalConstraint):

            # many globals require all variables as arguments
            if cpm_expr.name in {"alldifferent", "alldifferent_except0", "allequal", "circuit", "inverse","increasing","decreasing","strictly_increasing","strictly_decreasing","lex_lesseq","lex_less"}:
                chc_args = self._to_vars(cpm_expr.args)
                if cpm_expr.name == 'alldifferent':
                    return self.chc_model.all_different(chc_args)
                elif cpm_expr.name == 'alldifferent_except0':
                    return self.chc_model.all_different_except_0(chc_args)
                elif cpm_expr.name == 'allequal':
                    return self.chc_model.all_equal(chc_args)
                elif cpm_expr.name == "circuit":
                    return self.chc_model.circuit(chc_args)
                elif cpm_expr.name == "inverse":
                    return self.chc_model.inverse_channeling(*chc_args)
                elif cpm_expr.name == "increasing":
                    return self.chc_model.increasing(chc_args,0)
                elif cpm_expr.name == "decreasing":
                    return self.chc_model.decreasing(chc_args,0)
                elif cpm_expr.name == "strictly_increasing":
                    return self.chc_model.increasing(chc_args,1)
                elif cpm_expr.name == "strictly_decreasing":
                    return self.chc_model.decreasing(chc_args,1)
                elif cpm_expr.name in ["lex_lesseq", "lex_less"]:
                    if cpm_expr.name == "lex_lesseq":
                        return self.chc_model.lex_less_eq(*chc_args)
                    return self.chc_model.lex_less(*chc_args)
# Ready for when it is fixed in pychoco (https://github.com/chocoteam/pychoco/issues/30)
#                elif cpm_expr.name == "lex_chain_less":
#                    return self.chc_model.lex_chain_less(chc_args)

            # but not all
            elif cpm_expr.name == 'table':
                assert (len(cpm_expr.args) == 2)  # args = [array, table]
                array, table = self.solver_vars(cpm_expr.args)
                return self.chc_model.table(array, table)
            elif cpm_expr.name == 'InDomain':
                assert len(cpm_expr.args) == 2  # args = [array, list of vals]
                expr, table = self.solver_vars(cpm_expr.args)
                return self.chc_model.member(expr, table)
            elif cpm_expr.name == "cumulative":
                start, dur, end, demand, cap = cpm_expr.args
                # start, end, demand and cap should be var
                start, end, demand, cap = self._to_vars([start, end, demand, cap])
                # duration can be var or int
                dur = self.solver_vars(dur)
                # Create task variables. Choco can create them only one by one
                tasks = [self.chc_model.task(s, d, e) for s, d, e in zip(start, dur, end)]
                return self.chc_model.cumulative(tasks, demand, cap)
            elif cpm_expr.name == "precedence":
                return self.chc_model.int_value_precede_chain(self._to_vars(cpm_expr.args[0]), cpm_expr.args[1])
            elif cpm_expr.name == "gcc":
                vars, vals, occ = cpm_expr.args
                return self.chc_model.global_cardinality(*self.solver_vars([vars, vals]), self._to_vars(occ))
            else:
                raise NotImplementedError(f"Unknown global constraint {cpm_expr}, should be decomposed! If you reach this, please report on github.")

        # unlikely base case: Boolean variable
        elif isinstance(cpm_expr, _BoolVarImpl):
            return self.chc_model.and_([self.solver_var(cpm_expr)])

        # unlikely base case: True or False
        elif isinstance(cpm_expr, BoolVal):
            # Choco does not allow to post True or False. Post "certainly True or False" constraints instead
            if cpm_expr.args[0] is True:
                return None
            else:
                if self.helper_var is None:
                    self.helper_var = self.chc_model.intvar(0, 0)
                return self.chc_model.arithm(self.helper_var, "<", 0)

        # a direct constraint, pass to solver
        elif isinstance(cpm_expr, DirectConstraint):
            c = cpm_expr.callSolver(self, self.chc_model)
            return c

        # else
        raise NotImplementedError(cpm_expr)  # if you reach this... please report on github<|MERGE_RESOLUTION|>--- conflicted
+++ resolved
@@ -314,11 +314,7 @@
         cpm_cons = toplevel_list(cpm_expr)
         supported = {"min", "max", "abs", "count", "element", "alldifferent", "alldifferent_except0", "allequal",
                      "table", "InDomain", "cumulative", "circuit", "gcc", "inverse", "nvalue", "increasing",
-<<<<<<< HEAD
-                     "precedence","decreasing","strictly_increasing","strictly_decreasing","lex_lesseq", "lex_less"}
-=======
-                     "decreasing","strictly_increasing","strictly_decreasing","lex_lesseq", "lex_less", "among"}
->>>>>>> 94c3bff0
+                     "decreasing","strictly_increasing","strictly_decreasing","lex_lesseq", "lex_less", "among", "precedence"}
                      
         # choco supports reification of any constraint, but has a bug in increasing and decreasing
         supported_reified = {"min", "max", "abs", "count", "element", "alldifferent", "alldifferent_except0",
