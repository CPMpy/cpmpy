--- conflicted
+++ resolved
@@ -314,11 +314,8 @@
         cpm_cons = toplevel_list(cpm_expr)
         supported = {"min", "max", "abs", "count", "element", "alldifferent", "alldifferent_except0", "allequal",
                      "table", "InDomain", "cumulative", "circuit", "gcc", "inverse", "nvalue", "increasing",
-<<<<<<< HEAD
                      "decreasing","strictly_increasing","strictly_decreasing"}
-=======
-                     "decreasing","increasing_strict","decreasing_strict"}
->>>>>>> dfa81ff5
+
         # choco supports reification of any constraint, but has a bug in increasing and decreasing
         supported_reified = {"min", "max", "abs", "count", "element", "alldifferent", "alldifferent_except0",
                              "allequal", "table", "InDomain", "cumulative", "circuit", "gcc", "inverse", "nvalue"}
@@ -499,11 +496,7 @@
         elif isinstance(cpm_expr, GlobalConstraint):
 
             # many globals require all variables as arguments
-<<<<<<< HEAD
             if cpm_expr.name in {"alldifferent", "alldifferent_except0", "allequal", "circuit", "inverse","increasing","decreasing","strictly_increasing","strictly_decreasing"}:
-=======
-            if cpm_expr.name in {"alldifferent", "alldifferent_except0", "allequal", "circuit", "inverse","increasing","decreasing","increasing_strict","decreasing_strict"}:
->>>>>>> dfa81ff5
                 chc_args = self._to_vars(cpm_expr.args)
                 if cpm_expr.name == 'alldifferent':
                     return self.chc_model.all_different(chc_args)
@@ -519,15 +512,9 @@
                     return self.chc_model.increasing(chc_args,0)
                 elif cpm_expr.name == "decreasing":
                     return self.chc_model.decreasing(chc_args,0)
-<<<<<<< HEAD
                 elif cpm_expr.name == "strictly_increasing":
                     return self.chc_model.increasing(chc_args,1)
                 elif cpm_expr.name == "strictly_decreasing":
-=======
-                elif cpm_expr.name == "increasing_strict":
-                    return self.chc_model.increasing(chc_args,1)
-                elif cpm_expr.name == "decreasing_strict":
->>>>>>> dfa81ff5
                     return self.chc_model.decreasing(chc_args,1)
 
             # but not all
