#!/usr/bin/env python
#-*- coding:utf-8 -*-
##
## ortools.py
##
"""
    Interface to ortools' CP-SAT Python API

    Google OR-Tools is open source software for combinatorial optimization, which seeks
    to find the best solution to a problem out of a very large set of possible solutions.
    The OR-Tools CP-SAT solver is an award-winning constraint programming solver
    that uses SAT (satisfiability) methods and lazy-clause generation.

    Documentation of the solver's own Python API:
    https://google.github.io/or-tools/python/ortools/sat/python/cp_model.html

    ===============
    List of classes
    ===============

    .. autosummary::
        :nosignatures:

        CPM_ortools
"""
import sys  # for stdout checking
import numpy as np

from .solver_interface import SolverInterface, SolverStatus, ExitStatus
from ..exceptions import NotSupportedError
from ..expressions.core import Expression, Comparison, Operator, BoolVal
from ..expressions.globalconstraints import DirectConstraint
from ..expressions.variables import _NumVarImpl, _IntVarImpl, _BoolVarImpl, NegBoolView, boolvar
from ..expressions.globalconstraints import GlobalConstraint
from ..expressions.utils import is_num, is_any_list, eval_comparison, flatlist
from ..transformations.decompose_global import decompose_in_tree
from ..transformations.get_variables import get_variables
from ..transformations.flatten_model import flatten_constraint, flatten_objective
from ..transformations.normalize import toplevel_list
from ..transformations.reification import only_implies, reify_rewrite, only_bv_reifies
from ..transformations.comparison import only_numexpr_equality

class CPM_ortools(SolverInterface):
    """
    Interface to the python 'ortools' CP-SAT API

    Requires that the 'ortools' python package is installed:
    $ pip install ortools

    See detailed installation instructions at:
    https://developers.google.com/optimization/install

    Creates the following attributes (see parent constructor for more):
        - ort_model: the ortools.sat.python.cp_model.CpModel() created by _model()
        - ort_solver: the ortools cp_model.CpSolver() instance used in solve()

    The `DirectConstraint`, when used, calls a function on the `ort_model` object.
    """

    @staticmethod
    def supported():
        # try to import the package
        try:
            import ortools
            return True
        except ImportError:
            return False


    def __init__(self, cpm_model=None, subsolver=None):
        """
        Constructor of the native solver object

        Requires a CPMpy model as input, and will create the corresponding
        or-tools model and solver object (ort_model and ort_solver)

        ort_model and ort_solver can both be modified externally before
        calling solve(), a prime way to use more advanced solver features

        Arguments:
        - cpm_model: Model(), a CPMpy Model() (optional)
        - subsolver: None
        """
        if not self.supported():
            raise Exception("Install the python 'ortools' package to use this solver interface")

        from ortools.sat.python import cp_model as ort

        assert(subsolver is None)

        # initialise the native solver objects
        self.ort_model = ort.CpModel()
        self.ort_solver = ort.CpSolver()

        # for solving with assumption variables,
        # need to store mapping from ORTools Index to CPMpy variable
        self.assumption_dict = None

        #for saving timing results
        self.timings = None

        # initialise everything else and post the constraints/objective
        super().__init__(name="ortools", cpm_model=cpm_model)


    def solve(self, time_limit=None, assumptions=None, solution_callback=None, **kwargs):
        """
            Call the CP-SAT solver

            Arguments:
            - time_limit:  maximum solve time in seconds (float, optional)
            - assumptions: list of CPMpy Boolean variables (or their negation) that are assumed to be true.
                           For repeated solving, and/or for use with s.get_core(): if the model is UNSAT,
                           get_core() returns a small subset of assumption variables that are unsat together.
                           Note: the or-tools interface is stateless, so you can incrementally call solve() with assumptions, but or-tools will always start from scratch...
            - solution_callback: an `ort.CpSolverSolutionCallback` object. CPMpy includes its own, namely `OrtSolutionCounter`. If you want to count all solutions, don't forget to also add the keyword argument 'enumerate_all_solutions=True'.

            Additional keyword arguments:
            The ortools solver parameters are defined in its 'sat_parameters.proto' description:
            https://github.com/google/or-tools/blob/stable/ortools/sat/sat_parameters.proto

            You can use any of these parameters as keyword argument to `solve()` and they will
            be forwarded to the solver. Examples include:
                - num_search_workers=8          number of parallel workers (default: 8)
                - log_search_progress=True      to log the search process to stdout (default: False)
                - cp_model_presolve=False       to disable presolve (default: True, almost always beneficial)
                - cp_model_probing_level=0      to disable probing (default: 2, also valid: 1, maybe 3, etc...)
                - linearization_level=0         to disable linearisation (default: 1, can also set to 2)
                - optimize_with_core=True       to do max-sat like lowerbound optimisation (default: False)
                - use_branching_in_lp=True      to generate more info in lp propagator (default: False)
                - polish_lp_solution=True       to spend time in lp propagator searching integer values (default: False)
                - symmetry_level=1              only do symmetry breaking in presolve (default: 2, also possible: 0)

            example:
            o.solve(num_search_workers=8, log_search_progress=True)

        """
        from ortools.sat.python import cp_model as ort
        # ensure all user vars are known to solver
        self.solver_vars(list(self.user_vars))

        # set time limit?
        if time_limit is not None:
            self.ort_solver.parameters.max_time_in_seconds = float(time_limit)

        if assumptions is not None:
            ort_assum_vars = self.solver_vars(assumptions)
            # dict mapping ortools vars to CPMpy vars
            self.assumption_dict = {ort_var.Index(): cpm_var for (cpm_var, ort_var) in zip(assumptions, ort_assum_vars)}
            self.ort_model.ClearAssumptions()  # because add just appends
            self.ort_model.AddAssumptions(ort_assum_vars)
            # workaround for a presolve with assumptions bug in ortools
            # https://github.com/google/or-tools/issues/2649
            # still present in v9.0
            self.ort_solver.parameters.keep_all_feasible_solutions_in_presolve = True

        # set additional keyword arguments in sat_parameters.proto
        for (kw, val) in kwargs.items():
            setattr(self.ort_solver.parameters, kw, val)

        if 'log_search_progress' in kwargs and hasattr(self.ort_solver, "log_callback") \
                and (sys.stdout != sys.__stdout__):
            # ortools>9.0, for IPython use, force output redirecting
            # see https://github.com/google/or-tools/issues/1903
            # but only if a nonstandard stdout, otherwise duplicate output
            # see https://github.com/CPMpy/cpmpy/issues/84
            self.ort_solver.log_callback = print

        # call the solver, with parameters
        self.ort_status = self.ort_solver.Solve(self.ort_model, solution_callback=solution_callback)

        # new status, translate runtime
        self.cpm_status = SolverStatus(self.name)
        self.cpm_status.runtime = self.ort_solver.WallTime()

        # translate exit status
        if self.ort_status == ort.FEASIBLE:
            self.cpm_status.exitstatus = ExitStatus.FEASIBLE
        elif self.ort_status == ort.OPTIMAL:
            self.cpm_status.exitstatus = ExitStatus.OPTIMAL
        elif self.ort_status == ort.INFEASIBLE:
            self.cpm_status.exitstatus = ExitStatus.UNSATISFIABLE
        elif self.ort_status == ort.MODEL_INVALID:
            raise Exception("OR-Tools says: model invalid:", self.ort_model.Validate())
        elif self.ort_status == ort.UNKNOWN:
            # can happen when timeout is reached...
            self.cpm_status.exitstatus = ExitStatus.UNKNOWN
        else:  # another?
            raise NotImplementedError(self.ort_status)  # a new status type was introduced, please report on github

        # True/False depending on self.cpm_status
        has_sol = self._solve_return(self.cpm_status)

        # translate solution values (of user specified variables only)
        self.objective_value_ = None
        if has_sol:
            # fill in variable values
            for cpm_var in self.user_vars:
                try:
                    cpm_var._value = self.ort_solver.Value(self.solver_var(cpm_var))
                    if isinstance(cpm_var, _BoolVarImpl):
                        cpm_var._value = bool(cpm_var._value) # ort value is always an int
                except IndexError:
                    raise ValueError(f"Var {cpm_var} is unknown to the OR-Tools solver, this is unexpected - please report on github...")

            # translate objective
            if self.has_objective():
                self.objective_value_ = self.ort_solver.ObjectiveValue()

        return has_sol

    def solveAll(self, display=None, time_limit=None, solution_limit=None, call_from_model=False, **kwargs):
        """
            A shorthand to (efficiently) compute all solutions, map them to CPMpy and optionally display the solutions.

            It is just a wrapper around the use of `OrtSolutionPrinter()` in fact.

            Arguments:
                - display: either a list of CPMpy expressions, OR a callback function, called with the variables after value-mapping
                        default/None: nothing displayed
                - solution_limit: stop after this many solutions (default: None)
                - call_from_model: whether the method is called from a CPMpy Model instance or not

            Returns: number of solutions found
        """
        if self.has_objective():
            raise NotSupportedError("OR-tools does not support finding all optimal solutions.")

        cb = OrtSolutionPrinter(self, display=display, solution_limit=solution_limit)
        self.solve(enumerate_all_solutions=True, solution_callback=cb, time_limit=time_limit, **kwargs)
        return cb.solution_count()


    def solver_var(self, cpm_var):
        """
            Creates solver variable for cpmpy variable
            or returns from cache if previously created
        """
        if is_num(cpm_var):  # shortcut, eases posting constraints
            return cpm_var

        # special case, negative-bool-view
        # work directly on var inside the view
        if isinstance(cpm_var, NegBoolView):
            return self.solver_var(cpm_var._bv).Not()

        # create if it does not exist
        if cpm_var not in self._varmap:
            if isinstance(cpm_var, _BoolVarImpl):
                revar = self.ort_model.NewBoolVar(str(cpm_var))
            elif isinstance(cpm_var, _IntVarImpl):
                revar = self.ort_model.NewIntVar(cpm_var.lb, cpm_var.ub, str(cpm_var))
            else:
                raise NotImplementedError("Not a known var {}".format(cpm_var))
            self._varmap[cpm_var] = revar

        return self._varmap[cpm_var]


    def objective(self, expr, minimize):
        """
            Post the given expression to the solver as objective to minimize/maximize

            - expr: Expression, the CPMpy expression that represents the objective function
            - minimize: Bool, whether it is a minimization problem (True) or maximization problem (False)

            'objective()' can be called multiple times, only the last one is stored

            (technical side note: any constraints created during conversion of the objective
            are premanently posted to the solver)
        """
        get_variables(expr, collect=self.user_vars)  # add objvars to vars
        # make objective function non-nested
<<<<<<< HEAD
        (flat_obj, flat_cons) = flatten_objective(expr)
        if len(flat_cons) > 0:
            self += flat_cons  # add potentially created constraints
=======
        (flat_obj, flat_cons) = flatten_objective(expr,expr_dict=self.expr_dict)
        self += flat_cons  # add potentially created constraints
        get_variables(flat_obj, collect=self.user_vars)  # add objvars to vars
>>>>>>> 775e7fb4

        # make objective function or variable and post
        obj = self._make_numexpr(flat_obj)
        if minimize:
            self.ort_model.Minimize(obj)
        else:
            self.ort_model.Maximize(obj)

    def has_objective(self):
        return self.ort_model.HasObjective()

    def _make_numexpr(self, cpm_expr):
        """
            Turns a numeric CPMpy 'flat' expression into a solver-specific
            numeric expression

            Used especially to post an expression as objective function

            Accepted by ORTools:
            - Decision variable: Var
            - Linear: sum([Var])                                   (CPMpy class 'Operator', name 'sum')
                      wsum([Const],[Var])                          (CPMpy class 'Operator', name 'wsum')
        """
        if is_num(cpm_expr):
            return cpm_expr

        # decision variables, check in varmap
        if isinstance(cpm_expr, _NumVarImpl):  # _BoolVarImpl is subclass of _NumVarImpl
            return self.solver_var(cpm_expr)

        # sum or weighted sum
        if isinstance(cpm_expr, Operator):
            if cpm_expr.name == 'sum':
                return sum(self.solver_vars(cpm_expr.args))  # OR-Tools supports this
            elif cpm_expr.name == "sub":
                a,b = self.solver_vars(cpm_expr.args)
                return a - b
            elif cpm_expr.name == 'wsum':
                w = cpm_expr.args[0]
                x = self.solver_vars(cpm_expr.args[1])
                return sum(wi*xi for wi,xi in zip(w,x))  # XXX is there a more direct way?

        raise NotImplementedError("ORTools: Not a known supported numexpr {}".format(cpm_expr))


    def transform(self, cpm_expr):
        """
            Transform arbitrary CPMpy expressions to constraints the solver supports

            Implemented through chaining multiple solver-independent **transformation functions** from
            the `cpmpy/transformations/` directory.

            See the 'Adding a new solver' docs on readthedocs for more information.

        :param cpm_expr: CPMpy expression, or list thereof
        :type cpm_expr: Expression or list of Expression

        :return: list of Expression
        """
        import timeit
        global cpm_cons
        cpm_cons = toplevel_list(cpm_expr)
        supported = {"min", "max", "abs", "element", "alldifferent", "xor", "table", "cumulative", "circuit", "inverse"}
<<<<<<< HEAD
        def decompose():
            global cpm_cons
            cpm_cons = decompose_in_tree(cpm_cons, supported)
        def flatten():
            global cpm_cons
            cpm_cons = flatten_constraint(cpm_cons)
        def reify():
            global cpm_cons
            cpm_cons = reify_rewrite(cpm_cons, supported=frozenset(['sum', 'wsum']))
        def only_num():
            global cpm_cons
            cpm_cons = only_numexpr_equality(cpm_cons, supported=frozenset(["sum", "wsum", "sub"]))
        def only_bv():
            global cpm_cons
            cpm_cons = only_bv_reifies(cpm_cons)
        def only_impl():
            global cpm_cons
            cpm_cons = only_implies(cpm_cons)

        t_decomp = timeit.timeit(stmt=decompose,number=1)
        t_flatten = timeit.timeit(stmt=flatten,number=1)
        t_reify = timeit.timeit(stmt=reify,number=1)
        t_only_num = timeit.timeit(stmt=only_num,number=1)
        t_only_bv = timeit.timeit(stmt=only_bv,number=1)
        t_only_impl = timeit.timeit(stmt=only_impl,number=1)
        return cpm_cons, t_decomp, t_flatten, t_reify, t_only_num, t_only_bv, t_only_impl
=======
        cpm_cons = decompose_in_tree(cpm_cons, supported)
        cpm_cons = flatten_constraint(cpm_cons,expr_dict=self.expr_dict)  # flat normal form
        cpm_cons = reify_rewrite(cpm_cons, supported=frozenset(['sum', 'wsum']),expr_dict=self.expr_dict)  # constraints that support reification
        cpm_cons = only_numexpr_equality(cpm_cons, supported=frozenset(["sum", "wsum", "sub"]),expr_dict=self.expr_dict)  # supports >, <, !=
        cpm_cons = only_bv_implies(cpm_cons,expr_dict=self.expr_dict) # everything that can create
                                             # reified expr must go before this
        return cpm_cons
>>>>>>> 775e7fb4

    def __add__(self, cpm_expr):
        """
            Eagerly add a constraint to the underlying solver.

            Any CPMpy expression given is immediately transformed (through `transform()`)
            and then posted to the solver in this function.

            This can raise 'NotImplementedError' for any constraint not supported after transformation

            The variables used in expressions given to add are stored as 'user variables'. Those are the only ones
            the user knows and cares about (and will be populated with a value after solve). All other variables
            are auxiliary variables created by transformations.

        :param cpm_expr: CPMpy expression, or list thereof
        :type cpm_expr: Expression or list of Expression

        :return: self
        """

        import timeit
        # add new user vars to the set
        def get_vars():
            get_variables(cpm_expr, collect=self.user_vars)
        #get_variables(cpm_expr, collect=self.user_vars)
        t_getvars = timeit.timeit(stmt=get_vars, number=1)

        cons, t_decomp, t_flatten, t_reify, t_only_num, t_only_bv, t_only_impl = self.transform(cpm_expr)

        def post_cons():
            for con in cons:
                self._post_constraint(con)

        t_post = timeit.timeit(stmt=post_cons, number=1)

        self.timings = {'decompose' : t_decomp, 'flatten' : t_flatten, 'reify' : t_reify, 'only_numexpr' : t_only_num, 'only_bv' : t_only_bv, 'only_implies' : t_only_impl, 'get_vars' : t_getvars, 'post_cons' : t_post}

        return self

    # TODO: 'reifiable' is an artefact from the early days
    # only 3 constraints support it (and,or,sum),
    # we can just add reified support for those and not need `reifiable` or returning the constraint
    # then we can remove _post_constraint and have its code inside the for loop of __add__
    # like for other solvers
    def _post_constraint(self, cpm_expr, reifiable=False):
        """
            Post a supported CPMpy constraint directly to the underlying solver's API

            What 'supported' means depends on the solver capabilities, and in effect on what transformations
            are applied in `transform()`.

            Returns the posted ortools 'Constraint', so that it can be used in reification
            e.g. self._post_constraint(smth, reifiable=True).onlyEnforceIf(self.solver_var(bvar))

        :param cpm_expr: CPMpy expression
        :type cpm_expr: Expression

        :param reifiable: if True, will throw an error if cpm_expr can not be reified by ortools (for safety)
        """

        # Operators: base (bool), lhs=numexpr, lhs|rhs=boolexpr (reified ->)
        if isinstance(cpm_expr, Operator):
            # 'and'/n, 'or'/n, '->'/2
            if cpm_expr.name == 'and':
                return self.ort_model.AddBoolAnd(self.solver_vars(cpm_expr.args))
            elif cpm_expr.name == 'or':
                return self.ort_model.AddBoolOr(self.solver_vars(cpm_expr.args))
            elif cpm_expr.name == '->':
                assert(isinstance(cpm_expr.args[0], _BoolVarImpl))  # lhs must be boolvar
                lhs = self.solver_var(cpm_expr.args[0])
                if isinstance(cpm_expr.args[1], _BoolVarImpl):
                    # bv -> bv
                    return self.ort_model.AddImplication(lhs, self.solver_var(cpm_expr.args[1]))
                else:
                    # bv -> boolexpr
                    # the `reify_rewrite()` transformation ensures that only
                    # the natively reifiable 'and', 'or' and 'sum' remain here
                    return self._post_constraint(cpm_expr.args[1], reifiable=True).OnlyEnforceIf(lhs)
            else:
                raise NotImplementedError("Not a known supported ORTools Operator '{}' {}".format(
                        cpm_expr.name, cpm_expr))

        # Comparisons: only numeric ones as the `only_implies()` transformation
        # has removed the '==' reification for Boolean expressions
        # numexpr `comp` bvar|const
        elif isinstance(cpm_expr, Comparison):
            lhs = cpm_expr.args[0]
            ortrhs = self.solver_var(cpm_expr.args[1])

            if isinstance(lhs, _NumVarImpl):
                # both are variables, do python comparison over ORT variables
                return self.ort_model.Add(eval_comparison(cpm_expr.name, self.solver_var(lhs), ortrhs))
            elif isinstance(lhs, Operator) and (lhs.name == 'sum' or lhs.name == 'wsum' or lhs.name == "sub"):
                # a BoundedLinearExpression LHS, special case, like in objective
                ortlhs = self._make_numexpr(lhs)
                # ortools accepts sum(x) >= y over ORT variables
                return self.ort_model.Add(eval_comparison(cpm_expr.name, ortlhs, ortrhs))
            elif cpm_expr.name == '==':
                # NumExpr == IV, supported by ortools (thanks to `only_numexpr_equality()` transformation)
                if lhs.name == 'min':
                    return self.ort_model.AddMinEquality(ortrhs, self.solver_vars(lhs.args))
                elif lhs.name == 'max':
                    return self.ort_model.AddMaxEquality(ortrhs, self.solver_vars(lhs.args))
                elif lhs.name == 'abs':
                    return self.ort_model.AddAbsEquality(ortrhs, self.solver_var(lhs.args[0]))
                elif lhs.name == 'mul':
                    return self.ort_model.AddMultiplicationEquality(ortrhs, self.solver_vars(lhs.args))
                elif lhs.name == 'div':
                    return self.ort_model.AddDivisionEquality(ortrhs, *self.solver_vars(lhs.args))
                elif lhs.name == 'element':
                    # arr[idx]==rvar (arr=arg0,idx=arg1), ort: (idx,arr,target)
                    return self.ort_model.AddElement(self.solver_var(lhs.args[1]),
                                                     self.solver_vars(lhs.args[0]), ortrhs)
                elif lhs.name == 'mod':
                    # catch tricky-to-find ortools limitation
                    divisor = lhs.args[1]
                    if not is_num(divisor):
                        if divisor.lb <= 0 and divisor.ub >= 0:
                            raise Exception(
                                    f"Expression '{lhs}': or-tools does not accept a 'modulo' operation where '0' is in the domain of the divisor {divisor}:domain({divisor.lb}, {divisor.ub}). Even if you add a constraint that it can not be '0'. You MUST use a variable that is defined to be higher or lower than '0'.")
                    return self.ort_model.AddModuloEquality(ortrhs, *self.solver_vars(lhs.args))
                elif lhs.name == 'pow':
                    # only `POW(b,2) == IV` supported, post as b*b == IV
                    assert (lhs.args[1] == 2), "Ort: 'pow', only var**2 supported, no other exponents"
                    b = self.solver_var(lhs.args[0])
                    return self.ort_model.AddMultiplicationEquality(ortrhs, [b,b])
            raise NotImplementedError(
                        "Not a known supported ORTools left-hand-side '{}' {}".format(lhs.name, cpm_expr))

        # base (Boolean) global constraints
        elif isinstance(cpm_expr, GlobalConstraint):

            if cpm_expr.name == 'alldifferent':
                return self.ort_model.AddAllDifferent(self.solver_vars(cpm_expr.args))
            elif cpm_expr.name == 'table':
                assert (len(cpm_expr.args) == 2)  # args = [array, table]

                array, table = cpm_expr.args
                array = self.solver_vars(array)
                # table needs to be a list of lists of integers
                return self.ort_model.AddAllowedAssignments(array, table)
            elif cpm_expr.name == "cumulative":
                start, dur, end, demand, cap = self.solver_vars(cpm_expr.args)
                intervals = [self.ort_model.NewIntervalVar(s,d,e,f"interval_{s}-{d}-{e}") for s,d,e in zip(start,dur,end)]
                return self.ort_model.AddCumulative(intervals, demand, cap)
            elif cpm_expr.name == "circuit":
                # ortools has a constraint over the arcs, so we need to create these
                # when using an objective over arcs, using these vars direclty is recommended
                # (see PCTSP-path model in the future)
                x = cpm_expr.args
                N = len(x)
                arcvars = boolvar(shape=(N,N))
                # post channeling constraints from int to bool
                self += [b == (x[i] == j) for (i,j),b in np.ndenumerate(arcvars)]
                # post the global constraint
                # when posting arcs on diagonal (i==j), it would do subcircuit
                ort_arcs = [(i,j,self.solver_var(b)) for (i,j),b in np.ndenumerate(arcvars) if i != j]
                return self.ort_model.AddCircuit(ort_arcs)
            elif cpm_expr.name == 'inverse':
                assert len(cpm_expr.args) == 2, "inverse() expects two args: fwd, rev"
                fwd, rev = self.solver_vars(cpm_expr.args)
                return self.ort_model.AddInverse(fwd, rev)
            elif cpm_expr.name == 'xor':
                return self.ort_model.AddBoolXOr(self.solver_vars(cpm_expr.args))
            else:
                raise NotImplementedError(f"Unknown global constraint {cpm_expr}, should be decomposed! If you reach this, please report on github.")

        # unlikely base case: Boolean variable
        elif isinstance(cpm_expr, _BoolVarImpl):
            return self.ort_model.AddBoolOr([self.solver_var(cpm_expr)])

        # unlikely base case: True or False
        elif isinstance(cpm_expr, BoolVal):
            return self.ort_model.Add(cpm_expr.args[0])

        # a direct constraint, pass to solver
        elif isinstance(cpm_expr, DirectConstraint):
            return cpm_expr.callSolver(self, self.ort_model)

        # else
        raise NotImplementedError(cpm_expr)  # if you reach this... please report on github


    def solution_hint(self, cpm_vars, vals):
        """
        or-tools supports warmstarting the solver with a feasible solution

        More specifically, it will branch that variable on that value first if possible. This is known as 'phase saving' in the SAT literature, but then extended to integer variables.

        The solution hint does NOT need to satisfy all constraints, it should just provide reasonable default values for the variables. It can decrease solving times substantially, especially when solving a similar model repeatedly

        :param cpm_vars: list of CPMpy variables
        :param vals: list of (corresponding) values for the variables
        """
        self.ort_model.ClearHints() # because add just appends

        cpm_vars = flatlist(cpm_vars)
        vals = flatlist(vals)
        assert (len(cpm_vars) == len(vals)), "Variables and values must have the same size for hinting"
        for (cpm_var, val) in zip(cpm_vars, vals):
            self.ort_model.AddHint(self.solver_var(cpm_var), val)


    def get_core(self):
        from ortools.sat.python import cp_model as ort
        """
            For use with s.solve(assumptions=[...]). Only meaningful if the solver returned UNSAT. In that case, get_core() returns a small subset of assumption variables that are unsat together.

            CPMpy will return only those variables that are False (in the UNSAT core)

            Note that there is no guarantee that the core is minimal, though this interface does open up the possibility to add more advanced Minimal Unsatisfiabile Subset algorithms on top. All contributions welcome!

            For pure or-tools example, see http://github.com/google/or-tools/blob/master/ortools/sat/samples/assumptions_sample_sat.py

            Requires or-tools >= 8.2!!!
        """
        assert (self.ort_status == ort.INFEASIBLE), "get_core(): solver must return UNSAT"
        assert (self.assumption_dict is not None),  "get_core(): requires a list of assumption variables, e.g. s.solve(assumptions=[...])"

        # use our own dict because of VarIndexToVarProto(0) bug in ort 8.2
        assum_idx = self.ort_solver.SufficientAssumptionsForInfeasibility()

        # return cpm_variables corresponding to ort_assum vars in UNSAT core
        return [self.assumption_dict[i] for i in assum_idx]

    @classmethod
    def tunable_params(cls):
        """
            Suggestion of tunable hyperparameters of the solver.
            List compiled based on a conversation with OR-tools' Laurent Perron (issue #138).
        """
        return {
            # 'use_branching_in_lp': [False, True], # removed in OR-tools >= v9.9
            'optimize_with_core' : [False, True],
            'search_branching': [0,1,2,3,4,5,6],
            'boolean_encoding_level' : [0,1,2,3],
            'linearization_level': [0, 1, 2],
            'core_minimization_level' : [0,1,2], # new in OR-tools>= v9.8
            'cp_model_probing_level': [0, 1, 2, 3],
            'cp_model_presolve' : [False, True],
            'clause_cleanup_ordering' : [0,1],
            'binary_minimization_algorithm' : [0,1,2,3,4],
            'minimization_algorithm' : [0,1,2,3],
            'use_phase_saving' : [False, True]
        }

    @classmethod
    def default_params(cls):
        return {
            # 'use_branching_in_lp': False, # removed in OR-tools >= v9.9
            'optimize_with_core': False,
            'search_branching': 0,
            'boolean_encoding_level': 1,
            'linearization_level': 1,
            'core_minimization_level': 2,# new in OR-tools>=v9.8
            'cp_model_probing_level': 2,
            'cp_model_presolve': True,
            'clause_cleanup_ordering': 0,
            'binary_minimization_algorithm': 1,
            'minimization_algorithm': 2,
            'use_phase_saving': True
        }


# solvers are optional, so this file should be interpretable
# even if ortools is not installed...
try:
    from ortools.sat.python import cp_model as ort
    import time


    class OrtSolutionCounter(ort.CpSolverSolutionCallback):
        """
        Native or-tools callback for solution counting.

        It is based on ortools' built-in `ObjectiveSolutionPrinter`
        but with output printing being optional

        use with CPM_ortools as follows:
        `cb = OrtSolutionCounter()`
        `s.solve(enumerate_all_solutions=True, solution_callback=cb)`

        then retrieve the solution count with `cb.solution_count()`

        Arguments:
            - verbose whether to print info on every solution found (bool, default: False)
    """

        def __init__(self, verbose=False):
            super().__init__()
            self.__solution_count = 0
            self.__verbose = verbose
            if self.__verbose:
                self.__start_time = time.time()

        def on_solution_callback(self):
            """Called on each new solution."""
            if self.__verbose:
                current_time = time.time()
                obj = self.ObjectiveValue()
                print('Solution %i, time = %0.2f s, objective = %i' %
                      (self.__solution_count, current_time - self.__start_time, obj))
            self.__solution_count += 1

        def solution_count(self):
            """Returns the number of solutions found."""
            return self.__solution_count

    class OrtSolutionPrinter(OrtSolutionCounter):
        """
            Native or-tools callback for solution printing.

            Subclasses OrtSolutionCounter, see those docs too

            use with CPM_ortools as follows:
            `cb = OrtSolutionPrinter(s, display=vars)`
            `s.solve(enumerate_all_solutions=True, solution_callback=cb)`

            for multiple variabes (single or NDVarArray), use:
            `cb = OrtSolutionPrinter(s, display=[v, x, z])`

            for a custom print function, use for example:
            ```def myprint():
        print(f"x0={x[0].value()}, x1={x[1].value()}")
        cb = OrtSolutionPrinter(s, printer=myprint)```

            optionally retrieve the solution count with `cb.solution_count()`

            Arguments:
                - verbose: whether to print info on every solution found (bool, default: False)
                - display: either a list of CPMpy expressions, OR a callback function, called with the variables after value-mapping
                            default/None: nothing displayed
                - solution_limit: stop after this many solutions (default: None)
        """
        def __init__(self, solver, display=None, solution_limit=None, verbose=False):
            super().__init__(verbose)
            self._solution_limit = solution_limit
            # we only need the cpmpy->solver varmap from the solver
            self._varmap = solver._varmap
            # identify which variables to populate with their values
            self._cpm_vars = []
            self._display = display
            if isinstance(display, (list,Expression)):
                self._cpm_vars = get_variables(display)
            elif callable(display):
                # might use any, so populate all (user) variables with their values
                self._cpm_vars = solver.user_vars

        def on_solution_callback(self):
            """Called on each new solution."""
            super().on_solution_callback()
            if len(self._cpm_vars):
                # populate values before printing
                for cpm_var in self._cpm_vars:
                    # it might be an NDVarArray
                    if hasattr(cpm_var, "flat"):
                        for cpm_subvar in cpm_var.flat:
                            cpm_subvar._value = self.Value(self._varmap[cpm_subvar])
                    elif isinstance(cpm_var, _BoolVarImpl):
                        cpm_var._value = bool(self.Value(self._varmap[cpm_var]))
                    else:
                        cpm_var._value = self.Value(self._varmap[cpm_var])

                if isinstance(self._display, Expression):
                    print(self._display.value())
                elif isinstance(self._display, list):
                    # explicit list of expressions to display
                    print([v.value() for v in self._display])
                else: # callable
                    self._display()

            # check for count limit
            if self.solution_count() == self._solution_limit:
                self.StopSearch()

except ImportError:
    pass  # Ok, no ortools installed...<|MERGE_RESOLUTION|>--- conflicted
+++ resolved
@@ -271,15 +271,9 @@
         """
         get_variables(expr, collect=self.user_vars)  # add objvars to vars
         # make objective function non-nested
-<<<<<<< HEAD
-        (flat_obj, flat_cons) = flatten_objective(expr)
+        (flat_obj, flat_cons) = flatten_objective(expr, expr_dict=self.expr_dict)
         if len(flat_cons) > 0:
             self += flat_cons  # add potentially created constraints
-=======
-        (flat_obj, flat_cons) = flatten_objective(expr,expr_dict=self.expr_dict)
-        self += flat_cons  # add potentially created constraints
-        get_variables(flat_obj, collect=self.user_vars)  # add objvars to vars
->>>>>>> 775e7fb4
 
         # make objective function or variable and post
         obj = self._make_numexpr(flat_obj)
@@ -343,25 +337,24 @@
         global cpm_cons
         cpm_cons = toplevel_list(cpm_expr)
         supported = {"min", "max", "abs", "element", "alldifferent", "xor", "table", "cumulative", "circuit", "inverse"}
-<<<<<<< HEAD
         def decompose():
             global cpm_cons
-            cpm_cons = decompose_in_tree(cpm_cons, supported)
+            cpm_cons = decompose_in_tree(cpm_cons, supported, expr_dict=self.expr_dict)
         def flatten():
             global cpm_cons
-            cpm_cons = flatten_constraint(cpm_cons)
+            cpm_cons = flatten_constraint(cpm_cons, expr_dict=self.expr_dict)
         def reify():
             global cpm_cons
-            cpm_cons = reify_rewrite(cpm_cons, supported=frozenset(['sum', 'wsum']))
+            cpm_cons = reify_rewrite(cpm_cons, supported=frozenset(['sum', 'wsum']), expr_dict=self.expr_dict)
         def only_num():
             global cpm_cons
-            cpm_cons = only_numexpr_equality(cpm_cons, supported=frozenset(["sum", "wsum", "sub"]))
+            cpm_cons = only_numexpr_equality(cpm_cons, supported=frozenset(["sum", "wsum", "sub"]), expr_dict=self.expr_dict)
         def only_bv():
             global cpm_cons
-            cpm_cons = only_bv_reifies(cpm_cons)
+            cpm_cons = only_bv_reifies(cpm_cons, expr_dict=self.expr_dict)
         def only_impl():
             global cpm_cons
-            cpm_cons = only_implies(cpm_cons)
+            cpm_cons = only_implies(cpm_cons, expr_dict=self.expr_dict)
 
         t_decomp = timeit.timeit(stmt=decompose,number=1)
         t_flatten = timeit.timeit(stmt=flatten,number=1)
@@ -370,15 +363,6 @@
         t_only_bv = timeit.timeit(stmt=only_bv,number=1)
         t_only_impl = timeit.timeit(stmt=only_impl,number=1)
         return cpm_cons, t_decomp, t_flatten, t_reify, t_only_num, t_only_bv, t_only_impl
-=======
-        cpm_cons = decompose_in_tree(cpm_cons, supported)
-        cpm_cons = flatten_constraint(cpm_cons,expr_dict=self.expr_dict)  # flat normal form
-        cpm_cons = reify_rewrite(cpm_cons, supported=frozenset(['sum', 'wsum']),expr_dict=self.expr_dict)  # constraints that support reification
-        cpm_cons = only_numexpr_equality(cpm_cons, supported=frozenset(["sum", "wsum", "sub"]),expr_dict=self.expr_dict)  # supports >, <, !=
-        cpm_cons = only_bv_implies(cpm_cons,expr_dict=self.expr_dict) # everything that can create
-                                             # reified expr must go before this
-        return cpm_cons
->>>>>>> 775e7fb4
 
     def __add__(self, cpm_expr):
         """
