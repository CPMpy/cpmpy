#!/usr/bin/env python
#-*- coding:utf-8 -*-
##
## ortools.py
##
"""
    Interface to OR-Tools' CP-SAT Python API. 

    Google OR-Tools is open source software for combinatorial optimization, which seeks
    to find the best solution to a problem out of a very large set of possible solutions.
    The OR-Tools CP-SAT solver is an award-winning constraint programming solver
    that uses SAT (satisfiability) methods and lazy-clause generation 
    (see https://developers.google.com/optimization).

    Always use :func:`cp.SolverLookup.get("ortools") <cpmpy.solvers.utils.SolverLookup.get>` to instantiate the solver object.

    ============
    Installation
    ============
    
    The 'ortools' python package is bundled by default with CPMpy.
    It can also be installed separately through `pip`:

    .. code-block:: console
    
        $ pip install ortools

    Detailed installation instructions available at:
    https://developers.google.com/optimization/install

    The rest of this documentation is for advanced users.

    ===============
    List of classes
    ===============

    .. autosummary::
        :nosignatures:

        CPM_ortools

    ==============
    Module details
    ==============
"""
import sys
from typing import Optional  # for stdout checking
import numpy as np

from .solver_interface import SolverInterface, SolverStatus, ExitStatus
from ..exceptions import NotSupportedError
from ..expressions.core import Expression, Comparison, Operator, BoolVal
from ..expressions.globalconstraints import DirectConstraint
from ..expressions.variables import _NumVarImpl, _IntVarImpl, _BoolVarImpl, NegBoolView, boolvar, intvar
from ..expressions.globalconstraints import GlobalConstraint
from ..expressions.utils import get_nonneg_args, is_num, is_int, eval_comparison, flatlist, argval, argvals, get_bounds, is_true_cst, \
    is_false_cst
from ..transformations.decompose_global import decompose_in_tree, decompose_objective
from ..transformations.get_variables import get_variables
from ..transformations.flatten_model import flatten_constraint, flatten_objective, get_or_make_var
from ..transformations.normalize import toplevel_list
from ..transformations.reification import only_implies, reify_rewrite, only_bv_reifies
from ..transformations.comparison import only_numexpr_equality
from ..transformations.safening import no_partial_functions, safen_objective


class CPM_ortools(SolverInterface):
    """
    Interface to OR-Tools' CP-SAT Python API. 

    Creates the following attributes (see parent constructor for more):

    - ``ort_model``: the ortools.sat.python.cp_model.CpModel() created by _model()
    - ``ort_solver``: the ortools cp_model.CpSolver() instance used in solve()

    The :class:`~cpmpy.expressions.globalconstraints.DirectConstraint`, when used, calls a function on the ``ort_model`` object.

    Documentation of the solver's own Python API:
    https://developers.google.com/optimization/reference/python/sat/python/cp_model
    """

    supported_global_constraints = frozenset({"alldifferent", "xor", "table", "negative_table", "cumulative", "circuit",
                                              "inverse", "no_overlap", "regular",
                                              "min", "max", "abs", "element"})
    supported_reified_global_constraints = frozenset()

    @staticmethod
    def supported():
        # try to import the package
        try:
            import ortools
            return True
        except ModuleNotFoundError:
            return False
        except Exception as e:
            raise e
        
    @staticmethod
    def version() -> Optional[str]:
        """
        Returns the installed version of the solver's Python API.
        """
        from importlib.metadata import version, PackageNotFoundError
        try:
            return version('ortools')
        except PackageNotFoundError:
            return None


    def __init__(self, cpm_model=None, subsolver=None):
        """
        Constructor of the native solver object

        Requires a CPMpy model as input, and will create the corresponding
        or-tools model and solver object (ort_model and ort_solver)

        ort_model and ort_solver can both be modified externally before
        calling solve(), a prime way to use more advanced solver features

        Arguments:
            cpm_model: Model(), a CPMpy Model() (optional)
            subsolver: None, not used
        """
        if not self.supported():
            raise Exception("CPM_ortools: Install the python package 'ortools' to use this solver interface.")

        from ortools.sat.python import cp_model as ort

        assert(subsolver is None)

        # initialise the native solver objects
        self.ort_model = ort.CpModel()
        self.ort_solver = ort.CpSolver()

        # for solving with assumption variables,
        # need to store mapping from ORTools Index to CPMpy variable
        self.assumption_dict = None

        # initialise everything else and post the constraints/objective
        super().__init__(name="ortools", cpm_model=cpm_model)

    @property
    def native_model(self):
        """
            Returns the solver's underlying native model (for direct solver access).
        """
        return self.ort_model


    def solve(self, time_limit=None, assumptions=None, solution_callback=None, **kwargs):
        """
            Call the CP-SAT solver

            Arguments:
                time_limit (float, optional):  maximum solve time in seconds 
                assumptions:    list of CPMpy Boolean variables (or their negation) that are assumed to be true.
                                For repeated solving, and/or for use with :func:`s.get_core() <get_core()>`: if the model is UNSAT,
                                get_core() returns a small subset of assumption variables that are unsat together.
                                Note: the or-tools interface is stateless, so you can incrementally call solve() with assumptions, but or-tools will always start from scratch...
                solution_callback (an `ort.CpSolverSolutionCallback` object):   CPMpy includes its own, namely `OrtSolutionCounter`. If you want to count all solutions, 
                                                                                don't forget to also add the keyword argument 'enumerate_all_solutions=True'.
                
                
            The ortools solver parameters are defined in its 'sat_parameters.proto' description:
            https://github.com/google/or-tools/blob/stable/ortools/sat/sat_parameters.proto

            You can use any of these parameters as keyword argument to `solve()` and they will
            be forwarded to the solver. Examples include:

            =============================   ============
            Argument                        Description
            =============================   ============
            ``num_search_workers=8``          number of parallel workers (default: 8)
            ``log_search_progress=True``      to log the search process to stdout (default: False)
            ``cp_model_presolve=False``       to disable presolve (default: True, almost always beneficial)
            ``cp_model_probing_level=0``      to disable probing (default: 2, also valid: 1, maybe 3, etc...)
            ``linearization_level=0``         to disable linearisation (default: 1, can also set to 2)
            ``optimize_with_core=True``       to do max-sat like lowerbound optimisation (default: False)
            ``use_branching_in_lp=True``      to generate more info in lp propagator (default: False)
            ``polish_lp_solution=True``       to spend time in lp propagator searching integer values (default: False)
            ``symmetry_level=1``              only do symmetry breaking in presolve (default: 2, also possible: 0)
            =============================   ============
           

            Examples:

                .. code-block:: python
                
                    o.solve(num_search_workers=8, log_search_progress=True)

        """
        from ortools.sat.python import cp_model as ort
        # ensure all user vars are known to solver
        self.solver_vars(list(self.user_vars))

        # set time limit
        if time_limit is not None:
            if time_limit <= 0:
                raise ValueError("Time limit must be positive")
            self.ort_solver.parameters.max_time_in_seconds = float(time_limit)

        if assumptions is not None:
            ort_assum_vars = self.solver_vars(assumptions)
            # dict mapping ortools vars to CPMpy vars
            self.assumption_dict = {ort_var.Index(): cpm_var for (cpm_var, ort_var) in zip(assumptions, ort_assum_vars)}
            self.ort_model.ClearAssumptions()  # because add just appends
            self.ort_model.AddAssumptions(ort_assum_vars)
            # workaround for a presolve with assumptions bug in ortools
            # https://github.com/google/or-tools/issues/2649
            # still present in v9.0
            self.ort_solver.parameters.keep_all_feasible_solutions_in_presolve = True

        # set additional keyword arguments in sat_parameters.proto
        for (kw, val) in kwargs.items():
            setattr(self.ort_solver.parameters, kw, val)

        if 'log_search_progress' in kwargs and hasattr(self.ort_solver, "log_callback") \
                and (sys.stdout != sys.__stdout__):
            # ortools>9.0, for IPython use, force output redirecting
            # see https://github.com/google/or-tools/issues/1903
            # but only if a nonstandard stdout, otherwise duplicate output
            # see https://github.com/CPMpy/cpmpy/issues/84
            self.ort_solver.log_callback = print

        # call the solver, with parameters
        self.ort_status = self.ort_solver.Solve(self.ort_model, solution_callback=solution_callback)

        # new status, translate runtime
        self.cpm_status = SolverStatus(self.name)
        self.cpm_status.runtime = self.ort_solver.WallTime()

        # translate exit status
        if self.ort_status == ort.FEASIBLE:
            self.cpm_status.exitstatus = ExitStatus.FEASIBLE
        elif self.ort_status == ort.OPTIMAL:
            # COP
            if self.has_objective():
                self.cpm_status.exitstatus = ExitStatus.OPTIMAL
            # CSP
            else:
                # for .solveAll(), if all solutions found status is OPTIMAL
                if kwargs.get("enumerate_all_solutions", False):
                    self.cpm_status.exitstatus = ExitStatus.OPTIMAL
                # regular .solve()
                else:
                    self.cpm_status.exitstatus = ExitStatus.FEASIBLE
        elif self.ort_status == ort.INFEASIBLE:
            self.cpm_status.exitstatus = ExitStatus.UNSATISFIABLE
        elif self.ort_status == ort.MODEL_INVALID:
            raise Exception("OR-Tools says: model invalid:", self.ort_model.Validate())
        elif self.ort_status == ort.UNKNOWN:
            # can happen when timeout is reached...
            self.cpm_status.exitstatus = ExitStatus.UNKNOWN
        else:  # another?
            raise NotImplementedError(self.ort_status)  # a new status type was introduced, please report on github

        # True/False depending on self.cpm_status
        has_sol = self._solve_return(self.cpm_status)

        # translate solution values (of user specified variables only)
        self.objective_value_ = None
        if has_sol:
            # fill in variable values
            for cpm_var in self.user_vars:
                try:
                    cpm_var._value = self.ort_solver.Value(self.solver_var(cpm_var))
                    if isinstance(cpm_var, _BoolVarImpl):
                        cpm_var._value = bool(cpm_var._value) # ort value is always an int
                except IndexError:
                    raise ValueError(f"Var {cpm_var} is unknown to the OR-Tools solver, this is unexpected - "
                                     f"please report on github...")

            # translate objective
            if self.has_objective():
                ort_obj_val = self.ort_solver.ObjectiveValue()
                if round(ort_obj_val) == ort_obj_val: # it is an integer?
                    self.objective_value_ = int(ort_obj_val)  # ensure it is an integer
                else: # can happen when using floats as coeff in objective
                    self.objective_value_ = float(ort_obj_val)
        else: # clear values of variables
            for cpm_var in self.user_vars:
                cpm_var._value = None
        return has_sol

    def solveAll(self, display=None, time_limit=None, solution_limit=None, call_from_model=False, **kwargs):
        """
            A shorthand to (efficiently) compute all solutions, map them to CPMpy and optionally display the solutions.

            It is just a wrapper around the use of `OrtSolutionPrinter()` in fact.

            Arguments:
                display: either a list of CPMpy expressions, OR a callback function, called with the variables after value-mapping. 
                        default/None: nothing displayed
                solution_limit: stop after this many solutions (default: None)
                call_from_model: whether the method is called from a CPMpy Model instance or not

            Returns: 
                number of solutions found
        """
        if self.has_objective():
            raise NotSupportedError("OR-tools does not support finding all optimal solutions.")

        cb = OrtSolutionPrinter(self, display=display, solution_limit=solution_limit)
        self.solve(enumerate_all_solutions=True, solution_callback=cb, time_limit=time_limit, **kwargs)
        return cb.solution_count()


    def solver_var(self, cpm_var):
        """
            Creates solver variable for cpmpy variable
            or returns from cache if previously created
        """
        if is_num(cpm_var):  # shortcut, eases posting constraints
            return cpm_var

        # special case, negative-bool-view
        # work directly on var inside the view
        if isinstance(cpm_var, NegBoolView):
            return self.solver_var(cpm_var._bv).Not()

        # create if it does not exist
        if cpm_var not in self._varmap:
            if isinstance(cpm_var, _BoolVarImpl):
                revar = self.ort_model.NewBoolVar(str(cpm_var))
            elif isinstance(cpm_var, _IntVarImpl):
                revar = self.ort_model.NewIntVar(cpm_var.lb, cpm_var.ub, str(cpm_var))
            else:
                raise NotImplementedError("Not a known var {}".format(cpm_var))
            self._varmap[cpm_var] = revar

        return self._varmap[cpm_var]


    def objective(self, expr, minimize):
        """
            Post the given expression to the solver as objective to minimize/maximize

            - expr: Expression, the CPMpy expression that represents the objective function
            - minimize: Bool, whether it is a minimization problem (True) or maximization problem (False)

            'objective()' can be called multiple times, only the last one is stored

            .. note::
                technical side note: any constraints created during conversion of the objective
                are premanently posted to the solver
        """

        # save user varables
        get_variables(expr, self.user_vars)

        # transform objective
        obj, safe_cons = safen_objective(expr)
        obj, decomp_cons = decompose_objective(obj,
                                               supported=self.supported_global_constraints,
                                               supported_reified=self.supported_reified_global_constraints,
                                               csemap=self._csemap)
        obj, flat_cons = flatten_objective(obj, csemap=self._csemap)

        self.add(safe_cons+decomp_cons+flat_cons)

        # make objective function or variable and post
        ort_obj = self._make_numexpr(obj)
        if minimize:
            self.ort_model.Minimize(ort_obj)
        else:
            self.ort_model.Maximize(ort_obj)

    def has_objective(self):
        return self.ort_model.HasObjective()

    def _make_numexpr(self, cpm_expr):
        """
            Turns a numeric CPMpy 'flat' expression into a solver-specific
            numeric expression

            Used especially to post an expression as objective function

            Accepted by OR-Tools:
            - Decision variable: Var
            - Linear: sum([Var])                                   (CPMpy class 'Operator', name 'sum')
                      wsum([Const],[Var])                          (CPMpy class 'Operator', name 'wsum')
        """
        if is_num(cpm_expr):
            return cpm_expr

        # decision variables, check in varmap
        if isinstance(cpm_expr, _NumVarImpl):  # _BoolVarImpl is subclass of _NumVarImpl
            return self.solver_var(cpm_expr)

        # sum or weighted sum
        if isinstance(cpm_expr, Operator):
            if cpm_expr.name == 'sum':
                return ort.LinearExpr.sum(self.solver_vars(cpm_expr.args))
            elif cpm_expr.name == "sub":
                a,b = self.solver_vars(cpm_expr.args)
                return a - b
            elif cpm_expr.name == 'wsum':
                w = cpm_expr.args[0]
                x = self.solver_vars(cpm_expr.args[1])
                return ort.LinearExpr.weighted_sum(x,w)

        raise NotImplementedError("ORTools: Not a known supported numexpr {}".format(cpm_expr))


    def transform(self, cpm_expr):
        """
            Transform arbitrary CPMpy expressions to constraints the solver supports

            Implemented through chaining multiple solver-independent **transformation functions** from
            the `cpmpy/transformations/` directory.

            See the :ref:`Adding a new solver` docs on readthedocs for more information.

            :param cpm_expr: CPMpy expression, or list thereof
            :type cpm_expr: Expression or list of Expression

            :return: list of Expression
        """
        cpm_cons = toplevel_list(cpm_expr)
<<<<<<< HEAD
        supported = {"min", "max", "abs", "element", "mod", "div", "alldifferent", "xor", "table", "negative_table", "cumulative", "circuit", "inverse", "no_overlap", "regular"}
=======
>>>>>>> 42aec363
        cpm_cons = no_partial_functions(cpm_cons, safen_toplevel=frozenset({"div", "mod"})) # before decompose, assumes total decomposition for partial functions
        cpm_cons = decompose_in_tree(cpm_cons,
                                     supported=self.supported_global_constraints,
                                     supported_reified=self.supported_reified_global_constraints,
                                     csemap=self._csemap)
        cpm_cons = flatten_constraint(cpm_cons, csemap=self._csemap)  # flat normal form
        cpm_cons = reify_rewrite(cpm_cons, supported=frozenset(['sum', 'wsum']), csemap=self._csemap)  # constraints that support reification
        cpm_cons = only_numexpr_equality(cpm_cons, supported=frozenset(["sum", "wsum", "sub"]), csemap=self._csemap)  # supports >, <, !=
        cpm_cons = only_bv_reifies(cpm_cons, csemap=self._csemap)
        cpm_cons = only_implies(cpm_cons, csemap=self._csemap)  # everything that can create
                                             # reified expr must go before this
        return cpm_cons

    def add(self, cpm_expr):
        """
            Eagerly add a constraint to the underlying solver.

            Any CPMpy expression given is immediately transformed (through `transform()`)
            and then posted to the solver in this function.

            This can raise 'NotImplementedError' for any constraint not supported after transformation

            The variables used in expressions given to add are stored as 'user variables'. Those are the only ones
            the user knows and cares about (and will be populated with a value after solve). All other variables
            are auxiliary variables created by transformations.

            :param cpm_expr: CPMpy expression, or list thereof
            :type cpm_expr: Expression or list of Expression

            :return: self
        """
        # add new user vars to the set
        get_variables(cpm_expr, collect=self.user_vars)

        # transform and post the constraints
        for con in self.transform(cpm_expr):
            self._post_constraint(con)

        return self
    __add__ = add  # avoid redirect in superclass

    # TODO: 'reifiable' is an artefact from the early days
    # only 3 constraints support it (and,or,sum),
    # we can just add reified support for those and not need `reifiable` or returning the constraint
    # then we can remove _post_constraint and have its code inside the for loop of `add()`
    # like for other solvers
    def _post_constraint(self, cpm_expr, reifiable=False):
        """
            Post a supported CPMpy constraint directly to the underlying solver's API

            What 'supported' means depends on the solver capabilities, and in effect on what transformations
            are applied in `transform()`.

            Returns the posted ortools 'Constraint', so that it can be used in reification
            e.g. self._post_constraint(smth, reifiable=True).onlyEnforceIf(self.solver_var(bvar))

        :param cpm_expr: CPMpy expression
        :type cpm_expr: Expression

        :param reifiable: if True, will throw an error if cpm_expr can not be reified by ortools (for safety)
        """

        # Operators: base (bool), lhs=numexpr, lhs|rhs=boolexpr (reified ->)
        if isinstance(cpm_expr, Operator):
            # 'and'/n, 'or'/n, '->'/2
            if cpm_expr.name == 'and':
                return self.ort_model.AddBoolAnd(self.solver_vars(cpm_expr.args))
            elif cpm_expr.name == 'or':
                return self.ort_model.AddBoolOr(self.solver_vars(cpm_expr.args))
            elif cpm_expr.name == '->':
                assert(isinstance(cpm_expr.args[0], _BoolVarImpl))  # lhs must be boolvar
                lhs = self.solver_var(cpm_expr.args[0])
                if isinstance(cpm_expr.args[1], _BoolVarImpl):
                    # bv -> bv
                    return self.ort_model.AddImplication(lhs, self.solver_var(cpm_expr.args[1]))
                else:
                    # bv -> boolexpr
                    # the `reify_rewrite()` transformation ensures that only
                    # the natively reifiable 'and', 'or' and 'sum' remain here
                    return self._post_constraint(cpm_expr.args[1], reifiable=True).OnlyEnforceIf(lhs)
            else:
                raise NotImplementedError("Not a known supported ORTools Operator '{}' {}".format(
                        cpm_expr.name, cpm_expr))

        # Comparisons: only numeric ones as the `only_implies()` transformation
        # has removed the '==' reification for Boolean expressions
        # numexpr `comp` bvar|const
        elif isinstance(cpm_expr, Comparison):
            lhs = cpm_expr.args[0]
            ortrhs = self.solver_var(cpm_expr.args[1])

            if isinstance(lhs, _NumVarImpl):
                # both are variables, do python comparison over ORT variables
                return self.ort_model.Add(eval_comparison(cpm_expr.name, self.solver_var(lhs), ortrhs))
            elif isinstance(lhs, Operator) and (lhs.name == 'sum' or lhs.name == 'wsum' or lhs.name == "sub"):
                # a BoundedLinearExpression LHS, special case, like in objective
                ortlhs = self._make_numexpr(lhs)
                # ortools accepts sum(x) >= y over ORT variables
                return self.ort_model.Add(eval_comparison(cpm_expr.name, ortlhs, ortrhs))
            elif cpm_expr.name == '==':
                # NumExpr == IV, supported by ortools (thanks to `only_numexpr_equality()` transformation)
                if lhs.name == 'min':
                    return self.ort_model.AddMinEquality(ortrhs, self.solver_vars(lhs.args))
                elif lhs.name == 'max':
                    return self.ort_model.AddMaxEquality(ortrhs, self.solver_vars(lhs.args))
                elif lhs.name == 'abs':
                    return self.ort_model.AddAbsEquality(ortrhs, self.solver_var(lhs.args[0]))
                elif lhs.name == 'mul':
                    return self.ort_model.AddMultiplicationEquality(ortrhs, self.solver_vars(lhs.args))
                elif lhs.name == 'div':
                    return self.ort_model.AddDivisionEquality(ortrhs, *self.solver_vars(lhs.args))
                elif lhs.name == 'element':
                    arr, idx = lhs.args
                    if is_int(idx): # OR-Tools does not handle all constant integer cases
                        idx = intvar(idx,idx)
                    # OR-Tools has slight different in argument order
                    return self.ort_model.AddElement(
                        self.solver_var(idx),
                        self.solver_vars(arr),
                        ortrhs
                    )
                elif lhs.name == 'mod':
                    # catch tricky-to-find ortools limitation
                    x,y = lhs.args
                    if get_bounds(y)[0] <= 0: # not supported, but result of modulo is agnositic to sign of second arg
                        y, link = get_or_make_var(-lhs.args[1], csemap=self._csemap)
                        self += link
                    return self.ort_model.AddModuloEquality(ortrhs, *self.solver_vars([x,y]))
                elif lhs.name == 'pow':
                    # only `POW(b,2) == IV` supported, post as b*b == IV
                    if not is_num(lhs.args[1]):
                        raise NotSupportedError(f"OR-Tools does not support power constraints with variable as exponent, got {lhs}")
                    if lhs.args[1] == 2:
                        b = self.solver_var(lhs.args[0])
                        return self.ort_model.AddMultiplicationEquality(ortrhs, [b,b])
                    else: # need to create intermediate vars, post (((b * b) * b) * ...) * b == IV
                        b, n = lhs.args
                        new_lhs = 1
                        for exp in range(n):
                            new_lhs, new_cons = get_or_make_var(b * new_lhs, csemap=self._csemap)
                            self += new_cons
                        return self.ort_model.Add(eval_comparison("==", self.solver_var(new_lhs), ortrhs))


            raise NotImplementedError(
                        "Not a known supported ORTools left-hand-side '{}' {}".format(lhs.name, cpm_expr))

        # base (Boolean) global constraints
        elif isinstance(cpm_expr, GlobalConstraint):

            if cpm_expr.name == 'alldifferent':
                return self.ort_model.AddAllDifferent(self.solver_vars(cpm_expr.args))
            elif cpm_expr.name == 'table':
                assert (len(cpm_expr.args) == 2)  # args = [array, table]
                array, table = cpm_expr.args
                array = self.solver_vars(array)
                # table needs to be a list of lists of integers
                return self.ort_model.AddAllowedAssignments(array, table)
            elif cpm_expr.name == 'negative_table':
                assert (len(cpm_expr.args) == 2)  # args = [array, table]
                array, table = cpm_expr.args
                array = self.solver_vars(array)
                return self.ort_model.AddForbiddenAssignments(array, table)
            elif cpm_expr.name == "regular":
                array, transitions, start, accepting = cpm_expr.args
                array = self.solver_vars(array)
                return self.ort_model.AddAutomaton(array, cpm_expr.node_map[start], [cpm_expr.node_map[n] for n in accepting], 
                                                   [(cpm_expr.node_map[src], label, cpm_expr.node_map[dst]) for src, label, dst in transitions])
            elif cpm_expr.name == "cumulative":
                start, dur, end, demand, cap = cpm_expr.args
                # ensure duration is non-negative
                dur, dur_cons = get_nonneg_args(dur)
                self.add(dur_cons)
                
                if end is None: # need to make the end-variables ourself
                    end = [intvar(*get_bounds(s+d)) for s,d in zip(start, dur)]
                    self.add([s + d == e for s,d,e in zip(start, dur, end)])
                
                # ensure demand is non-negative
                demand, demand_cons = get_nonneg_args(demand)
                self.add(demand_cons)

                start, dur, end, demand, cap = self.solver_vars([start, dur, end, demand, cap])
                intervals = [self.ort_model.NewIntervalVar(s,d,e,f"interval_{s}-{d}-{e}") for s,d,e in zip(start,dur,end)]
                                
                return self.ort_model.AddCumulative(intervals, demand, cap)
            elif cpm_expr.name == "no_overlap":
                start, dur, end  = cpm_expr.args
                dur, dur_cons = get_nonneg_args(dur)
                self.add(dur_cons)
                
                if end is None: # need to make the end-variables ourself
                    end = [intvar(*get_bounds(s+d)) for s,d in zip(start, dur)]
                    self.add([s + d == e for s,d,e in zip(start, dur, end)])
                
                start, dur, end = self.solver_vars([start, dur, end])
                intervals = [self.ort_model.NewIntervalVar(s, d, e, f"interval_{s}-{d}-{e}") for s, d, e in zip(start, dur, end)]
                
                return self.ort_model.AddNoOverlap(intervals)
            elif cpm_expr.name == "circuit":
                # ortools has a constraint over the arcs, so we need to create these
                # when using an objective over arcs, using these vars direclty is recommended
                # (see PCTSP-path model in the future)
                x = cpm_expr.args
                N = len(x)
                arcvars = boolvar(shape=(N,N))
                # post channeling constraints from int to bool
                self += [b == (x[i] == j) for (i,j),b in np.ndenumerate(arcvars)]
                # post the global constraint
                # when posting arcs on diagonal (i==j), it would do subcircuit
                ort_arcs = [(i,j,self.solver_var(b)) for (i,j),b in np.ndenumerate(arcvars) if i != j]
                return self.ort_model.AddCircuit(ort_arcs)
            elif cpm_expr.name == 'inverse':
                assert len(cpm_expr.args) == 2, "inverse() expects two args: fwd, rev"
                fwd, rev = self.solver_vars(cpm_expr.args)
                return self.ort_model.AddInverse(fwd, rev)
            elif cpm_expr.name == 'xor':
                args = cpm_expr.args
                if any(is_true_cst(a) for a in cpm_expr.args):
                    # replace with constant variable instead
                    if not hasattr(self, "_true_var"):
                        self._true_var = boolvar()
                        self.add(self._true_var)
                    args = [a if not is_true_cst(a) else self._true_var for a in cpm_expr.args]

                # remove false constants
                args = [a for a in args if not is_false_cst(a)]
                return self.ort_model.AddBoolXOr(self.solver_vars(args))
            else:
                raise NotImplementedError(f"Unknown global constraint {cpm_expr}, should be decomposed! "
                                          f"If you reach this, please report on github.")

        # unlikely base case: Boolean variable
        elif isinstance(cpm_expr, _BoolVarImpl):
            return self.ort_model.AddBoolOr([self.solver_var(cpm_expr)])

        # unlikely base case: True or False
        elif isinstance(cpm_expr, BoolVal):
            return self.ort_model.Add(cpm_expr.args[0])

        # a direct constraint, pass to solver
        elif isinstance(cpm_expr, DirectConstraint):
            return cpm_expr.callSolver(self, self.ort_model)

        # else
        raise NotImplementedError(cpm_expr)  # if you reach this... please report on github

    def solution_hint(self, cpm_vars, vals):
        """
        OR-Tools supports warmstarting the solver with a feasible solution.

        More specifically, it will branch that variable on that value first if possible. This is known as 'phase saving' in the SAT literature, but then extended to integer variables.

        The solution hint does NOT need to satisfy all constraints, it should just provide reasonable default values for the variables. It can decrease solving times substantially, especially when solving a similar model repeatedly.

        :param cpm_vars: list of CPMpy variables
        :param vals: list of (corresponding) values for the variables
        """
        self.ort_model.ClearHints() # because add just appends

        cpm_vars = flatlist(cpm_vars)
        vals = flatlist(vals)
        assert (len(cpm_vars) == len(vals)), "Variables and values must have the same size for hinting"
        for (cpm_var, val) in zip(cpm_vars, vals):
            self.ort_model.AddHint(self.solver_var(cpm_var), val)


    def get_core(self):
        """
            For use with :func:`s.solve(assumptions=[...]) <solve()>`. Only meaningful if the solver returned UNSAT. In that case, ``get_core()`` returns a small subset of assumption variables that are unsat together.

            CPMpy will return only those variables that are False (in the UNSAT core)

            Note that there is no guarantee that the core is minimal, though this interface does open up the possibility to add more advanced Minimal Unsatisfiabile Subset algorithms on top. All contributions welcome!

            For pure OR-Tools example, see http://github.com/google/or-tools/blob/master/ortools/sat/samples/assumptions_sample_sat.py

            Requires ortools >= 8.2!!!
        """
        from ortools.sat.python import cp_model as ort
        assert (self.ort_status == ort.INFEASIBLE), "get_core(): solver must return UNSAT"
        assert (self.assumption_dict is not None),  "get_core(): requires a list of assumption variables, e.g. s.solve(assumptions=[...])"

        # use our own dict because of VarIndexToVarProto(0) bug in ort 8.2
        assum_idx = self.ort_solver.SufficientAssumptionsForInfeasibility()

        # return cpm_variables corresponding to ort_assum vars in UNSAT core
        return [self.assumption_dict[i] for i in assum_idx]

    @classmethod
    def tunable_params(cls):
        """
            Suggestion of tunable hyperparameters of the solver.
            List compiled based on a conversation with OR-tools' Laurent Perron (issue #138).
        """
        return {
            # 'use_branching_in_lp': [False, True], # removed in OR-tools >= v9.9
            'optimize_with_core' : [False, True],
            'search_branching': [0,1,2,3,4,5,6],
            'boolean_encoding_level' : [0,1,2,3],
            'linearization_level': [0, 1, 2],
            'core_minimization_level' : [0,1,2], # new in OR-tools>= v9.8
            'cp_model_probing_level': [0, 1, 2, 3],
            'cp_model_presolve' : [False, True],
            'clause_cleanup_ordering' : [0,1],
            'binary_minimization_algorithm' : [0,1,2,3,4],
            'minimization_algorithm' : [0,1,2,3],
            'use_phase_saving' : [False, True]
        }

    @classmethod
    def default_params(cls):
        return {
            # 'use_branching_in_lp': False, # removed in OR-tools >= v9.9
            'optimize_with_core': False,
            'search_branching': 0,
            'boolean_encoding_level': 1,
            'linearization_level': 1,
            'core_minimization_level': 2,# new in OR-tools>=v9.8
            'cp_model_probing_level': 2,
            'cp_model_presolve': True,
            'clause_cleanup_ordering': 0,
            'binary_minimization_algorithm': 1,
            'minimization_algorithm': 2,
            'use_phase_saving': True
        }


# solvers are optional, so this file should be interpretable
# even if ortools is not installed...
try:
    from ortools.sat.python import cp_model as ort
    import time


    class OrtSolutionCounter(ort.CpSolverSolutionCallback):
        """
        Native ortools callback for solution counting.

        It is based on ortools' built-in `ObjectiveSolutionPrinter`
        but with output printing being optional

        use with CPM_ortools as follows:

        .. code-block:: python
            
            cb = OrtSolutionCounter()
            s.solve(enumerate_all_solutions=True, solution_callback=cb)

        then retrieve the solution count with ``cb.solution_count()``

        Arguments:
            verbose (bool, default: False): whether to print info on every solution found 
    """

        def __init__(self, verbose=False):
            super().__init__()
            self.__solution_count = 0
            self.__verbose = verbose
            if self.__verbose:
                self.__start_time = time.time()

        def on_solution_callback(self):
            """Called on each new solution."""
            if self.__verbose:
                current_time = time.time()
                obj = self.ObjectiveValue()
                print('Solution %i, time = %0.2f s, objective = %i' %
                      (self.__solution_count, current_time - self.__start_time, obj))
            self.__solution_count += 1

        def solution_count(self):
            """Returns the number of solutions found."""
            return self.__solution_count

    class OrtSolutionPrinter(OrtSolutionCounter):
        """
            Native OR-Tools callback for solution printing.

            Subclasses :class:`OrtSolutionCounter`, see those docs too.

            Use with :class:`CPM_ortools` as follows:

            .. code-block:: python

                cb = OrtSolutionPrinter(s, display=vars)
                s.solve(enumerate_all_solutions=True, solution_callback=cb)

            For multiple variables (single or NDVarArray), use:
            ``cb = OrtSolutionPrinter(s, display=[v, x, z])``.

            For a custom print function, use for example:
            
            .. code-block:: python

                def myprint():
                    print(f"x0={x[0].value()}, x1={x[1].value()}")
                    cb = OrtSolutionPrinter(s, printer=myprint)

            Optionally retrieve the solution count with ``cb.solution_count()``.

            Arguments:
                verbose (bool, default = False): whether to print info on every solution found 
                display: either a list of CPMpy expressions, OR a callback function, called with the variables after value-mapping
                            default/None: nothing displayed
                solution_limit (default = None): stop after this many solutions 
        """
        def __init__(self, solver, display=None, solution_limit=None, verbose=False):
            super().__init__(verbose)
            self._solution_limit = solution_limit
            # we only need the cpmpy->solver varmap from the solver
            self._varmap = solver._varmap
            # identify which variables to populate with their values
            self._cpm_vars = []
            self._display = display
            if isinstance(display, (list,Expression)):
                self._cpm_vars = get_variables(display)
            elif callable(display):
                # might use any, so populate all (user) variables with their values
                self._cpm_vars = solver.user_vars

        def on_solution_callback(self):
            """Called on each new solution."""
            super().on_solution_callback()
            if len(self._cpm_vars):
                # populate values before printing
                for cpm_var in self._cpm_vars:
                    # it might be an NDVarArray
                    if hasattr(cpm_var, "flat"):
                        for cpm_subvar in cpm_var.flat:
                            cpm_subvar._value = self.Value(self._varmap[cpm_subvar])
                    elif isinstance(cpm_var, _BoolVarImpl):
                        cpm_var._value = bool(self.Value(self._varmap[cpm_var]))
                    else:
                        cpm_var._value = self.Value(self._varmap[cpm_var])

                if isinstance(self._display, Expression):
                    print(argval(self._display))
                elif isinstance(self._display, list):
                    # explicit list of expressions to display
                    print(argvals(self._display))
                else: # callable
                    self._display()

            # check for count limit
            if self.solution_count() == self._solution_limit:
                self.StopSearch()

except ImportError:
    pass  # Ok, no ortools installed...<|MERGE_RESOLUTION|>--- conflicted
+++ resolved
@@ -81,7 +81,7 @@
 
     supported_global_constraints = frozenset({"alldifferent", "xor", "table", "negative_table", "cumulative", "circuit",
                                               "inverse", "no_overlap", "regular",
-                                              "min", "max", "abs", "element"})
+                                              "min", "max", "div", "mod", "abs", "element"})
     supported_reified_global_constraints = frozenset()
 
     @staticmethod
@@ -417,10 +417,6 @@
             :return: list of Expression
         """
         cpm_cons = toplevel_list(cpm_expr)
-<<<<<<< HEAD
-        supported = {"min", "max", "abs", "element", "mod", "div", "alldifferent", "xor", "table", "negative_table", "cumulative", "circuit", "inverse", "no_overlap", "regular"}
-=======
->>>>>>> 42aec363
         cpm_cons = no_partial_functions(cpm_cons, safen_toplevel=frozenset({"div", "mod"})) # before decompose, assumes total decomposition for partial functions
         cpm_cons = decompose_in_tree(cpm_cons,
                                      supported=self.supported_global_constraints,
@@ -594,31 +590,31 @@
                 # ensure duration is non-negative
                 dur, dur_cons = get_nonneg_args(dur)
                 self.add(dur_cons)
-                
+
                 if end is None: # need to make the end-variables ourself
                     end = [intvar(*get_bounds(s+d)) for s,d in zip(start, dur)]
                     self.add([s + d == e for s,d,e in zip(start, dur, end)])
-                
+
                 # ensure demand is non-negative
                 demand, demand_cons = get_nonneg_args(demand)
                 self.add(demand_cons)
 
                 start, dur, end, demand, cap = self.solver_vars([start, dur, end, demand, cap])
                 intervals = [self.ort_model.NewIntervalVar(s,d,e,f"interval_{s}-{d}-{e}") for s,d,e in zip(start,dur,end)]
-                                
+
                 return self.ort_model.AddCumulative(intervals, demand, cap)
             elif cpm_expr.name == "no_overlap":
                 start, dur, end  = cpm_expr.args
                 dur, dur_cons = get_nonneg_args(dur)
                 self.add(dur_cons)
-                
+
                 if end is None: # need to make the end-variables ourself
                     end = [intvar(*get_bounds(s+d)) for s,d in zip(start, dur)]
                     self.add([s + d == e for s,d,e in zip(start, dur, end)])
-                
+
                 start, dur, end = self.solver_vars([start, dur, end])
                 intervals = [self.ort_model.NewIntervalVar(s, d, e, f"interval_{s}-{d}-{e}") for s, d, e in zip(start, dur, end)]
-                
+
                 return self.ort_model.AddNoOverlap(intervals)
             elif cpm_expr.name == "circuit":
                 # ortools has a constraint over the arcs, so we need to create these
