--- conflicted
+++ resolved
@@ -451,15 +451,11 @@
             #    ReservoirConstraint, ReservoirConstraintWithActive
             
             # global constraint not known, try posting generic decomposition
-<<<<<<< HEAD
-            self += cpm_expr.decompose() # assumes a decomposition exists...
-            # TODO: DirectConstraint/NativeConstraint from cpm_expr.name to API call? see #74
-=======
+
             # side-step `__add__()` as the decomposition can contain non-user (auxiliary) variables
             for con in self.transform(cpm_expr.decompose()):
                 self._post_constraint(con)
 
->>>>>>> 0d895fad
             return None # will throw error if used in reification
 
         # TODO: DirectConstraint/NativeConstraint from cpm_expr.name to API call? see #74
