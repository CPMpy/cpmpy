--- conflicted
+++ resolved
@@ -569,18 +569,6 @@
                 return self.ort_model.AddAutomaton(array, cpm_expr.node_map[start], [cpm_expr.node_map[n] for n in accepting], 
                                                    [(cpm_expr.node_map[src], label, cpm_expr.node_map[dst]) for src, label, dst in transitions])
             elif cpm_expr.name == "cumulative":
-<<<<<<< HEAD
-                start, dur, _, demand, cap = cpm_expr.args
-                end = cpm_expr.get_end_vars() # will make the end vars if not provided in constructor
-                start, dur, end, demand, cap = self.solver_vars([start, dur, end, demand, cap])
-                intervals = [self.ort_model.NewIntervalVar(s,d,e,f"interval_{s}-{d}-{e}") for s,d,e in zip(start,dur,end)]
-                return self.ort_model.AddCumulative(intervals, demand, cap)
-            elif cpm_expr.name == "no_overlap":
-                start, dur, _ = cpm_expr.args
-                end = cpm_expr.get_end_vars() # will make the end vars if not provided in constructor
-                start, dur, end = self.solver_vars([start, dur, end])
-                intervals = [self.ort_model.NewIntervalVar(s,d,e, f"interval_{s}-{d}-{d}") for s,d,e in zip(start,dur,end)]
-=======
                 start, dur, end, demand, cap = cpm_expr.args
                 # ensure duration is non-negative
                 lbs, ubs = get_bounds(dur)
@@ -607,7 +595,6 @@
                 self.add([d1 == d2 for d1, d2 in zip(dur, pos_dur) if d1 is not d2])
                 start, pos_dur, end = self.solver_vars([start, pos_dur, end])
                 intervals = [self.ort_model.NewIntervalVar(s, d, e, f"interval_{s}-{d}-{e}") for s, d, e in zip(start, pos_dur, end)]
->>>>>>> 19c85093
                 return self.ort_model.add_no_overlap(intervals)
             elif cpm_expr.name == "circuit":
                 # ortools has a constraint over the arcs, so we need to create these
