--- conflicted
+++ resolved
@@ -664,12 +664,8 @@
         # else
         raise NotImplementedError(cpm_expr)  # if you reach this... please report on github
 
-<<<<<<< HEAD
 
     def solution_hint(self, cpm_vars:List[_NumVarImpl], vals:List[int|bool]):
-=======
-    def solution_hint(self, cpm_vars, vals):
->>>>>>> 3cd983ea
         """
         OR-Tools supports warmstarting the solver with a feasible solution.
 
