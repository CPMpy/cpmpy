--- conflicted
+++ resolved
@@ -340,29 +340,34 @@
 
         :return: list of Expression
         """
-<<<<<<< HEAD
         import timeit
         global cpm_cons
         cpm_cons = toplevel_list(cpm_expr)
         supported = {"min", "max", "abs", "element", "alldifferent", "xor", "table", "cumulative", "circuit", "inverse"}
         def decompose():
             global cpm_cons
-            cpm_cons = decompose_in_tree(cpm_cons, supported)
+            global expr_store
+            cpm_cons = decompose_in_tree(cpm_cons, supported, expr_store=expr_store)
         def flatten():
             global cpm_cons
-            cpm_cons = flatten_constraint(cpm_cons)
+            global expr_store
+            cpm_cons = flatten_constraint(cpm_cons, expr_store=expr_store)
         def reify():
             global cpm_cons
-            cpm_cons = reify_rewrite(cpm_cons, supported=frozenset(['sum', 'wsum']))
+            global expr_store
+            cpm_cons = reify_rewrite(cpm_cons, supported=frozenset(['sum', 'wsum']), expr_store=expr_store)
         def only_num():
             global cpm_cons
-            cpm_cons = only_numexpr_equality(cpm_cons, supported=frozenset(["sum", "wsum", "sub"]))
+            global expr_store
+            cpm_cons = only_numexpr_equality(cpm_cons, supported=frozenset(["sum", "wsum", "sub"]), expr_store=expr_store)
         def only_bv():
             global cpm_cons
-            cpm_cons = only_bv_reifies(cpm_cons)
+            global expr_store
+            cpm_cons = only_bv_reifies(cpm_cons, expr_store=expr_store)
         def only_impl():
             global cpm_cons
-            cpm_cons = only_implies(cpm_cons)
+            global expr_store
+            cpm_cons = only_implies(cpm_cons, expr_store=expr_store)
 
         t_decomp = timeit.timeit(stmt=decompose,number=1)
         t_flatten = timeit.timeit(stmt=flatten,number=1)
@@ -371,81 +376,6 @@
         t_only_bv = timeit.timeit(stmt=only_bv,number=1)
         t_only_impl = timeit.timeit(stmt=only_impl,number=1)
         return cpm_cons, t_decomp, t_flatten, t_reify, t_only_num, t_only_bv, t_only_impl
-=======
-        with TimerContext("transformation") as top_tc:
-
-            expr_store = self.expr_store
-
-            # print(cpm_expr)
-            # print("------------------")
-    
-            with TimerContext("toplevel_list") as tc:
-                cpm_cons = toplevel_list(cpm_expr)
-            print(f"ort:toplevel_list took {(tc.time):.4f} -- {len(cpm_cons)}")
-
-            # print(cpm_cons)
-            # print("------------------")
-    
-            supported = {"min", "max", "abs", "element", "alldifferent", "xor", "table", "cumulative", "circuit", "inverse", "subcircuit", "subcircuitwithstart"}
-
-            # with TimerContext("decompose") as t:
-            with TimerContext("decompose_in_tree") as tc:
-                cpm_cons = decompose_in_tree(cpm_cons, supported, expr_store=expr_store)
-            print(f"ort:decompose_in_tree took {(tc.time):.4f} -- {len(cpm_cons)}")
-
-            # print(cpm_cons)
-            # print("------------------")
-
-            # with TimerContext("flatten") as t:
-            with TimerContext("flatten_constraint") as tc:
-                cpm_cons = flatten_constraint(cpm_cons, expr_store=expr_store) # flat normal form
-            print(f"ort:flatten_constraint took {(tc.time):.4f} -- {len(cpm_cons)}")
-
-            # print(cpm_cons)
-            # print("------------------")        
-
-            # with TimerContext("reify") as t:
-            with TimerContext("reify_rewrite") as tc:
-                cpm_cons = reify_rewrite(cpm_cons, supported=frozenset(['sum', 'wsum']), expr_store=expr_store)  # constraints that support reification
-            print(f"ort:reify_rewrite took {(tc.time):.4f} -- {len(cpm_cons)}")
-
-            # print(cpm_cons)
-            # print("------------------")
-
-            # with TimerContext("only_num") as t:
-            with TimerContext("only_numexpr_equality") as tc:
-                cpm_cons = only_numexpr_equality(cpm_cons, supported=frozenset(["sum", "wsum", "sub"]), expr_store=expr_store)  # supports >, <, !=
-            print(f"ort:only_numexpr_equality took {(tc.time):.4f} -- {len(cpm_cons)}")
-
-            # print(cpm_cons)
-            # print("------------------")
-
-            # with TimerContext("only_bv") as t:
-            with TimerContext("only_bv_reifies") as tc:
-                cpm_cons = only_bv_reifies(cpm_cons, expr_store=expr_store)
-            print(f"ort:only_bv_reifies took {(tc.time):.4f} -- {len(cpm_cons)}")
-
-            # print(cpm_cons)
-            # print("------------------")
-
-        # with TimerContext("only_implies") as t:
-            with TimerContext("only_implies") as tc:
-                cpm_cons = only_implies(cpm_cons, expr_store=expr_store)  # everything that can create
-                                                    # reified expr must go before this
-            print(f"ort:only_implies took {(tc.time):.4f} -- {len(cpm_cons)}")
-
-            # print(cpm_cons)
-            # print("------------------")
-
-     
-        # print(expr_store)
-        # print(json.dumps(expr_store, sort_keys=True, indent=4))
-        print(f"ort:transformation took {(top_tc.time):.4f}")
-        print("final size: " + str(len(cpm_cons)))
-        print("STORE: " + str(len(expr_store.items())))
-        
-        return cpm_cons
->>>>>>> 6de5f6a2
 
     def __add__(self, cpm_expr):
         """
@@ -468,7 +398,6 @@
 
         import timeit
         # add new user vars to the set
-<<<<<<< HEAD
         def get_vars():
             get_variables(cpm_expr, collect=self.user_vars)
         #get_variables(cpm_expr, collect=self.user_vars)
@@ -483,19 +412,6 @@
         t_post = timeit.timeit(stmt=post_cons, number=1)
 
         self.timings = {'decompose' : t_decomp, 'flatten' : t_flatten, 'reify' : t_reify, 'only_numexpr' : t_only_num, 'only_bv' : t_only_bv, 'only_implies' : t_only_impl, 'get_vars' : t_getvars, 'post_cons' : t_post}
-=======
-        t0 = time.time()
-        get_variables(cpm_expr, collect=self.user_vars)
-        print(f"ort:get_vars took {(time.time()-t0):.4f}")
-
-        cnt = 0.0
-        # transform and post the constraints
-        for con in self.transform(cpm_expr):
-            t0 = time.time()
-            self._post_constraint(con)
-            cnt += (time.time()-t0)
-        print(f"ort:post took {cnt:.4f}")
->>>>>>> 6de5f6a2
 
         return self
 
@@ -519,7 +435,6 @@
 
         :param reifiable: if True, will throw an error if cpm_expr can not be reified by ortools (for safety)
         """
-        #print("c ", cpm_expr.name, len(cpm_expr.args), [type(a) for a in cpm_expr.args])
 
         # Operators: base (bool), lhs=numexpr, lhs|rhs=boolexpr (reified ->)
         if isinstance(cpm_expr, Operator):
