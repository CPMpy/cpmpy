--- conflicted
+++ resolved
@@ -402,25 +402,14 @@
             :return: list of Expression
         """
         cpm_cons = toplevel_list(cpm_expr)
-<<<<<<< HEAD
-        supported = {"min", "max", "abs", "element", "alldifferent", "xor", "table", "negative_table", "cumulative", "circuit", "inverse", "no_overlap"}
+        supported = {"min", "max", "abs", "element", "alldifferent", "xor", "table", "negative_table", "cumulative", "circuit", "inverse", "no_overlap", "regular"}
         cpm_cons = no_partial_functions(cpm_cons, safen_toplevel=frozenset({"div", "mod", "element"})) # before decompose, assumes total decomposition for partial functions
-        cpm_cons = decompose_in_tree(cpm_cons, supported)
-        cpm_cons = flatten_constraint(cpm_cons)  # flat normal form
-        cpm_cons = reify_rewrite(cpm_cons, supported=frozenset(['sum', 'wsum']))  # constraints that support reification
-        cpm_cons = only_numexpr_equality(cpm_cons, supported=frozenset(["sum", "wsum", "sub"]))  # supports >, <, !=
-        cpm_cons = only_bv_reifies(cpm_cons)
-        cpm_cons = only_implies(cpm_cons)  # everything that can create
-=======
-        supported = {"min", "max", "abs", "element", "alldifferent", "xor", "table", "negative_table", "cumulative", "circuit", "inverse", "no_overlap", "regular"}
-        cpm_cons = no_partial_functions(cpm_cons, safen_toplevel=frozenset({"div", "mod"})) # before decompose, assumes total decomposition for partial functions
         cpm_cons = decompose_in_tree(cpm_cons, supported, csemap=self._csemap)
         cpm_cons = flatten_constraint(cpm_cons, csemap=self._csemap)  # flat normal form
         cpm_cons = reify_rewrite(cpm_cons, supported=frozenset(['sum', 'wsum']), csemap=self._csemap)  # constraints that support reification
         cpm_cons = only_numexpr_equality(cpm_cons, supported=frozenset(["sum", "wsum", "sub"]), csemap=self._csemap)  # supports >, <, !=
         cpm_cons = only_bv_reifies(cpm_cons, csemap=self._csemap)
         cpm_cons = only_implies(cpm_cons, csemap=self._csemap)  # everything that can create
->>>>>>> 378dbaca
                                              # reified expr must go before this
         return cpm_cons
 
@@ -523,7 +512,7 @@
                 elif lhs.name == 'div':
                     return self.ort_model.AddDivisionEquality(ortrhs, *self.solver_vars(lhs.args))
                 elif lhs.name == 'element':
-<<<<<<< HEAD
+
                     # arr[idx]==rvar (arr=arg0,idx=arg1), ort: (idx,arr,target)
                     arr, *idx = lhs.args
                     if len(idx) > 1: # multi-dim, convert here
@@ -534,17 +523,6 @@
                         idx = idx[0]
                     return self.ort_model.AddElement(self.solver_var(idx), self.solver_vars(arr), ortrhs)
 
-=======
-                    arr, idx = lhs.args
-                    if is_int(idx): # OR-Tools does not handle all constant integer cases
-                        idx = intvar(idx,idx)
-                    # OR-Tools has slight different in argument order
-                    return self.ort_model.AddElement(
-                        self.solver_var(idx),
-                        self.solver_vars(arr),
-                        ortrhs
-                    )
->>>>>>> 378dbaca
                 elif lhs.name == 'mod':
                     # catch tricky-to-find ortools limitation
                     x,y = lhs.args
