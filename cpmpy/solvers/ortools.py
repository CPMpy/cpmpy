--- conflicted
+++ resolved
@@ -412,11 +412,6 @@
                     assert (lhs.args[1] == 2), "Ort: 'pow', only var**2 supported, no other exponents"
                     b = self.solver_var(lhs.args[0])
                     return self.ort_model.AddMultiplicationEquality(ortrhs, [b,b])
-                elif hasattr(lhs,'decompose_comparison'):
-                    # decompose a numerical global constraint that is not natively supported (ie count)
-                    # XXX should become part of a generic transformation?
-                    self += lhs.decompose_comparison(cpm_expr.name, cpm_expr.args[1])
-                    return None
             raise NotImplementedError(
                         "Not a known supported ORTools left-hand-side '{}' {}".format(lhs.name, cpm_expr))
 
@@ -455,18 +450,7 @@
             elif cpm_expr.name == 'xor':
                 return self.ort_model.AddBoolXOr(self.solver_vars(cpm_expr.args))
             else:
-<<<<<<< HEAD
                 raise NotImplementedError(f"Unknown global constraint {cpm_expr}, should be decomposed! If you reach this, please report on github.")
-=======
-                # NOT (YET?) MAPPED: Automaton, ForbiddenAssignments,
-                #    ReservoirConstraint, ReservoirConstraintWithActive
-            
-                # global constraint not known, try posting generic decomposition
-                # side-step `__add__()` as the decomposition can contain non-user (auxiliary) variables
-                for con in self.transform(cpm_expr.decompose()):
-                    self._post_constraint(con)
-                return None  # will throw error if used in reification
->>>>>>> c8b4d2c1
 
         # unlikely base case: Boolean variable
         elif isinstance(cpm_expr, _BoolVarImpl):
