--- conflicted
+++ resolved
@@ -29,11 +29,8 @@
 from .choco import CPM_choco
 from .pumpkin import CPM_pumpkin
 from .cpo   import CPM_cpo
-<<<<<<< HEAD
 from .cplex import CPM_cplex
-=======
 from .pindakaas import CPM_pindakaas
->>>>>>> 710ec42f
 
 def param_combinations(all_params, remaining_keys=None, cur_params=None):
     """
@@ -86,11 +83,8 @@
                 ("choco", CPM_choco),
                 ("pumpkin", CPM_pumpkin),
                 ("cpo", CPM_cpo),
-<<<<<<< HEAD
                 ("cplex", CPM_cplex),
-=======
                 ("pindakaas", CPM_pindakaas),
->>>>>>> 710ec42f
                ]
 
     @classmethod
