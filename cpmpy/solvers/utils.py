--- conflicted
+++ resolved
@@ -27,11 +27,8 @@
 from .pysdd import CPM_pysdd
 from .exact import CPM_exact
 from .choco import CPM_choco
-<<<<<<< HEAD
 from .pumpkin import CPM_pumpkin
-=======
 from .cpo   import CPM_cpo
->>>>>>> 5d0f2d32
 
 def param_combinations(all_params, remaining_keys=None, cur_params=None):
     """
@@ -82,11 +79,8 @@
                 ("pysdd", CPM_pysdd),
                 ("exact", CPM_exact),
                 ("choco", CPM_choco),
-<<<<<<< HEAD
                 ("pumpkin", CPM_pumpkin),
-=======
                 ("cpo", CPM_cpo),
->>>>>>> 5d0f2d32
                ]
 
     @classmethod
