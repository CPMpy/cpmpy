#!/usr/bin/env python
#-*- coding:utf-8 -*-
##
## utils.py
##
"""
    Utilities for handling solvers

    =================
    List of functions
    =================

    .. autosummary::
        :nosignatures:

        param_combinations
"""

import warnings # for deprecation warning

from .gurobi import CPM_gurobi
from .ortools import CPM_ortools
from .minizinc import CPM_minizinc
from .pysat import CPM_pysat
from .z3 import CPM_z3
from .gcs import CPM_gcs
from .pysdd import CPM_pysdd
from .exact import CPM_exact
from .choco import CPM_choco
from .pumpkin import CPM_pumpkin
from .cpo   import CPM_cpo
from .cplex import CPM_cplex
<<<<<<< HEAD
=======
from .pindakaas import CPM_pindakaas
>>>>>>> 35cd7da6

def param_combinations(all_params, remaining_keys=None, cur_params=None):
    """
        Recursively yield all combinations of param values

        For example usage, see `examples/advanced/hyperparameter_search.py`
        https://github.com/CPMpy/cpmpy/blob/master/examples/advanced/hyperparameter_search.py

        - all_params is a dict of `{key: list}` items, e.g.:
          ``{'val': [1,2], 'opt': [True,False]}``

        - output is an generator over all `{key:value}` combinations
          of the keys and values. For the example above:
          ``generator([{'val':1,'opt':True},{'val':1,'opt':False},{'val':2,'opt':True},{'val':2,'opt':False}])``
    """
    if remaining_keys is None or cur_params is None:
        # init
        remaining_keys = list(all_params.keys())
        cur_params = dict()

    cur_key = remaining_keys[0]
    for cur_value in all_params[cur_key]:
        cur_params[cur_key] = cur_value
        if len(remaining_keys) == 1:
            # terminal, return copy
            yield dict(cur_params)
        else:
            # recursive call
            yield from param_combinations(all_params, 
                            remaining_keys=remaining_keys[1:],
                            cur_params=cur_params)

class SolverLookup():
    @classmethod
    def base_solvers(cls):
        """
            Return ordered list of (name, class) of base CPMpy
            solvers

            First one is default
        """
        return [("ortools", CPM_ortools),
                ("z3", CPM_z3),
                ("minizinc", CPM_minizinc),
                ("gcs", CPM_gcs),
                ("gurobi", CPM_gurobi),
                ("pysat", CPM_pysat),
                ("pysdd", CPM_pysdd),
                ("exact", CPM_exact),
                ("choco", CPM_choco),
                ("pumpkin", CPM_pumpkin),
                ("cpo", CPM_cpo),
                ("cplex", CPM_cplex),
<<<<<<< HEAD
=======
                ("pindakaas", CPM_pindakaas),
>>>>>>> 35cd7da6
               ]

    @classmethod
    def print_status(cls):
        """
            Print all CPMpy solvers and their installation status on this system.
        """
        for (basename, CPM_slv) in cls.base_solvers():
            if CPM_slv.supported():
                print(f"{basename}: Supported, ready to use.")
            else:
                print(f"{basename}: Not supported (missing Python package, binary or license).")

    @classmethod
    def supported(cls):
        """
            Return the list of names of all solvers (and subsolvers) supported on this system.

            If a solver name is returned, it means that the solver's `.supported()` function returns True
            and it is hence ready for immediate use
            (e.g. any separate binaries are also installed if necessary, and licenses are active if needed).

            Typical use case is to use these names in `SolverLookup.get(name)`.
        """
        names = []
        for (basename, CPM_slv) in cls.base_solvers():
            if CPM_slv.supported():
                names.append(basename)
                if hasattr(CPM_slv, "solvernames"):
                    subnames = CPM_slv.solvernames(installed=True)
                    for subn in subnames:
                        names.append(basename+":"+subn)
        return names

    @classmethod
    def solvernames(cls):
        # The older (more indirectly named) way to get the list of names of *supported* solvers.
        # Will be deprecated at some point.
        return cls.supported()

    @classmethod
    def get(cls, name=None, model=None, **init_kwargs):
        """
            get a specific solver (by name), with 'model' passed to its constructor

            This is the preferred way to initialise a solver from its name

            :param name: name of the solver to use
            :param model: model to pass to the solver constructor
            :param init_kwargs: additional keyword arguments to pass to the solver constructor
        """
        solver_cls = cls.lookup(name=name)

        # check for a 'solver:subsolver' name
        subname = None
        if name is not None and ':' in name:
            _,subname = name.split(':',maxsplit=1)
        return solver_cls(model, subsolver=subname, **init_kwargs)

    @classmethod
    def lookup(cls, name=None):
        """
            lookup a solver _class_ by its name

            warning: returns a 'class', not an object!
            see get() for normal uses
        """
        if name is None:
            # first solver class
            return cls.base_solvers()[0][1]

        # split name if relevant
        solvername = name
        subname = None
        if ':' in solvername:
            solvername,_ = solvername.split(':',maxsplit=1)

        for (basename, CPM_slv) in cls.base_solvers():
            if basename == solvername:
                # found the right solver
                return CPM_slv
        raise ValueError(f"Unknown solver '{name}', choose from {cls.solvernames()}")
 

    @classmethod
    def version(cls):
        """
        Returns an overview of all solvers supported by CPMpy as a list of dicts.

        Each dict consists of:

        - "name": <base_solver> or <base_solver>:<subsolver>
        - "installed": install status (True/False)
        - "version": version of solver's Python library (or one of its subsolvers if applicable)
        """
        result = []
        for (basename, CPM_slv) in cls.base_solvers():
            installed = CPM_slv.supported()
            version = CPM_slv.version() if installed and hasattr(CPM_slv, 'version') else None
            
            # Collect main solver status
            result.append({
                    "name": basename,
                    "installed": installed, 
                    "version": version,
                })
            
            # Handle subsolvers if applicable
            if installed and hasattr(CPM_slv, 'solvernames'):
                subnames = CPM_slv.solvernames()
                installed_subnames = CPM_slv.solvernames(installed=True)
                for subn in subnames:
                    is_installed = subn in installed_subnames
                    subsolver_status = {
                        "name": basename + ":" + subn, 
                        "installed": is_installed, 
                        "version": CPM_slv.solverversion(subn) if installed else None,
                    }
                    result.append(subsolver_status)  # Append subsolver status
        return result


    @classmethod
    def print_version(cls):
        """
        Prints a tabulated report on the different solvers supported by CPMpy,
        i.e. whether they are installed on the current system and if so which version.
        """
        
        # Get the solver information using the version() method
        solver_versions = cls.version()

        # Print the header
        print(f"{'Solver':<25} {'Installed':<10} {'Version':<15}")
        print("-" * 50)

        # Iterate over the solvers
        for solver_version in solver_versions:
            basename, installed, version = solver_version["name"], solver_version["installed"], solver_version["version"]

            # If this is a subsolver (indicated by a ':' in the name), indent the output
            if ':' in basename:
                print(f" ↪ {basename.split(':')[-1]:<22} {'Yes' if installed else 'No':<10} {(version if version else ' '):<15}")  # Subsolver with indentation
            else:
                # For main solvers, show version if available
                version = version if version else "Not found" if installed else "-"
                print(f"{basename:<25} {'Yes' if installed else 'No':<10} {version:<15}")


# using `builtin_solvers` is DEPRECATED, use `SolverLookup` object instead
# Order matters! first is default, then tries second, etc...
builtin_solvers = [CPM_ortools, CPM_gurobi, CPM_minizinc, CPM_pysat, CPM_exact, CPM_choco]
def get_supported_solvers():
    """
        Returns a list of solvers supported on this machine.
       
        .. deprecated:: 0.9.4
            Please use :class:`SolverLookup` object instead.

        :return: a list of SolverInterface sub-classes :list[SolverInterface]:
    """
    warnings.warn("Deprecated, use Model.solvernames() instead, will be removed in stable version", DeprecationWarning)
    return [sv for sv in builtin_solvers if sv.supported()]<|MERGE_RESOLUTION|>--- conflicted
+++ resolved
@@ -30,10 +30,7 @@
 from .pumpkin import CPM_pumpkin
 from .cpo   import CPM_cpo
 from .cplex import CPM_cplex
-<<<<<<< HEAD
-=======
 from .pindakaas import CPM_pindakaas
->>>>>>> 35cd7da6
 
 def param_combinations(all_params, remaining_keys=None, cur_params=None):
     """
@@ -87,10 +84,7 @@
                 ("pumpkin", CPM_pumpkin),
                 ("cpo", CPM_cpo),
                 ("cplex", CPM_cplex),
-<<<<<<< HEAD
-=======
                 ("pindakaas", CPM_pindakaas),
->>>>>>> 35cd7da6
                ]
 
     @classmethod
