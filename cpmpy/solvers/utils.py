--- conflicted
+++ resolved
@@ -25,11 +25,8 @@
 from .ortools import CPM_ortools
 from .minizinc import CPM_minizinc
 from .pysat import CPM_pysat
-<<<<<<< HEAD
 from .pysat_rc2 import CPM_RC2
-=======
 from .z3 import CPM_z3
->>>>>>> 1ecfb11b
 from .pysdd import CPM_pysdd
 
 def param_combinations(all_params, remaining_keys=None, cur_params=None):
@@ -77,12 +74,9 @@
                 ("minizinc", CPM_minizinc),
                 ("gurobi", CPM_gurobi),
                 ("pysdd", CPM_pysdd),
-<<<<<<< HEAD
                 ("minizinc", CPM_minizinc),
                 ("pysat", CPM_pysat),
                 ("rc2", CPM_RC2)
-=======
->>>>>>> 1ecfb11b
                ]
 
     @staticmethod
