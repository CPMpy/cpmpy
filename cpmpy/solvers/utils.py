#!/usr/bin/env python
#-*- coding:utf-8 -*-
##
## utils.py
##
"""
    Utilities for handling solvers

    =================
    List of functions
    =================

    .. autosummary::
        :nosignatures:

        param_combinations
"""

import warnings # for deprecation warning

from .gurobi import CPM_gurobi
from .ortools import CPM_ortools
from .minizinc import CPM_minizinc
from .pysat import CPM_pysat
from .z3 import CPM_z3
from .gcs import CPM_gcs
from .pysdd import CPM_pysdd
from .exact import CPM_exact
from .choco import CPM_choco
<<<<<<< HEAD
from .cplex import CPM_cplex
=======
from .cpo   import CPM_cpo
>>>>>>> 1157722f

def param_combinations(all_params, remaining_keys=None, cur_params=None):
    """
        Recursively yield all combinations of param values

        For example usage, see `examples/advanced/hyperparameter_search.py`
        https://github.com/CPMpy/cpmpy/blob/master/examples/advanced/hyperparameter_search.py

        - all_params is a dict of {key: list} items, e.g.:
          {'val': [1,2], 'opt': [True,False]}

        - output is an generator over all {key:value} combinations
          of the keys and values. For the example above:
          generator([{'val':1,'opt':True},{'val':1,'opt':False},{'val':2,'opt':True},{'val':2,'opt':False}])
    """
    if remaining_keys is None or cur_params is None:
        # init
        remaining_keys = list(all_params.keys())
        cur_params = dict()

    cur_key = remaining_keys[0]
    for cur_value in all_params[cur_key]:
        cur_params[cur_key] = cur_value
        if len(remaining_keys) == 1:
            # terminal, return copy
            yield dict(cur_params)
        else:
            # recursive call
            yield from param_combinations(all_params, 
                            remaining_keys=remaining_keys[1:],
                            cur_params=cur_params)

class SolverLookup():
    @classmethod
    def base_solvers(cls):
        """
            Return ordered list of (name, class) of base CPMpy
            solvers

            First one is default
        """
        return [("ortools", CPM_ortools),
                ("z3", CPM_z3),
                ("minizinc", CPM_minizinc),
                ("gcs", CPM_gcs),
                ("gurobi", CPM_gurobi),
                ("pysat", CPM_pysat),
                ("pysdd", CPM_pysdd),
                ("exact", CPM_exact),
                ("choco", CPM_choco),
<<<<<<< HEAD
                ("cplex", CPM_cplex),
=======
                ("cpo", CPM_cpo),
>>>>>>> 1157722f
               ]

    @classmethod
    def solvernames(cls):
        names = []
        for (basename, CPM_slv) in cls.base_solvers():
            if CPM_slv.supported():
                names.append(basename)
                if hasattr(CPM_slv, "solvernames"):
                    subnames = CPM_slv.solvernames()
                    for subn in subnames:
                        names.append(basename+":"+subn)
        return names

    @classmethod
    def get(cls, name=None, model=None):
        """
            get a specific solver (by name), with 'model' passed to its constructor

            This is the preferred way to initialise a solver from its name
        """
        solver_cls = cls.lookup(name=name)

        # check for a 'solver:subsolver' name
        subname = None
        if name is not None and ':' in name:
            _,subname = name.split(':',maxsplit=1)
        return solver_cls(model, subsolver=subname)

    @classmethod
    def lookup(cls, name=None):
        """
            lookup a solver _class_ by its name

            warning: returns a 'class', not an object!
            see get() for normal uses
        """
        if name is None:
            # first solver class
            return cls.base_solvers()[0][1]

        # split name if relevant
        solvername = name
        subname = None
        if ':' in solvername:
            solvername,_ = solvername.split(':',maxsplit=1)

        for (basename, CPM_slv) in cls.base_solvers():
            if basename == solvername:
                # found the right solver
                return CPM_slv
        raise ValueError(f"Unknown solver '{name}', chose from {cls.solvernames()}")


# using `builtin_solvers` is DEPRECATED, use `SolverLookup` object instead
# Order matters! first is default, then tries second, etc...
builtin_solvers = [CPM_ortools, CPM_gurobi, CPM_minizinc, CPM_pysat, CPM_exact, CPM_choco]
def get_supported_solvers():
    """
        Returns a list of solvers supported on this machine.

    :return: a list of SolverInterface sub-classes :list[SolverInterface]:
    """
    warnings.warn("Deprecated, use Model.solvernames() instead, will be removed in stable version", DeprecationWarning)
    return [sv for sv in builtin_solvers if sv.supported()]<|MERGE_RESOLUTION|>--- conflicted
+++ resolved
@@ -27,11 +27,8 @@
 from .pysdd import CPM_pysdd
 from .exact import CPM_exact
 from .choco import CPM_choco
-<<<<<<< HEAD
+from .cpo   import CPM_cpo
 from .cplex import CPM_cplex
-=======
-from .cpo   import CPM_cpo
->>>>>>> 1157722f
 
 def param_combinations(all_params, remaining_keys=None, cur_params=None):
     """
@@ -82,11 +79,8 @@
                 ("pysdd", CPM_pysdd),
                 ("exact", CPM_exact),
                 ("choco", CPM_choco),
-<<<<<<< HEAD
+                ("cpo", CPM_cpo),
                 ("cplex", CPM_cplex),
-=======
-                ("cpo", CPM_cpo),
->>>>>>> 1157722f
                ]
 
     @classmethod
