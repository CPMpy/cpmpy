--- conflicted
+++ resolved
@@ -30,13 +30,9 @@
     "pysdd": ["pysdd"],
     "gcs": ["gcspy"],
     "cpo": ["docplex"],
-<<<<<<< HEAD
-    "pindakaas": ["pindakaas"],
-    "cplex": ["docplex", "cplex"],
-=======
     "pumpkin": ["pumpkin-solver>=0.2.1"],
     "pindakaas": ["pindakaas>=0.2.0"],
->>>>>>> 18cfc10b
+    "cplex": ["docplex", "cplex"],
 }
 solver_dependencies["all"] = list({pkg for group in solver_dependencies.values() for pkg in group}) 
 
