--- conflicted
+++ resolved
@@ -30,6 +30,7 @@
     "pysdd": ["pysdd"],
     "gcs": ["gcspy"],
     "cpo": ["docplex"],
+    "pindakaas": ["pindakaas @ git+https://github.com/hbierlee/pindakaas.git@feature/cpmpy#subdirectory=crates/pyndakaas"],
 }
 solver_dependencies["all"] = list({pkg for group in solver_dependencies.values() for pkg in group}) 
 
@@ -53,21 +54,7 @@
     ],
     extras_require={
         # Solvers
-<<<<<<< HEAD
-        "ortools": ["ortools"],
-        "z3": ["z3-solver"],
-        "choco": ["pychoco>=0.2.1"],
-        "exact": ["exact>=2.1.0"],
-        "minizinc": ["minizinc"],
-        "pysat": ["python-sat"],
-        "pindakaas": ["pindakaas @ git+https://github.com/hbierlee/pindakaas.git@feature/cpmpy#subdirectory=crates/pyndakaas"],
-        "gurobi": ["gurobipy"],
-        "pysdd": ["pysdd"],
-        "gcs": ["gcspy"],
-        "cpo": ["docplex"],
-=======
         **solver_dependencies,
->>>>>>> d8341131
         # Tools
         # "xcsp3": ["pycsp3"], <- for when xcsp3 is merged
         # Other
