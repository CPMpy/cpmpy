# Modeling and solving with CPMpy

This page explains and demonstrates how to use CPMpy to model and solve combinatorial problems, so you can use it to solve for example routing, scheduling, assignment and other problems.

## Installation

Installation is available through the `pip` Python package manager. This will also install and use `ortools` as default solver:

```commandline
pip install cpmpy
```

Additional solvers can be downloaded as optional dependencies (see how to use alternative solvers [here](#selecting-a-solver)):

```commandline
pip install cpmpy[gurobi, choco, exact] # installs 3 additional solving backends
```

An overview of the available backends can be found [here](index.rst#supported-solvers).

CPMpy requires python version  3.8 or higher.

See [installation instructions](./installation_instructions.rst) for more details. 

## Using the library

To conveniently use CPMpy in your Python project, include it as follows:
```python
from cpmpy import *
```
This will overload the built-in `any()`, `all()`, `min()`, `max()`, `sum()` functions, such that they create CPMpy expressions when used on decision variables (see below). This convenience comes at the cost of some overhead for all uses of these functions in your code (even when no CPMpy decision variables are involved).

You can also import it as a package, which does not overload the Python built-ins:
```python
import cpmpy as cp
```
The build-in operators can now be accessed through the package (for example `cp.any()`) without overloading Python's defaults.

We will use the latter in this document.

## Decision variables

Constraint modeling consists of expressing _constraints_ on _decision variables_, after which a solver will find a satisfying _assignment_ to these decision variables.

CPMpy supports discrete decision variables, namely Boolean and integer decision variables:

```python
import cpmpy as cp

b = cp.boolvar(name="b")        # a Boolean decision variable
x = cp.intvar(1,10, name="x")   # an Integer decision variable
```

Decision variables have a **domain**, a set of allowed values. For Boolean variables this is implicitly the values 'False' and 'True'. For Integer decision variables, you have to specify the lower-bound and upper-bound (`1` and `10` respectively in the above example).

If you want a **sparse domain**, containing only a few values, you can either define a suitable lower/upper bound and then forbid specific values, e.g. `x != 3, x != 5, x != 7`; or you can use the shorthand *InDomain* global constraint: `InDomain(x, [1,2,4,6,8,9])`.

Decision variables have a **unique name**. You can set it yourself, otherwise a unique name will automatically be assigned. If you print decision variables (`print(b)` or `print(x)`), it will display the name. Did we already say the name <u>must be unique</u>? Many solvers use the name as unique identifier, and it is near-impossible to debug with non-uniquely named decision variables.

A solver will set the **value** of the decision variables for which it solved, if it can find a solution. You can retrieve it with `v.value()`. Variables are not tied to a solver, so you can use the same variable across multiple models and solvers. When a solve call finishes, it will overwrite the value of all its decision variables. Before solving, this value will be `None`. After solving it has either taken a boolean or integer value, or it is still None. For example when the solver didn't find any solution or when the decision variable was never used in the model, i.e. a "stale" decision variable which never appeared in a constraint or the objective function.

Finally, by providing a **shape** you automatically create a **numpy n-dimensional array** of decision variables. These variables automatically get their index appended to their name (the name is provided on the array-level) as to ensure its uniqueness:

```python
import cpmpy as cp

b = cp.boolvar(shape=4, name="b")
print(b)  # [b[0] b[1] b[2] b[3]]

x = cp.intvar(1,10, shape=(2,2), name="x")
print(x)  # [[x[0,0] x[0,1]]
          #  [x[1,0] x[1,1]]]
```
Similar to individual decision variables, you can call `v.value()` on these n-dimensional arrays. This will return an n-dimensional **numpy** array of values, one value for each of the included decision variables. 

Since the arrays of decision variables are based on numpy, you can do **vectorized operations** and **comparisons** on them. As we will see below, this is very convenient and avoids having to write out many loops. It also makes it compatible with many existing scientific Python tools, including machine learning and visualisation libraries. A lot less glue code will need to be written!

See [the API documentation on variables](./api/expressions/variables.rst) for more detailed information.

Note that decision variables are not tied to a model. You can use the same variable in different models; its value() will be the one of the last solve call. Hence, when the last solve call was unsatisfiable, it's value will again be `None`.

## Creating a model

A **model** is a collection of constraints over decision variables, optionally with an objective function. It represents a problem for which a solution must be found, e.g. through the use of a solver. A solution is an assignment of values to the decision variables, such that the values lie within their respective variables' domain and such that each of the constraints is satisfied.

In CPMpy, the `Model()` object is a simple container that stores a list of CPMpy expressions representing constraints. In the case of an optimisation problem, it can also store a CPMpy expression representing an objective function that must be minimized or maximized. Constraints are added in the constructor, or using the built-in `+=` addition operator that corresponds to calling the `__add__()` function.

Here is an example, where we explain how to express constraints in the next section:

```python
import cpmpy as cp

# Decision variables
(x,y,z) = cp.intvar(1,10, shape=3)  # Python unpacks the array into the individual variables

# Initialise the model, here with 2 constraints
m = cp.Model(
   x == 1,
   x + y > 5
)

# Adding more constraints
m += (y - z != x)
m += (x + y + z <= 15)
# you can also add a list of constraints, which is interpreted as a conjunction of constraints
m += [v <= 9 for v in [x,y,z]]

print(f"The model contains {len(m.constraints)} constraints")
print(m)  # pretty printing of the model, very useful for debugging
```
The `Model()` object has a number of other helpful functions, such as `to_file()` to store the model and `copy()` for creating a copy.

See [the API documentation on models](./api/model.rst) for more detailed information.

## Expressing constraints

A constraint is a relation between decision variables that restricts what values these variables can take.

We now review the different types of constraints in CPMpy.

### Logical constraints

To express **conjunction, disjunction and negation** of a constraint, we overwite the Python bitwise operators: `&` for conjunction (read as 'and'), `|` for disjunction (read as 'or') and `~` for negation (read as 'not').  

Some examples:

```python
import cpmpy as cp

# Decision variables
(a,b,c) = cp.boolvar(shape=3)

m = cp.Model(
   a | b,
   ~(a & c),
   (b | c) & ~a
)
```

Unfortunately, we can not overwite the `and`, `or` and `not` expression that we typically use in `if` expressions, so remember to use `&`,`|`,`~` instead. Also unfortunate is that Python bitwise operators have precedence over all other operators, so `a == 0 | b == 1` is **wrongly** interpreted by Python as `a == (0 | b) == 1` instead of the `(a == 0) | (b == 1)` that you probably intend. So make sure to **always write explicit brackets** when using `&`,`|`,`~`!

For **n-ary** conjunctions and disjunctions we overloaded the `all()` and `any()` functions:

```python
import cpmpy as cp

# Decision variables
bv = cp.boolvar(shape=3)

m = cp.Model(
    cp.any([bv[0], bv[1], bv[2]]),
    cp.any(v for v in bv),  # equivalent to above
    cp.any(bv),  # equivalent to above
    ~cp.all(bv)
)
```

These functions accept manually created arrays, iterators or n-dimensional arrays alike.

For **equivalence**, also called reification, we overload the `==` comparison:
```python
import cpmpy as cp

# Decision variables
a,b,c = cp.boolvar(shape=3)

m = cp.Model(
    a == b,  # equivalence: (a -> b) & (b -> a)
    a != b   # same as ~(a==b) and same as (a == ~b)
)
```

Finally for **implication** we decided that it would be most readable to introduce a function `implies()` to our (Boolean) expression objects, e.g.:
```python
import cpmpy as cp

# Decision variables
a,b,c = cp.boolvar(shape=3)

m = cp.Model(
    a.implies(b),       # a -> b
    b.implies(a),       # b -> a
    a.implies(~c),      # a -> (~c)
    (~c).implies(a)     # (~c) -> a
)
```
For reverse implication, you switch the arguments yourself; it is difficult to read reverse implications out loud anyway. And as before, always use brackets around subexpressions to avoid surprises!



### Simple comparison constraints

We overload Python's comparison operators: `==, !=, <, <=, >, >=`. Comparisons are allowed between any CPMpy expressions as well as Boolean and integer constants.

On a technical note, we treat Booleans as a subclass of integer expressions. This means that a Boolean (output) expression can be used anywhere a numeric expression can be used, where `True` is treated as `1` and `False` as `0`. But the inverse is not true: integers can NOT be used with Boolean operators, even when you intialise their domain to (0,1) they are still not Boolean:

```python
import cpmpy as cp

bv = cp.boolvar()
iv = cp.intvar(0,10)
iv01 = cp.intvar(0,1)

m = cp.Model(
    bv == True,         # allowed
    bv > 0,             # allowed but silly
    iv > 3,             # allowed
    iv != 6,            # allowed
    iv == True,         # allowed but avoid, means `iv == 1`
    iv == bv,           # allowed but avoid, means `(iv == 1) == bv`
    # bv & iv,          # not allowed, choose one of:
    bv & (iv == 1),     # allowed
    bv & (iv != 0),     # allowed
    # bv & iv01,        # not allowed, still an integer
)
```

CPMpy's array of decision variables is numpy-compatible, so it accepts **vectorized** operations on arrays of expressions:

```python
import cpmpy as cp

iv = cp.intvar(0, 10, shape=3)

m = cp.Model(
    iv == 1,  # a vectorized operation, equivalent to:
    [iv[0] == 1, iv[1] == 1, iv[2] == 1]
)
```
You can convert a pure Python list of expressions into a numpy-compatible array by using `cpm_array()`:
```python
import cpmpy as cp

x,y,z = cp.intvar(0, 10, shape=3)

m = cp.Model(
    # [x,y,z] == 1,  # does not work on plain Python arrays
    cp.cpm_array([x,y,z]) == 1  # does work, vectorized
)
```


### Arithmetic constraints

We overload Python's built-in arithmetic operators `+,-,*,//,%`. These can be used to build arbitrarily nested numeric expressions, which can then be turned into a constraint by adding a comparison to it.

We also overwrite the built-in functions `abs(),sum(),min(),max()` which can be used for creating numeric expressions. Some examples:

```python
import cpmpy as cp

xs = cp.intvar(0, 10, shape=3, name="xs")
ys = cp.intvar(1, 10, shape=3, name="ys")

m = cp.Model(
    xs[0] - ys[0] == 5,
    cp.sum(xs) != 1,
    3*xs[0] < cp.abs(5 - cp.max(xs) + cp.min(ys))
)
```

All these operations can also be performed **vectorized** on arrays of the same shape, like in typical numpy code:
```python
import cpmpy as cp
import numpy as np

xs = cp.intvar(0, 10, shape=3, name="xs")
w = np.array([1,3,-5])

m = cp.Model( 
    cp.sum(w*xs) > 3,  # 1*xs[0] + 3*xs[1] + (-5)*xs[2] > 3
    xs + w != 0,  # [xs[0] + 1 != 0, xs[1] + 3 != 0, xs[2] + (-5) != 0]
    cp.max(xs - w) == np.arange(3),  # max(xs[0] - 1) == 0, max(xs[1] - 3) == 1, max(xs[2] + 5) == 2]
)
```

Note that because of our overloading of `+,-,*,//` some numpy functions like `np.sum(some_array)` will also create a CPMpy expression when used on CPMpy decision variables. However, this is not guaranteed, and other functions like `np.max(some_array)` will not. To **avoid surprises**, you should hence always take care to call the CPMpy functions `cp.sum()`, `cp.max()` etc. We did overload `some_cpm_array.sum()` and `.min()`/`.max()` (including the axis= argument), so these are safe to use.


### Global constraints

You may wonder if you are allowed to use functions like `abs(),min(),max()` because some solvers might not have support for it? The answer is _yes you can use them_, because they are **global constraints**. 

In constraint solving, a global constraint is a function that expresses a relation between decision variables. There are **two pathways when solving** a model with global constraints: 1) the solver natively supports them, or 2) the constraint modelling library automatically _decomposes_ the constraint into an equivalent set of simpler constraints.

A good example is the `AllDifferent()` global constraint that ensures all its arguments have distinct values. `AllDifferent(x,y,z)` can be decomposed into `[x!=y, x!=z, y!=z]`. For AllDifferent, the decomposition consists of _n*(n-1)_ pairwise inequalities, which are simpler constraints that most solvers support.

However, a solver that has specialised datastructures for this constraint specifically does not need to create the decomposition. Furthermore, solvers can implement specialised algorithms that can propagate strictly stronger than the decomposed constraints can.



#### Global constraints

Many global constraints are available in CPMpy. Some include `Xor(), AllDifferent(), AllDifferentExcept0(), Table(), Circuit(), Cumulative(), GlobalCardinalityCount()`.   

For a complete list of global constraints, their meaning and more information on how to define your own, see [the API documentation on global constraints](./api/expressions/globalconstraints.rst). 

Global constraints can also be reified (e.g. used in an implication or equality constraint). 

CPMpy will automatically decompose them if needed. If you want to see the decomposition yourself, you can call the `decompose()` function on them.

```python
import cpmpy as cp
x = cp.intvar(1,4, shape=4, name="x")
b = cp.boolvar()
cp.Model(
    cp.AllDifferent(x),
    cp.AllDifferent(x).decompose()[0],  # equivalent: [(x[0]) != (x[1]), (x[0]) != (x[2]), ...
    b.implies(cp.AllDifferent(x)),
    cp.Xor(b, cp.AllDifferent(x)),  # etc...
)
```
`decompose()` returns two values, one that represents the constraints and another that defines any newly created decision variables during the decomposition process. This is technical, but important to make negation work, if you want to know more check the [the API documentation on global constraints](./api/expressions/globalconstraints.rst).

#### Global functions

Coming back to the Python-builtin functions `min(),max(),abs()`, these are a bit special because they have a numeric return type. In fact, constraint solvers typically implement a global constraint `MinimumEq(args, var)` that represents `min(args) == var`, so it combines a numeric function with a comparison, where it will ensure that the bounds of the expressions on both sides satisfy the comparison relation.

However, CPMpy also wishes to support the expressions `min(xs) > v` as well as `v + min(xs) != 4` and other nested expressions.

In CPMpy we do this by instantiating min/max/abs as **global functions**. E.g. `min([x,y,z])` becomes `Minimum([x,y,z])` which inherits from `GlobalFunction` because it has a numeric return type. Our library will transform the constraint model, including arbitrarly nested expressions, such that the global function is used within a comparison with a variable. Then, the solver will either support it, or we will call `decompose_comparison()` ([link](./api/expressions/globalfunctions.rst#cpmpy.expressions.globalfunctions.Abs.decompose_comparison)) on the global function.

A non-exhaustive list of **numeric global constraints** that are available in CPMpy is: `Minimum(), Maximum(), Count(), Element()`.   

For their meaning and more information on how to define your own global functions, see [the API documentation on global functions](./api/expressions/globalfunctions.rst).

```python
import cpmpy as cp
x = cp.intvar(1,4, shape=4, name="x")
s = cp.SolverLookup.get("ortools")
print(s.transform(cp.min(x) + cp.max(x) - 5 > 2*cp.Count(x, 2)))
# [(sum([IV5, IV6, -5])) > (IV4),
#  (min(x[0],x[1],x[2],x[3])) == (IV5), (max(x[0],x[1],x[2],x[3])) == (IV6),
#  (sum([2] * [IV3])) == (IV4),
#  (sum([BV0, BV1, BV2, BV3])) == (IV3),
#  (~BV0) -> (x[0] != 2), (BV0) -> (x[0] == 2),
#  (~BV1) -> (x[1] != 2), (BV1) -> (x[1] == 2),
#  (~BV2) -> (x[2] != 2), (BV2) -> (x[2] == 2),
#  (~BV3) -> (x[3] != 2), (BV3) -> (x[3] == 2)]

```

#### The Element global function

The `Element(Arr,Idx)` global function enforces that the result equals `Arr[Idx]` with `Arr` an array of constants or variables (the first argument) and `Idx` an integer decision variable, representing the index into the array.

```python
import cpmpy as cp

arr = cp.intvar(1,10, shape=4)
idx = cp.intvar(0,len(arr)-1)  # indexing is offset 0

m = cp.Model(
    cp.AllDifferent(arr),
    arr[idx] == 2
)
m.solve()
print(f"arr: {arr.value()}, idx: {idx.value()}, val: {arr[idx].value()}")
# example output -- arr: [2 1 3 4], idx: 0, val: 2
```

The `arr[idx]` works because `arr` is a CPMpy `NDVarArray()` and we overloaded the `__getitem__()` Python function. It even supports multi-dimensional access, e.g. `arr[idx1,idx2]`.

This does not work on NumPy arrays though, as they don't know CPMpy. So you have to **wrap the array** in our `cpm_array()` or call `Element()` directly:

```python
import numpy as np
import cpmpy as cp

arr = np.arange(4)  # array([0, 1, 2, 3])
idx = cp.intvar(0,len(arr))  # indexing is offset 0

m = cp.Model()
#m += (arr[idx] == 2)             # does not work, numpy does not know what to do
# IndexError: only integers, slices (`:`), ellipsis (`...`), numpy.newaxis (`None`) and integer or boolean arrays are valid indices

cparr = cp.cpm_array(arr)         # wrap in CPMpy array
m += (cparr[idx] == 2)            # works

m += (cp.Element(arr, idx) == 2)  # also works, identical to above

m.solve()
print(f"arr: {arr.value()}, idx: {idx.value()}, val: {arr[idx].value()}")
# arr: [0 1 2 3], idx: 2, val: 2
```

         


## Objective functions

If a model has no objective function specified, then it represents a satisfaction problem: the goal is to find out whether a solution, any solution, exists. When an objective function is added, this function needs to be minimized or maximized.

Any CPMpy expression can be added as objective function. Solvers are especially good in optimizing linear functions or the minimum/maximum of a set of expressions. Other (non-linear) expressions are supported too, just give it a try.

```python
import cpmpy as cp
m = cp.Model()

# Variables
b = cp.boolvar(name="b")
x = cp.intvar(1,10, shape=3, name="x")

# Constraints
m += (x[0] == 1)
m += cp.AllDifferent(x)
m += b.implies(x[1] + x[2] > 5)

# Objective function (optional)
m.maximize(cp.sum(x) + 100*b)

print(m)
if m.solve():
    print(x.value(), b.value())
else:
    print("No solution found.")
```

## Solving a model

CPMpy can be used as a declarative modeling language: you create a `Model()`, add constraints and call `solve()` on it. See the example above.

The return value of `solve()` is a Boolean indicating whether a solution was found. So regardless of whether it was a satisfaction or optimisation problem or with a timeout, it returns true if 'a' solution has been found in the process.

To know the exact solver state and runtime after solve, call `status()`. In case of an optimisation problem, you can get the objective value of the solution with `objective_value()`.

```python
import cpmpy as cp
xs = cp.intvar(1,10, shape=3)
m = cp.Model(cp.AllDifferent(xs), maximize=cp.sum(xs))

hassol = m.solve()
print("Status:", m.status())  # Status: ExitStatus.OPTIMAL (0.03033301 seconds)
if hassol:
    print(m.objective_value(), xs.value())  # 27 [10  9  8]
else:
    print("No solution found.")
```
The status of solve-call can be the following:
1. `ExitStatus.OPTIMAL`: The solver found a solution to an optimisation problem and proved its optimality.
2. `ExitStatus.FEASIBLE`: The solver found a solution to a satisfaction problem, or a feasible solution to an optimization problem but did not prove optimality
3. `ExitStatus.UNSATIFIABLE`: The solver proved the input problem is unsatisfiable.
4. `ExitStatus.UNKNOWN`: The solver did not find a feasible solution, nor proved the problem is unsatisfiable. Can happen when a time-limit is reached.
5. `ExitStatus.NOT_RUN`: The solver is not run yet (default when initializing a solver)

## Finding all solutions

You can also conveniently use CPMpy to find all solutions using the `solveAll()` function:

```python
import cpmpy as cp
x = cp.intvar(0, 3, shape=2)
m = cp.Model(x[0] > x[1])

n = m.solveAll()
print("Nr of solutions:", n)  # Nr of solutions: 6
```

The status of solveAll-call can be the following:
1. `ExitStatus.OPTIMAL`: The solver found all possible solutions to a problem and proved there to be none remaining.
2. `ExitStatus.FEASIBLE`: The solver found a subset of all solutions, or found all solutions but did not prove there to be none remaining.
3. `ExitStatus.UNSATIFIABLE`: The solver proved the input problem is unsatisfiable.
4. `ExitStatus.UNKNOWN`: The solver did not find a feasible solution, nor proved the problem is unsatisfiable. Can happen when a time-limit is reached.
5. `ExitStatus.NOT_RUN`: The solver is not run yet (default when initializing a solver)

When using `solveAll()`, a solver will use an optimized native implementation behind the scenes when that exists. Otherwise it will be emulated with an iterative approach, resulting in a performance impact.

It has a `display=...` argument that can be used to display expressions (provide a list of expressions to be evaluated) or as a more generic callback (provide a function), both to be evaluated for each found solution.
It has a `solution_limit=...` argument to set a limit on the number of solutions to solve for. 
It also accepts any named argument, like `time_limit=...`, that the underlying solver accepts. For more information about the available arguments, look at [the solver API documentation](./api/solvers.rst) for the solver in question.
```python
# Using list of expressions
n = m.solveAll(display=[x,cp.sum(x)], solution_limit=3)
# [array([1, 0]), 1]
# [array([2, 0]), 2]
# [array([3, 0]), 3]

# Using callback function
n = m.solveAll(display=lambda: print([x.value(), cp.sum(x).value()]), solution_limit=3)
# ...
```
(Note that the Exact solver, unlike other solvers, takes most of its arguments at construction time.)

There is much more to say on enumerating solutions and the use of callbacks or blocking clauses. See the [the detailed documentation on finding multiple solutions](./multiple_solutions.md).

## Debugging a model

If the solver is complaining about your model, then a good place to start debugging is to **print** the model (or individual constraints) that you have created. If they look fine (e.g. no integers, or shorter or longer expressions then what you intended) and you don't know which constraint specifically is causing the error, then you can feed the constraints incrementally to the solver you are using:

```python
import cpmpy as cp

cons = []  # ... imagine a list of constraints
print(cons)

m = cp.Model(cons)  # any model created
# visually inspect that the constraints match what you wanted to express
# e.g. if you wrote `all(x)` instead of `cp.all(x)` it will contain 'True' instead of the conjunction
print(m)

s = cp.SolverLookup.get("ortools") # will be explained later
# feed the constraints one-by-one 
for c in m.constraints:
    s += c  # add the constraints incrementally until you hit the error
```

If that is not sufficient or you want to debug an unexpected (non)solution, have a look at our detailed [Debugging guide](./how_to_debug.md).

## Selecting a solver

The default solver is [OR-Tools CP-SAT](https://developers.google.com/optimization), an award winning constraint solver. But CPMpy supports multiple other solvers: a MIP solver (gurobi), SAT solvers (those in PySAT), the Z3 SMT solver, even a knowledge compiler (PySDD) and any CP solver supported by the text-based MiniZinc language.


The list of supported solver interfaces can be found in [the API documentation](./api/solvers.rst) or by using the following:

```python
import cpmpy as cp
cp.SolverLookup.base_solvers() # returns a list of tuples, 
                               # where each tuple is a pair of (<solver name>, <cpmpy solver class>)
# [('ortools', <class 'cpmpy.solvers.ortools.CPM_ortools'>), ('z3', <class 'cpmpy.solvers.z3.CPM_z3'>), ('minizinc', <class 'cpmpy.solvers.minizinc.CPM_minizinc'>), ('gcs', <class 'cpmpy.solvers.gcs.CPM_gcs'>), ('gurobi', <class 'cpmpy.solvers.gurobi.CPM_gurobi'>), ('pysat', <class 'cpmpy.solvers.pysat.CPM_pysat'>), ('pysdd', <class 'cpmpy.solvers.pysdd.CPM_pysdd'>), ('exact', <class 'cpmpy.solvers.exact.CPM_exact'>), ('choco', <class 'cpmpy.solvers.choco.CPM_choco'>), ('cpo', <class 'cpmpy.solvers.cpo.CPM_cpo'>)]
```


<<<<<<< HEAD
Additionally, one can get the status of each of the solvers:
```python
import cpmpy as cp
cp.SolverLookup.status() # returns list of per-solver status reports: (name, installed, version)
# [('ortools', True, '9.12.4544'), ('pysat', True, '1.8.dev16'), ...]
cp.SolverLookup.print_status() # prints 'solver status' table to stdout
=======
Additionally, one can get the version (if available) of each of these solvers:
```python
import cpmpy as cp
cp.SolverLookup.version() # returns list of per-solver version reports: {name: ..., installed: ..., version: ...}
# [{'name': 'ortools', 'installed': True, 'version': '9.12.4544'}, {'name': 'pysat', 'installed': True, 'version': '1.8.dev16'}, ...]
cp.SolverLookup.print_version() # prints 'solver version' table to stdout
>>>>>>> 35514b26
```
```console
Solver               Installed  Version        
--------------------------------------------------
ortools              Yes        9.12.4544
z3                   Yes        4.14.1.0       
minizinc             Yes        0.10.0
<<<<<<< HEAD
gcs                  No         -
gurobi               No         -
pysat                Yes        1.8.dev16      
=======
 ↪ cplex             Yes        22.1.2.0
 ↪ gecode            Yes        6.3.0
 ↪ cp-sat            Yes        9.12.4544
 ↪ highs             Yes        1.9.0
 ↪ chuffed           Yes        0.13.2
 ↪ coin-bc           Yes        2.10.12/1.17.10
gcs                  No         -
gurobi               No         -
pysat                No         -    
>>>>>>> 35514b26
pysdd                No         -
exact                Yes        2.1.0
choco                No         -
cpo                  No         -
```

Some solvers (like minizinc and pysat) also provide a collection of subsolvers:
```python
import cpmpy as cp
cp.SolverLookup.get('pysat').solvernames()
# ['cadical103', 'cadical153', 'cadical195', 'gluecard3', 'gluecard4', 'glucose3', 'glucose4', 'glucose42', 'lingeling', 'maplechrono', 'maplecm', 'maplesat', 'mergesat3', 'minicard', 'minisat22', 'minisat-gh']
```


To get a list of all installed solvers (with subsolvers):
```python
import cpmpy as cp
cp.SolverLookup.solvernames()
```

On a system with pysat and minizinc installed, this for example gives `['ortools', 'minizinc', 'minizinc:chuffed', 'minizinc:coin-bc', ..., 'pysat:minicard', 'pysat:minisat22', 'pysat:minisat-gh']`


You can specify a solvername when calling `solve()` on a model:

```python
import cpmpy as cp
x = cp.intvar(0,10, shape=3)
m = cp.Model(cp.sum(x) <= 5)
# use named solver
m.solve(solver="minizinc:chuffed") # <solver> or <solver>:<subsolver>
```

You can even use the same model across different solvers to see which one you like best:
```python
# m = same model as above
for solvername in cp.SolverLookup.solvernames() # all solvers (+subsolvers) installed on the system
    m.solve(solver=solvername)
    print(m.status())
```

```{Note}
For solvers other than "ortools", you will need to **install additional package(s)**. You can check if a solver, e.g. "gurobi", is supported by calling `cp.SolverLookup.get("gurobi")` and it will raise a helpful error if it is not yet installed on your system. See [the API documentation](./api/solvers.rst) of the solver for detailed installation instructions.
```console
    Exception: CPM_gurobi: Install the python package 'gurobipy' to use this solver interface.
```


## Model versus solver interface

A `Model()` is a **lazy container**. It simply stores the constraints. Only when `solve()` is called will it instantiate a solver instance, and send the entire model to it at once. So `m.solve("ortools")` is equivalent to:
```python
s = SolverLookup.get("ortools", m)
s.solve()
```


Solver interfaces allow more than the generic model interface, because, well, they can support solver-specific features. Such as solver-specific parameters, passing a previous solution to start from, incremental solving, unsat core extraction, solver-specific callbacks etc.

Importantly, the solver interface supports the same functions as the `Model()` object (for adding constraints, an objective, solve, solveAll, status, ...). So if you want to make use of some features of a solver, simply replace `m = Model()` by `m = SolverLookup.get("your-preferred-solvername")` and your code remains valid. Below, we replace `m` by `s` for readability.

```python
import cpmpy as cp
x = cp.intvar(0,10, shape=3) 
s = cp.SolverLookup.get("ortools")
# we are operating on the ortools interface here
s += (cp.sum(x) <= 5)
s.solve()
print(s.status())
```

On a technical note, remark that a solver object does not modify the Model object with which it is initialised. So adding constraints to the solver does not add them to that model, and calling `s.solve()` does not update the status of `m.status()`, only of `s.status()`.

## Setting solver parameters

Now lets use our solver-specific powers.
For example, with `m` a CPMpy `Model()`, you can do the following to make OR-Tools use 8 parallel cores and print search progress:

```python
import cpmpy as cp
s = cp.SolverLookup.get("ortools", m)
# we are operating on the ortools interface here
s.solve(num_search_workers=8, log_search_progress=True)
```

Modern CP-solvers support a variety of hyperparameters. (See the full list of [OR-Tools parameters](https://github.com/google/or-tools/blob/stable/ortools/sat/sat_parameters.proto) for example).
Using the solver interface, any parameter that the solver supports can be passed using the `.solve()` call.
These parameters will be posted to the native solver before solving the model.

```python
s.solve(cp_model_probing_level = 2,
        linearization_level = 0,
        symmetry_level = 1)
```

See [the API documentation of the solvers](./api/solvers.rst) for information and links on the parameters supported. See our documentation page on [solver parameters](./solver_parameters.md) if you want to tune your hyperparameters automatically. 

## Accessing the underlying solver object

After solving, we can access the underlying solver object to retrieve some information about the solve.
For example in OR-Tools we can find the number of search branches like this (expanding on our previous example):
```python
import cpmpy as cp
x = cp.intvar(0,10, shape=3) 
s = cp.SolverLookup.get("ortools")
# we are operating on the ortools interface here
s += (cp.sum(x) <= 5)
s.solve()
print(s.ort_solver.NumBranches())
```

Other solvers, like Minizinc, might have other native objects stored.
You can see which solver native objects are initialized for each solver in [the API documentation](./api/solvers.rst) of the solver.
We can access the solver statistics from the `mzn_result` object like this:

```python
import cpmpy as cp
x = cp.intvar(0,10, shape=3) 
s = cp.SolverLookup.get("minizinc")
# we are operating on the minizinc interface here
s += (cp.sum(x) <= 5)
s.solve()
print(s.mzn_result.statistics)
print(s.mzn_result.statistics['nodes']) # if we are only interested in the nb of search nodes

```
## Incremental solving
It is important to realize that a CPMpy solver interface is _eager_. That means that when a CPMpy constraint is added to a solver object, CPMpy _immediately_ translates it and posts the constraints to the underlying solver. That is why the debugging trick of posting it one-by-one works.

This has two potential benefits for incremental solving, whereby you add more constraints and variables inbetween solve calls:

  1) CPMpy only translates and posts each constraint once, even if the model is solved multiple times; and 
  2) if the solver itself is incremental then it can reuse any information from call to call, as the state of the native solver object is kept between solver calls and can therefore rely on information derived during a previous `.solve()` call.

```python
s = SolverLookup.get("gurobi")

s += sum(ivar) <= 5 
s.solve()

s += sum(ivar) == 3
# the underlying gurobi instance is reused, only the new constraint is added to it.
# gurobi is an incremental solver and will look for solutions starting from the previous one.
s.solve()
```
 
_Technical note_: OR-Tools' model representation is incremental but its solving itself is not (yet?). Gurobi and the PySAT solvers are fully incremental, as is Z3. The text-based MiniZinc language is not incremental.

### Assumption-based solving
SAT and CP-SAT solvers oftentimes support solving under assumptions, which is also supported by their CPMpy interface.
Assumptions are usefull for incremental solving when you want to activate/deactivate different subsets of constraints without copying (parts of) the model or removing constraints and re-solving.
By relying on the solver interface directly as in the previous section, the state of the solver is kept in between solve-calls.
Many explanation-generation algorithms ([see](./api/tools/explain.rst) `cpmpy.tools.explain`) make use of this feature to speed up the solving.

```python
import cpmpy as cp

x = cp.intvar(1,5, shape=5, name="x")

c1 = cp.AllDifferent(x)
c2 = x[0] == cp.min(x)
c3 = x[-1] == 1 # this one makes it UNSAT

cp.Model([c1,c2,c3]).solve() # Will be UNSAT

s = cp.SolverLookup.get("exact") # OR-tools, PySAT and Exact support solving under assumptions
assump = cp.boolvar(shape=3, name="assump")
s += assump.implies([c1,c2,c3]) # assump[0] -> c1, assump[1] -> c2, assump[2] -> c3

# Underlying solver state will be kept inbetween solve-calls
s.solve(assumptions=assump[0,1]) # Will be SAT
s.solve(assumptions=assump[0,1,2]) # Will be UNSAT
s.solve(assumptions=assump[1,2]) # Will be SAT
```



## Using solver-specific CPMpy features

We sometimes add solver-specific functions to the CPMpy interface, for convenient access. Two examples of this are `solution_hint()` and `get_core()` which is supported by the OR-Tools, PySAT and Exact solvers and interfaces. Other solvers may work differently and not have these concepts.

`solution_hint()` tells the solver that it could start from these value-to-variable assignments during search, e.g. start from a previous solution:
```python
import cpmpy as cp
x = cp.intvar(0,10, shape=3)
s = cp.SolverLookup.get("ortools")
s += cp.sum(x) <= 5
# we are operating on an ortools' interface here
s.solution_hint(x, [1,2,3])
s.solve()
print(x.value())
```

`get_core()` asks the solver for an unsatisfiable core, in case a solution did not exist and assumptions were used. See the documentation on [Unsat core extraction](./unsat_core_extraction.md).

See [the API documentation of the solvers](./api/solvers.rst) to learn about their special functions.


## Direct solver access
Some solvers implement more constraints than available in CPMpy. But CPMpy offers direct access to the underlying solver, so there are two ways to post such solver-specific constraints.

### DirectConstraint
The `DirectConstraint` will directly call a function of the underlying solver  when the constraint is added to a CPMpy solver. 

You provide the DirectConstraint with the name of the function you want to call, as well as the arguments:

```python
import cpmpy as cp
iv = cp.intvar(1,9, shape=3)

s =  cp.SolverLookup.get("ortools")
s += cp.AllDifferent(iv)
s += cp.DirectConstraint("AddAllDifferent", iv)  # a DirectConstraint equivalent to the above for OR-Tools
```

This requires knowledge of the API of the underlying solver, as any function name that you give to it will be called. The only special thing that the DirectConstraint does, is automatically translate any CPMpy variable in the arguments to the native solver variable.

Note that any argument given will be checked for whether it needs to be mapped to a native solver variable. This may give errors on complex arguments, or be inefficient. You can tell the `DirectConstraint` not to scan for variables with the `novar` argument, for example:

```python
import cpmpy as cp
trans_vars = cp.boolvar(shape=4, name="trans")

s = cp.SolverLookup.get("ortools")

trans_tabl = [ # corresponds to regex 0* 1+ 0+
    (0, 0, 0),
    (0, 1, 1),
    (1, 1, 1),
    (1, 0, 2),
    (2, 0, 2)
]
s += cp.DirectConstraint("AddAutomaton", (trans_vars, 0, [2], trans_tabl),
                         novar=[1, 2, 3])  # optional, what arguments not to scan for vars
```

A minimal example of the DirectConstraint for every supported solver is [in the test suite](https://github.com/CPMpy/cpmpy/tree/master/tests/test_direct.py).

The `DirectConstraint` is a very powerful primitive to get the most out of specific solvers. See the following examples: 
- [nonogram_ortools.ipynb](https://github.com/CPMpy/cpmpy/tree/master/examples/nonogram_ortools.ipynb) which uses a helper function that generates automatons with DirectConstraints; 
- [vrp_ortools.py](https://github.com/CPMpy/cpmpy/blob/master/examples/vrp_ortools.py) demonstrating OR-Tools' newly introduced multi-circuit global constraint through DirectConstraint; and 
- [pctsp_ortools.py](https://github.com/CPMpy/cpmpy/blob/master/examples/pctsp_ortools.py) that uses a DirectConstraint to use OR-Tools circuit to post a sub-circuit constraint as needed for this price-collecting TSP variant.

### Directly accessing the underlying solver

The `DirectConstraint("AddAllDifferent", iv)` is equivalent to the following code, which demonstrates that you can mix the use of CPMpy with calling the underlying solver directly: 

```python
import cpmpy as cp

iv = cp.intvar(1,9, shape=3)

s = cp.SolverLookup.get("ortools")

s += AllDifferent(iv)  # the traditional way, equivalent to:
s.native_model.AddAllDifferent(s.solver_vars(iv))  # directly calling the API (OR-Tools' python library), has to be with native variables
```

Observe how we first map the CPMpy variables to native variables by calling `s.solver_vars()`, and then give these to the native solver API directly (in the case of OR-Tools, the `native_model` property returns a `CpModel` instance). This is in fact what happens behind the scenes when posting a DirectConstraint, or any CPMpy constraint. Consult [the solver API documentation](./api/solvers.rst) for more information on the available solver specific objects which can be accessed directly.

While directly calling the solver offers a lot of freedom, it is a bit more cumbersome as you have to map the variables manually each time. Also, you no longer have a declarative model that you can pass along, print or inspect. In contrast, a `DirectConstraint` is a CPMpy expression so it can be part of a model like any other CPMpy constraint. Note that it can only be used as top-level (non-nested, non-reified) constraint.

## Hyperparameter search across different parameters
Because CPMpy offers programmatic access to the solver API, hyperparameter search can be straightforwardly done with little overhead between the calls.

### Built-in tuners

The tools directory contains a [utility](https://github.com/CPMpy/cpmpy/blob/master/cpmpy/tools/tune_solver.py) to efficiently search through the hyperparameter space defined by the solvers' `tunable_params`.

Solver interfaces not providing the set of tunable parameters can still be tuned by using this utility and providing the parameter (values) yourself.

```python
import cpmpy as cp
from cpmpy.tools import ParameterTuner

model = cp.Model(...)

tunables = {
    "search_branching":[0,1,2],
    "linearization_level":[0,1],
    'symmetry_level': [0,1,2]}
defaults = {
    "search_branching": 0,
    "linearization_level": 1,
    'symmetry_level': 2
}

tuner = ParameterTuner("ortools", model, tunables, defaults)
best_params = tuner.tune(max_tries=100)
best_runtime = tuner.best_runtime
```
This utlity is based on the SMBO framework and speeds up the search by starting from the default configuration, and implementing adaptive capping meaning that the best runtime is used as timeout to avoid wasting time.

The parameter tuner is based on the following publication: 
>Ignace Bleukx, Senne Berden, Lize Coenen, Nicholas Decleyre, Tias Guns (2022). Model-Based Algorithm
>Configuration with Adaptive Capping and Prior Distributions. In: Schaus, P. (eds) Integration of Constraint
>Programming, Artificial Intelligence, and Operations Research. CPAIOR 2022. Lecture Notes in Computer Science,
>vol 13292. Springer, Cham. https://doi.org/10.1007/978-3-031-08011-1_6

Another built-in tuner is `GridSearchTuner`, which does random gridsearch (with adaptive capping).

### External tuners

You can also use external hyperparameter optimisation libraries, such as `hyperopt`:
```python
from hyperopt import tpe, hp, fmin
import cpmpy as cp

# model = Model(...)

def time_solver(model, solver, param_dict):
    s = cp.SolverLookup.get(solver, model)
    s.solve(**param_dict)
    return s.status().runtime

space = {
    'cp_model_probing_level': hp.choice('cp_model_probing_level', [0, 1, 2, 3]),
    'linearization_level': hp.choice('linearization_level', [0, 1, 2]),
    'symmetry_level': hp.choice('symmetry_level', [0, 1, 2]),
    'search_branching': hp.choice('search_branching', [0, 1, 2]),
}

best = fmin(
    fn=lambda p: time_solver(model, "ortools", p), # Objective Function to optimize
    space=space, # Hyperparameter's Search Space
    algo=tpe.suggest, # Optimization algorithm (representative TPE)
    max_evals=10 # Number of optimization attempts
)
print(best)
time_solver(model, "ortools", best)
```
<|MERGE_RESOLUTION|>--- conflicted
+++ resolved
@@ -521,21 +521,12 @@
 ```
 
 
-<<<<<<< HEAD
-Additionally, one can get the status of each of the solvers:
-```python
-import cpmpy as cp
-cp.SolverLookup.status() # returns list of per-solver status reports: (name, installed, version)
-# [('ortools', True, '9.12.4544'), ('pysat', True, '1.8.dev16'), ...]
-cp.SolverLookup.print_status() # prints 'solver status' table to stdout
-=======
 Additionally, one can get the version (if available) of each of these solvers:
 ```python
 import cpmpy as cp
 cp.SolverLookup.version() # returns list of per-solver version reports: {name: ..., installed: ..., version: ...}
 # [{'name': 'ortools', 'installed': True, 'version': '9.12.4544'}, {'name': 'pysat', 'installed': True, 'version': '1.8.dev16'}, ...]
 cp.SolverLookup.print_version() # prints 'solver version' table to stdout
->>>>>>> 35514b26
 ```
 ```console
 Solver               Installed  Version        
@@ -543,11 +534,6 @@
 ortools              Yes        9.12.4544
 z3                   Yes        4.14.1.0       
 minizinc             Yes        0.10.0
-<<<<<<< HEAD
-gcs                  No         -
-gurobi               No         -
-pysat                Yes        1.8.dev16      
-=======
  ↪ cplex             Yes        22.1.2.0
  ↪ gecode            Yes        6.3.0
  ↪ cp-sat            Yes        9.12.4544
@@ -557,7 +543,6 @@
 gcs                  No         -
 gurobi               No         -
 pysat                No         -    
->>>>>>> 35514b26
 pysdd                No         -
 exact                Yes        2.1.0
 choco                No         -
