# Modeling and solving with CPMpy

This page explains and demonstrates how to use CPMpy to model and solve combinatorial problems, so you can use it to solve for example routing, scheduling, assignment and other problems.

## Installation

Installation is available through the `pip` Python package manager. This will also install and use `ortools` as default solver:

```commandline
pip install cpmpy
```

Additional solvers can be downloaded as optional dependencies (see how to use alternative solvers [here](#selecting-a-solver)):

```commandline
pip install cpmpy[gurobi, choco, exact] # installs 3 additional solving backends
```

An overview of the available backends can be found [here](index.rst#supported-solvers).

CPMpy requires python version  3.8 or higher.

See [installation instructions](./installation_instructions.rst) for more details. 

## Using the library

To conveniently use CPMpy in your Python project, include it as follows:
```python
from cpmpy import *
```
This will overload the built-in `any()`, `all()`, `min()`, `max()`, `sum()` functions, such that they create CPMpy expressions when used on decision variables (see below). This convenience comes at the cost of some overhead for all uses of these functions in your code (even when no CPMpy decision variables are involved).

You can also import it as a package, which does not overload the Python built-ins:
```python
import cpmpy as cp
```
The build-in operators can now be accessed through the package (for example `cp.any()`) without overloading Python's defaults.

We will use the latter in this document.

## Decision variables

Constraint modeling consists of expressing _constraints_ on _decision variables_, after which a solver will find a satisfying _assignment_ to these decision variables.

CPMpy supports discrete decision variables, namely Boolean and integer decision variables:

```python
import cpmpy as cp

b = cp.boolvar(name="b")        # a Boolean decision variable
x = cp.intvar(1,10, name="x")   # an Integer decision variable
```

Decision variables have a **domain**, a set of allowed values. For Boolean variables this is implicitly the values 'False' and 'True'. For Integer decision variables, you have to specify the lower-bound and upper-bound (`1` and `10` respectively in the above example).

If you want a **sparse domain**, containing only a few values, you can either define a suitable lower/upper bound and then forbid specific values, e.g. `x != 3, x != 5, x != 7`; or you can use the shorthand *InDomain* global constraint: `InDomain(x, [1,2,4,6,8,9])`.

Decision variables have a **unique name**. You can set it yourself, otherwise a unique name will automatically be assigned. If you print decision variables (`print(b)` or `print(x)`), it will display the name. Did we already say the name <u>must be unique</u>? Many solvers use the name as unique identifier, and it is near-impossible to debug with non-uniquely named decision variables.

A solver will set the **value** of the decision variables for which it solved, if it can find a solution. You can retrieve it with `v.value()`. Variables are not tied to a solver, so you can use the same variable across multiple models and solvers. When a solve call finishes, it will overwrite the value of all its decision variables. Before solving, this value will be `None`. After solving it has either taken a boolean or integer value, or it is still None. For example when the solver didn't find any solution or when the decision variable was never used in the model, i.e. a "stale" decision variable which never appeared in a constraint or the objective function.

Finally, by providing a **shape** you automatically create a **numpy n-dimensional array** of decision variables. These variables automatically get their index appended to their name (the name is provided on the array-level) as to ensure its uniqueness:

```python
import cpmpy as cp

b = cp.boolvar(shape=4, name="b")
print(b)  # [b[0] b[1] b[2] b[3]]

x = cp.intvar(1,10, shape=(2,2), name="x")
print(x)  # [[x[0,0] x[0,1]]
          #  [x[1,0] x[1,1]]]
```
Similar to individual decision variables, you can call `v.value()` on these n-dimensional arrays. This will return an n-dimensional **numpy** array of values, one value for each of the included decision variables. 

Since the arrays of decision variables are based on numpy, you can do **vectorized operations** and **comparisons** on them. As we will see below, this is very convenient and avoids having to write out many loops. It also makes it compatible with many existing scientific Python tools, including machine learning and visualisation libraries. A lot less glue code will need to be written!

See [the API documentation on variables](./api/expressions/variables.rst) for more detailed information.

Note that decision variables are not tied to a model. You can use the same variable in different models; its value() will be the one of the last solve call. Hence, when the last solve call was unsatisfiable, it's value will again be `None`.

## Creating a model

A **model** is a collection of constraints over decision variables, optionally with an objective function. It represents a problem for which a solution must be found, e.g. through the use of a solver. A solution is an assignment of values to the decision variables, such that the values lie within their respective variables' domain and such that each of the constraints is satisfied.

In CPMpy, the `Model()` object is a simple container that stores a list of CPMpy expressions representing constraints. In the case of an optimisation problem, it can also store a CPMpy expression representing an objective function that must be minimized or maximized. Constraints are added in the constructor, or using the built-in `+=` addition operator that corresponds to calling the `__add__()` function.

Here is an example, where we explain how to express constraints in the next section:

```python
import cpmpy as cp

# Decision variables
(x,y,z) = cp.intvar(1,10, shape=3)  # Python unpacks the array into the individual variables

# Initialise the model, here with 2 constraints
m = cp.Model(
   x == 1,
   x + y > 5
)

# Adding more constraints
m += (y - z != x)
m += (x + y + z <= 15)
# you can also add a list of constraints, which is interpreted as a conjunction of constraints
m += [v <= 9 for v in [x,y,z]]

print(f"The model contains {len(m.constraints)} constraints")
print(m)  # pretty printing of the model, very useful for debugging
```
The `Model()` object has a number of other helpful functions, such as `to_file()` to store the model and `copy()` for creating a copy.

See [the API documentation on models](./api/model.rst) for more detailed information.

## Expressing constraints

A constraint is a relation between decision variables that restricts what values these variables can take.

We now review the different types of constraints in CPMpy.

### Logical constraints

To express **conjunction, disjunction and negation** of a constraint, we overwite the Python bitwise operators: `&` for conjunction (read as 'and'), `|` for disjunction (read as 'or') and `~` for negation (read as 'not').  

Some examples:

```python
import cpmpy as cp

# Decision variables
(a,b,c) = cp.boolvar(shape=3)

m = cp.Model(
   a | b,
   ~(a & c),
   (b | c) & ~a
)
```

Unfortunately, we can not overwite the `and`, `or` and `not` expression that we typically use in `if` expressions, so remember to use `&`,`|`,`~` instead. Also unfortunate is that Python bitwise operators have precedence over all other operators, so `a == 0 | b == 1` is **wrongly** interpreted by Python as `a == (0 | b) == 1` instead of the `(a == 0) | (b == 1)` that you probably intend. So make sure to **always write explicit brackets** when using `&`,`|`,`~`!

For **n-ary** conjunctions and disjunctions we overloaded the `all()` and `any()` functions:

```python
import cpmpy as cp

# Decision variables
bv = cp.boolvar(shape=3)

m = cp.Model(
    cp.any([bv[0], bv[1], bv[2]]),
    cp.any(v for v in bv),  # equivalent to above
    cp.any(bv),  # equivalent to above
    ~cp.all(bv)
)
```

These functions accept manually created arrays, iterators or n-dimensional arrays alike.

For **equivalence**, also called reification, we overload the `==` comparison:
```python
import cpmpy as cp

# Decision variables
a,b,c = cp.boolvar(shape=3)

m = cp.Model(
    a == b,  # equivalence: (a -> b) & (b -> a)
    a != b   # same as ~(a==b) and same as (a == ~b)
)
```

Finally for **implication** we decided that it would be most readable to introduce a function `implies()` to our (Boolean) expression objects, e.g.:
```python
import cpmpy as cp

# Decision variables
a,b,c = cp.boolvar(shape=3)

m = cp.Model(
    a.implies(b),       # a -> b
    b.implies(a),       # b -> a
    a.implies(~c),      # a -> (~c)
    (~c).implies(a)     # (~c) -> a
)
```
For reverse implication, you switch the arguments yourself; it is difficult to read reverse implications out loud anyway. And as before, always use brackets around subexpressions to avoid surprises!



### Simple comparison constraints

We overload Python's comparison operators: `==, !=, <, <=, >, >=`. Comparisons are allowed between any CPMpy expressions as well as Boolean and integer constants.

On a technical note, we treat Booleans as a subclass of integer expressions. This means that a Boolean (output) expression can be used anywhere a numeric expression can be used, where `True` is treated as `1` and `False` as `0`. But the inverse is not true: integers can NOT be used with Boolean operators, even when you intialise their domain to (0,1) they are still not Boolean:

```python
import cpmpy as cp

bv = cp.boolvar()
iv = cp.intvar(0,10)
iv01 = cp.intvar(0,1)

m = cp.Model(
    bv == True,         # allowed
    bv > 0,             # allowed but silly
    iv > 3,             # allowed
    iv != 6,            # allowed
    iv == True,         # allowed but avoid, means `iv == 1`
    iv == bv,           # allowed but avoid, means `(iv == 1) == bv`
    # bv & iv,          # not allowed, choose one of:
    bv & (iv == 1),     # allowed
    bv & (iv != 0),     # allowed
    # bv & iv01,        # not allowed, still an integer
)
```

CPMpy's array of decision variables is numpy-compatible, so it accepts **vectorized** operations on arrays of expressions:

```python
import cpmpy as cp

iv = cp.intvar(0, 10, shape=3)

m = cp.Model(
    iv == 1,  # a vectorized operation, equivalent to:
    [iv[0] == 1, iv[1] == 1, iv[2] == 1]
)
```
You can convert a pure Python list of expressions into a numpy-compatible array by using `cpm_array()`:
```python
import cpmpy as cp

x,y,z = cp.intvar(0, 10, shape=3)

m = cp.Model(
    # [x,y,z] == 1,  # does not work on plain Python arrays
    cp.cpm_array([x,y,z]) == 1  # does work, vectorized
)
```


### Arithmetic constraints

We overload Python's built-in arithmetic operators `+,-,*,//,%`. These can be used to build arbitrarily nested numeric expressions, which can then be turned into a constraint by adding a comparison to it.

We also overwrite the built-in functions `abs(),sum(),min(),max()` which can be used for creating numeric expressions. Some examples:

```python
import cpmpy as cp

xs = cp.intvar(0, 10, shape=3, name="xs")
ys = cp.intvar(1, 10, shape=3, name="ys")

m = cp.Model(
    xs[0] - ys[0] == 5,
    cp.sum(xs) != 1,
    3*xs[0] < cp.abs(5 - cp.max(xs) + cp.min(ys))
)
```

All these operations can also be performed **vectorized** on arrays of the same shape, like in typical numpy code:
```python
import cpmpy as cp
import numpy as np

xs = cp.intvar(0, 10, shape=3, name="xs")
w = np.array([1,3,-5])

m = cp.Model( 
    cp.sum(w*xs) > 3,  # 1*xs[0] + 3*xs[1] + (-5)*xs[2] > 3
    xs + w != 0,  # [xs[0] + 1 != 0, xs[1] + 3 != 0, xs[2] + (-5) != 0]
    cp.max(xs - w) == np.arange(3),  # max(xs[0] - 1) == 0, max(xs[1] - 3) == 1, max(xs[2] + 5) == 2]
)
```

Note that because of our overloading of `+,-,*,//` some numpy functions like `np.sum(some_array)` will also create a CPMpy expression when used on CPMpy decision variables. However, this is not guaranteed, and other functions like `np.max(some_array)` will not. To **avoid surprises**, you should hence always take care to call the CPMpy functions `cp.sum()`, `cp.max()` etc. We did overload `some_cpm_array.sum()` and `.min()`/`.max()` (including the axis= argument), so these are safe to use.


### Global constraints

You may wonder if you are allowed to use functions like `abs(),min(),max()` because some solvers might not have support for it? The answer is _yes you can use them_, because they are **global constraints**. 

In constraint solving, a global constraint is a function that expresses a relation between decision variables. There are **two pathways when solving** a model with global constraints: 1) the solver natively supports them, or 2) the constraint modelling library automatically _decomposes_ the constraint into an equivalent set of simpler constraints.

A good example is the `AllDifferent()` global constraint that ensures all its arguments have distinct values. `AllDifferent(x,y,z)` can be decomposed into `[x!=y, x!=z, y!=z]`. For AllDifferent, the decomposition consists of _n*(n-1)_ pairwise inequalities, which are simpler constraints that most solvers support.

However, a solver that has specialised datastructures for this constraint specifically does not need to create the decomposition. Furthermore, solvers can implement specialised algorithms that can propagate strictly stronger than the decomposed constraints can.



#### Global constraints

Many global constraints are available in CPMpy. Some include `Xor(), AllDifferent(), AllDifferentExcept0(), Table(), Circuit(), Cumulative(), GlobalCardinalityCount()`.   

For a complete list of global constraints, their meaning and more information on how to define your own, see [the API documentation on global constraints](./api/expressions/globalconstraints.rst). 

Global constraints can also be reified (e.g. used in an implication or equality constraint). 

CPMpy will automatically decompose them if needed. If you want to see the decomposition yourself, you can call the `decompose()` function on them.

```python
import cpmpy as cp
x = cp.intvar(1,4, shape=4, name="x")
b = cp.boolvar()
cp.Model(
    cp.AllDifferent(x),
    cp.AllDifferent(x).decompose()[0],  # equivalent: [(x[0]) != (x[1]), (x[0]) != (x[2]), ...
    b.implies(cp.AllDifferent(x)),
    cp.Xor(b, cp.AllDifferent(x)),  # etc...
)
```
`decompose()` returns two values, one that represents the constraints and another that defines any newly created decision variables during the decomposition process. This is technical, but important to make negation work, if you want to know more check the [the API documentation on global constraints](./api/expressions/globalconstraints.rst).

#### Global functions

Coming back to the Python-builtin functions `min(),max(),abs()`, these are a bit special because they have a numeric return type. In fact, constraint solvers typically implement a global constraint `MinimumEq(args, var)` that represents `min(args) == var`, so it combines a numeric function with a comparison, where it will ensure that the bounds of the expressions on both sides satisfy the comparison relation.

However, CPMpy also wishes to support the expressions `min(xs) > v` as well as `v + min(xs) != 4` and other nested expressions.

In CPMpy we do this by instantiating min/max/abs as **global functions**. E.g. `min([x,y,z])` becomes `Minimum([x,y,z])` which inherits from `GlobalFunction` because it has a numeric return type. Our library will transform the constraint model, including arbitrarly nested expressions, such that the global function is used within a comparison with a variable. Then, the solver will either support it, or we will call `decompose_comparison()` ([link](./api/expressions/globalfunctions.rst#cpmpy.expressions.globalfunctions.Abs.decompose_comparison)) on the global function.

A non-exhaustive list of **numeric global constraints** that are available in CPMpy is: `Minimum(), Maximum(), Count(), Element()`.   

For their meaning and more information on how to define your own global functions, see [the API documentation on global functions](./api/expressions/globalfunctions.rst).

```python
import cpmpy as cp
x = cp.intvar(1,4, shape=4, name="x")
s = cp.SolverLookup.get("ortools")
print(s.transform(cp.min(x) + cp.max(x) - 5 > 2*cp.Count(x, 2)))
# [(sum([IV5, IV6, -5])) > (IV4),
#  (min(x[0],x[1],x[2],x[3])) == (IV5), (max(x[0],x[1],x[2],x[3])) == (IV6),
#  (sum([2] * [IV3])) == (IV4),
#  (sum([BV0, BV1, BV2, BV3])) == (IV3),
#  (~BV0) -> (x[0] != 2), (BV0) -> (x[0] == 2),
#  (~BV1) -> (x[1] != 2), (BV1) -> (x[1] == 2),
#  (~BV2) -> (x[2] != 2), (BV2) -> (x[2] == 2),
#  (~BV3) -> (x[3] != 2), (BV3) -> (x[3] == 2)]

```

#### The Element global function

The `Element(Arr,Idx)` global function enforces that the result equals `Arr[Idx]` with `Arr` an array of constants or variables (the first argument) and `Idx` an integer decision variable, representing the index into the array.

```python
import cpmpy as cp

arr = cp.intvar(1,10, shape=4)
idx = cp.intvar(0,len(arr)-1)  # indexing is offset 0

m = cp.Model(
    cp.AllDifferent(arr),
    arr[idx] == 2
)
m.solve()
print(f"arr: {arr.value()}, idx: {idx.value()}, val: {arr[idx].value()}")
# example output -- arr: [2 1 3 4], idx: 0, val: 2
```

The `arr[idx]` works because `arr` is a CPMpy `NDVarArray()` and we overloaded the `__getitem__()` Python function. It even supports multi-dimensional access, e.g. `arr[idx1,idx2]`.

This does not work on NumPy arrays though, as they don't know CPMpy. So you have to **wrap the array** in our `cpm_array()` or call `Element()` directly:

```python
import numpy as np
import cpmpy as cp

arr = np.arange(4)  # array([0, 1, 2, 3])
idx = cp.intvar(0,len(arr))  # indexing is offset 0

m = cp.Model()
#m += (arr[idx] == 2)             # does not work, numpy does not know what to do
# IndexError: only integers, slices (`:`), ellipsis (`...`), numpy.newaxis (`None`) and integer or boolean arrays are valid indices

cparr = cp.cpm_array(arr)         # wrap in CPMpy array
m += (cparr[idx] == 2)            # works

m += (cp.Element(arr, idx) == 2)  # also works, identical to above

m.solve()
print(f"arr: {arr.value()}, idx: {idx.value()}, val: {arr[idx].value()}")
# arr: [0 1 2 3], idx: 2, val: 2
```

         


## Objective functions

If a model has no objective function specified, then it represents a satisfaction problem: the goal is to find out whether a solution, any solution, exists. When an objective function is added, this function needs to be minimized or maximized.

Any CPMpy expression can be added as objective function. Solvers are especially good in optimizing linear functions or the minimum/maximum of a set of expressions. Other (non-linear) expressions are supported too, just give it a try.

```python
import cpmpy as cp
m = cp.Model()

# Variables
b = cp.boolvar(name="b")
x = cp.intvar(1,10, shape=3, name="x")

# Constraints
m += (x[0] == 1)
m += cp.AllDifferent(x)
m += b.implies(x[1] + x[2] > 5)

# Objective function (optional)
m.maximize(cp.sum(x) + 100*b)

print(m)
if m.solve():
    print(x.value(), b.value())
else:
    print("No solution found.")
```

## Solving a model

CPMpy can be used as a declarative modeling language: you create a `Model()`, add constraints and call `solve()` on it. See the example above.

The return value of `solve()` is a Boolean indicating whether a solution was found. So regardless of whether it was a satisfaction or optimisation problem or with a timeout, it returns true if 'a' solution has been found in the process.

To know the exact solver state and runtime after solve, call `status()`. In case of an optimisation problem, you can get the objective value of the solution with `objective_value()`.

```python
import cpmpy as cp
xs = cp.intvar(1,10, shape=3)
m = cp.Model(cp.AllDifferent(xs), maximize=cp.sum(xs))

hassol = m.solve()
print("Status:", m.status())  # Status: ExitStatus.OPTIMAL (0.03033301 seconds)
if hassol:
    print(m.objective_value(), xs.value())  # 27 [10  9  8]
else:
    print("No solution found.")
```


## Finding all solutions

You can also conveniently use CPMpy to find all solutions using the `solveAll()` function:

```python
import cpmpy as cp
x = cp.intvar(0, 3, shape=2)
m = cp.Model(x[0] > x[1])

n = m.solveAll()
print("Nr of solutions:", n)  # Nr of solutions: 6
```

When using `solveAll()`, a solver will use an optimized native implementation behind the scenes when that exists. Otherwise it will be emulated with an iterative approach, resulting in a performance impact.

It has a `display=...` argument that can be used to display expressions (provide a list of expressions to be evaluated) or as a more generic callback (provide a function), both to be evaluated for each found solution.
It has a `solution_limit=...` argument to set a limit on the number of solutions to solve for. 
It also accepts any named argument, like `time_limit=...`, that the underlying solver accepts. For more information about the available arguments, look at [the solver API documentation](./api/solvers.rst) for the solver in question.
```python
# Using list of expressions
n = m.solveAll(display=[x,cp.sum(x)], solution_limit=3)
# [array([1, 0]), 1]
# [array([2, 0]), 2]
# [array([3, 0]), 3]

# Using callback function
n = m.solveAll(display=lambda: print([x.value(), cp.sum(x).value()]), solution_limit=3)
# ...
```
(Note that the Exact solver, unlike other solvers, takes most of its arguments at construction time.)

There is much more to say on enumerating solutions and the use of callbacks or blocking clauses. See the [the detailed documentation on finding multiple solutions](./multiple_solutions.md).

## Debugging a model

If the solver is complaining about your model, then a good place to start debugging is to **print** the model (or individual constraints) that you have created. If they look fine (e.g. no integers, or shorter or longer expressions then what you intended) and you don't know which constraint specifically is causing the error, then you can feed the constraints incrementally to the solver you are using:

```python
import cpmpy as cp

cons = []  # ... imagine a list of constraints
print(cons)

m = cp.Model(cons)  # any model created
# visually inspect that the constraints match what you wanted to express
# e.g. if you wrote `all(x)` instead of `cp.all(x)` it will contain 'True' instead of the conjunction
print(m)

s = cp.SolverLookup.get("ortools") # will be explained later
# feed the constraints one-by-one 
for c in m.constraints:
    s += c  # add the constraints incrementally until you hit the error
```

If that is not sufficient or you want to debug an unexpected (non)solution, have a look at our detailed [Debugging guide](./how_to_debug.md).

## Selecting a solver

The default solver is [OR-Tools CP-SAT](https://developers.google.com/optimization), an award winning constraint solver. But CPMpy supports multiple other solvers: a MIP solver (gurobi), SAT solvers (those in PySAT), the Z3 SMT solver, even a knowledge compiler (PySDD) and any CP solver supported by the text-based MiniZinc language.


The list of supported solver interfaces can be found in [the API documentation](./api/solvers.rst) or by using the following:

```python
import cpmpy as cp
cp.SolverLookup.base_solvers() # returns a list of tuples, 
                               # where each tuple is a pair of (<solver name>, <cpmpy solver class>)
# [('ortools', <class 'cpmpy.solvers.ortools.CPM_ortools'>), ('z3', <class 'cpmpy.solvers.z3.CPM_z3'>), ('minizinc', <class 'cpmpy.solvers.minizinc.CPM_minizinc'>), ('gcs', <class 'cpmpy.solvers.gcs.CPM_gcs'>), ('gurobi', <class 'cpmpy.solvers.gurobi.CPM_gurobi'>), ('pysat', <class 'cpmpy.solvers.pysat.CPM_pysat'>), ('pysdd', <class 'cpmpy.solvers.pysdd.CPM_pysdd'>), ('exact', <class 'cpmpy.solvers.exact.CPM_exact'>), ('choco', <class 'cpmpy.solvers.choco.CPM_choco'>), ('cpo', <class 'cpmpy.solvers.cpo.CPM_cpo'>)]
```


Additionally, one can get the status of each of the solvers:
```python
import cpmpy as cp
cp.SolverLookup.status() # returns list of per-solver status reports: (name, installed, version)
# [('ortools', True, '9.12.4544'), ('pysat', True, '1.8.dev16'), ...]
cp.SolverLookup.print_status() # prints 'solver status' table to stdout
```
```console
Solver               Installed  Version        
--------------------------------------------------
ortools              Yes        9.12.4544
z3                   Yes        4.14.1.0       
minizinc             Yes        0.10.0
gcs                  No         -
gurobi               No         -
pysat                Yes        1.8.dev16      
pysdd                No         -
exact                Yes        2.1.0
choco                No         -
cpo                  No         -
```

Some solvers (like minizinc and pysat) also provide a collection of subsolvers:
```python
import cpmpy as cp
cp.SolverLookup.get('pysat').solvernames()
# ['cadical103', 'cadical153', 'cadical195', 'gluecard3', 'gluecard4', 'glucose3', 'glucose4', 'glucose42', 'lingeling', 'maplechrono', 'maplecm', 'maplesat', 'mergesat3', 'minicard', 'minisat22', 'minisat-gh']
```


To get a list of all installed solvers (with subsolvers):
```python
import cpmpy as cp
cp.SolverLookup.solvernames()
```

On a system with pysat and minizinc installed, this for example gives `['ortools', 'minizinc', 'minizinc:chuffed', 'minizinc:coin-bc', ..., 'pysat:minicard', 'pysat:minisat22', 'pysat:minisat-gh']`


You can specify a solvername when calling `solve()` on a model:

```python
import cpmpy as cp
x = cp.intvar(0,10, shape=3)
m = cp.Model(cp.sum(x) <= 5)
# use named solver
m.solve(solver="minizinc:chuffed") # <solver> or <solver>:<subsolver>
```

You can even use the same model across different solvers to see which one you like best:
```python
import cpmpy as cp
x = cp.intvar(0,10, shape=3)
m = cp.Model(cp.sum(x) <= 5)

for solvername in cp.SolverLookup.solvernames()
    m.solve(solver=solvername)
    print(m.status())
```

```{Note}
For solvers other than "ortools", you will need to **install additional package(s)**. You can check if a solver, e.g. "gurobi", is supported by calling `cp.SolverLookup.get("gurobi")` and it will raise a helpful error if it is not yet installed on your system. See [the API documentation](./api/solvers.rst) of the solver for detailed installation instructions.
```console
    Exception: CPM_gurobi: Install the python package 'gurobipy' to use this solver interface.
```

<<<<<<< HEAD
=======
You can even use the same model across different solvers to see which one you like best:
```python
# m = same model as above
for solvername in cp.SolverLookup.solvernames() # all solvers (+subsolvers) installed on the system
    m.solve(solver=solvername)
    print(m.status())
```

Note that for solvers other than "ortools", you will need to **install additional package(s)**. You can check if a solver, e.g. "gurobi", is supported by calling `cp.SolverLookup.get("gurobi")` and it will raise a helpful error if it is not yet installed on your system. See [the API documentation](./api/solvers.rst) of the solver for detailed installation instructions.
>>>>>>> 8b5a872b

## Model versus solver interface

A `Model()` is a **lazy container**. It simply stores the constraints. Only when `solve()` is called will it instantiate a solver instance, and send the entire model to it at once. So `m.solve("ortools")` is equivalent to:
```python
s = SolverLookup.get("ortools", m)
s.solve()
```


Solver interfaces allow more than the generic model interface, because, well, they can support solver-specific features. Such as solver-specific parameters, passing a previous solution to start from, incremental solving, unsat core extraction, solver-specific callbacks etc.

Importantly, the solver interface supports the same functions as the `Model()` object (for adding constraints, an objective, solve, solveAll, status, ...). So if you want to make use of some features of a solver, simply replace `m = Model()` by `m = SolverLookup.get("your-preferred-solvername")` and your code remains valid. Below, we replace `m` by `s` for readability.

```python
import cpmpy as cp
x = cp.intvar(0,10, shape=3) 
s = cp.SolverLookup.get("ortools")
# we are operating on the ortools interface here
s += (cp.sum(x) <= 5)
s.solve()
print(s.status())
```

On a technical note, remark that a solver object does not modify the Model object with which it is initialised. So adding constraints to the solver does not add them to that model, and calling `s.solve()` does not update the status of `m.status()`, only of `s.status()`.

## Setting solver parameters

Now lets use our solver-specific powers.
For example, with `m` a CPMpy `Model()`, you can do the following to make OR-Tools use 8 parallel cores and print search progress:

```python
import cpmpy as cp
s = cp.SolverLookup.get("ortools", m)
# we are operating on the ortools interface here
s.solve(num_search_workers=8, log_search_progress=True)
```

Modern CP-solvers support a variety of hyperparameters. (See the full list of [OR-Tools parameters](https://github.com/google/or-tools/blob/stable/ortools/sat/sat_parameters.proto) for example).
Using the solver interface, any parameter that the solver supports can be passed using the `.solve()` call.
These parameters will be posted to the native solver before solving the model.

```python
s.solve(cp_model_probing_level = 2,
        linearization_level = 0,
        symmetry_level = 1)
```

See [the API documentation of the solvers](./api/solvers.rst) for information and links on the parameters supported. See our documentation page on [solver parameters](./solver_parameters.md) if you want to tune your hyperparameters automatically. 

## Accessing the underlying solver object

After solving, we can access the underlying solver object to retrieve some information about the solve.
For example in OR-Tools we can find the number of search branches like this (expanding on our previous example):
```python
import cpmpy as cp
x = cp.intvar(0,10, shape=3) 
s = cp.SolverLookup.get("ortools")
# we are operating on the ortools interface here
s += (cp.sum(x) <= 5)
s.solve()
print(s.ort_solver.NumBranches())
```

Other solvers, like Minizinc, might have other native objects stored.
You can see which solver native objects are initialized for each solver in [the API documentation](./api/solvers.rst) of the solver.
We can access the solver statistics from the `mzn_result` object like this:

```python
import cpmpy as cp
x = cp.intvar(0,10, shape=3) 
s = cp.SolverLookup.get("minizinc")
# we are operating on the minizinc interface here
s += (cp.sum(x) <= 5)
s.solve()
print(s.mzn_result.statistics)
print(s.mzn_result.statistics['nodes']) # if we are only interested in the nb of search nodes

```
## Incremental solving
It is important to realize that a CPMpy solver interface is _eager_. That means that when a CPMpy constraint is added to a solver object, CPMpy _immediately_ translates it and posts the constraints to the underlying solver. That is why the debugging trick of posting it one-by-one works.

This has two potential benefits for incremental solving, whereby you add more constraints and variables inbetween solve calls:

  1) CPMpy only translates and posts each constraint once, even if the model is solved multiple times; and 
  2) if the solver itself is incremental then it can reuse any information from call to call, as the state of the native solver object is kept between solver calls and can therefore rely on information derived during a previous `.solve()` call.

```python
s = SolverLookup.get("gurobi")

s += sum(ivar) <= 5 
s.solve()

s += sum(ivar) == 3
# the underlying gurobi instance is reused, only the new constraint is added to it.
# gurobi is an incremental solver and will look for solutions starting from the previous one.
s.solve()
```
 
_Technical note_: OR-Tools' model representation is incremental but its solving itself is not (yet?). Gurobi and the PySAT solvers are fully incremental, as is Z3. The text-based MiniZinc language is not incremental.

### Assumption-based solving
SAT and CP-SAT solvers oftentimes support solving under assumptions, which is also supported by their CPMpy interface.
Assumptions are usefull for incremental solving when you want to activate/deactivate different subsets of constraints without copying (parts of) the model or removing constraints and re-solving.
By relying on the solver interface directly as in the previous section, the state of the solver is kept in between solve-calls.
Many explanation-generation algorithms ([see](./api/tools/explain.rst) `cpmpy.tools.explain`) make use of this feature to speed up the solving.

```python
import cpmpy as cp

x = cp.intvar(1,5, shape=5, name="x")

c1 = cp.AllDifferent(x)
c2 = x[0] == cp.min(x)
c3 = x[-1] == 1 # this one makes it UNSAT

cp.Model([c1,c2,c3]).solve() # Will be UNSAT

s = cp.SolverLookup.get("exact") # OR-tools, PySAT and Exact support solving under assumptions
assump = cp.boolvar(shape=3, name="assump")
s += assump.implies([c1,c2,c3]) # assump[0] -> c1, assump[1] -> c2, assump[2] -> c3

# Underlying solver state will be kept inbetween solve-calls
s.solve(assumptions=assump[0,1]) # Will be SAT
s.solve(assumptions=assump[0,1,2]) # Will be UNSAT
s.solve(assumptions=assump[1,2]) # Will be SAT
```



## Using solver-specific CPMpy features

We sometimes add solver-specific functions to the CPMpy interface, for convenient access. Two examples of this are `solution_hint()` and `get_core()` which is supported by the OR-Tools, PySAT and Exact solvers and interfaces. Other solvers may work differently and not have these concepts.

`solution_hint()` tells the solver that it could start from these value-to-variable assignments during search, e.g. start from a previous solution:
```python
import cpmpy as cp
x = cp.intvar(0,10, shape=3)
s = cp.SolverLookup.get("ortools")
s += cp.sum(x) <= 5
# we are operating on an ortools' interface here
s.solution_hint(x, [1,2,3])
s.solve()
print(x.value())
```

`get_core()` asks the solver for an unsatisfiable core, in case a solution did not exist and assumptions were used. See the documentation on [Unsat core extraction](./unsat_core_extraction.md).

See [the API documentation of the solvers](./api/solvers.rst) to learn about their special functions.


## Direct solver access
Some solvers implement more constraints than available in CPMpy. But CPMpy offers direct access to the underlying solver, so there are two ways to post such solver-specific constraints.

### DirectConstraint
The `DirectConstraint` will directly call a function of the underlying solver  when the constraint is added to a CPMpy solver. 

You provide the DirectConstraint with the name of the function you want to call, as well as the arguments:

```python
import cpmpy as cp
iv = cp.intvar(1,9, shape=3)

s =  cp.SolverLookup.get("ortools")
s += cp.AllDifferent(iv)
s += cp.DirectConstraint("AddAllDifferent", iv)  # a DirectConstraint equivalent to the above for OR-Tools
```

This requires knowledge of the API of the underlying solver, as any function name that you give to it will be called. The only special thing that the DirectConstraint does, is automatically translate any CPMpy variable in the arguments to the native solver variable.

Note that any argument given will be checked for whether it needs to be mapped to a native solver variable. This may give errors on complex arguments, or be inefficient. You can tell the `DirectConstraint` not to scan for variables with the `novar` argument, for example:

```python
import cpmpy as cp
trans_vars = cp.boolvar(shape=4, name="trans")

s = cp.SolverLookup.get("ortools")

trans_tabl = [ # corresponds to regex 0* 1+ 0+
    (0, 0, 0),
    (0, 1, 1),
    (1, 1, 1),
    (1, 0, 2),
    (2, 0, 2)
]
s += cp.DirectConstraint("AddAutomaton", (trans_vars, 0, [2], trans_tabl),
                         novar=[1, 2, 3])  # optional, what arguments not to scan for vars
```

A minimal example of the DirectConstraint for every supported solver is [in the test suite](https://github.com/CPMpy/cpmpy/tree/master/tests/test_direct.py).

The `DirectConstraint` is a very powerful primitive to get the most out of specific solvers. See the following examples: 
- [nonogram_ortools.ipynb](https://github.com/CPMpy/cpmpy/tree/master/examples/nonogram_ortools.ipynb) which uses a helper function that generates automatons with DirectConstraints; 
- [vrp_ortools.py](https://github.com/CPMpy/cpmpy/blob/master/examples/vrp_ortools.py) demonstrating OR-Tools' newly introduced multi-circuit global constraint through DirectConstraint; and 
- [pctsp_ortools.py](https://github.com/CPMpy/cpmpy/blob/master/examples/pctsp_ortools.py) that uses a DirectConstraint to use OR-Tools circuit to post a sub-circuit constraint as needed for this price-collecting TSP variant.

### Directly accessing the underlying solver

The `DirectConstraint("AddAllDifferent", iv)` is equivalent to the following code, which demonstrates that you can mix the use of CPMpy with calling the underlying solver directly: 

```python
import cpmpy as cp

iv = cp.intvar(1,9, shape=3)

s = cp.SolverLookup.get("ortools")

s += AllDifferent(iv)  # the traditional way, equivalent to:
s.native_model.AddAllDifferent(s.solver_vars(iv))  # directly calling the API (OR-Tools' python library), has to be with native variables
```

Observe how we first map the CPMpy variables to native variables by calling `s.solver_vars()`, and then give these to the native solver API directly (in the case of OR-Tools, the `native_model` property returns a `CpModel` instance). This is in fact what happens behind the scenes when posting a DirectConstraint, or any CPMpy constraint. Consult [the solver API documentation](./api/solvers.rst) for more information on the available solver specific objects which can be accessed directly.

While directly calling the solver offers a lot of freedom, it is a bit more cumbersome as you have to map the variables manually each time. Also, you no longer have a declarative model that you can pass along, print or inspect. In contrast, a `DirectConstraint` is a CPMpy expression so it can be part of a model like any other CPMpy constraint. Note that it can only be used as top-level (non-nested, non-reified) constraint.

## Hyperparameter search across different parameters
Because CPMpy offers programmatic access to the solver API, hyperparameter search can be straightforwardly done with little overhead between the calls.

### Built-in tuners

The tools directory contains a [utility](https://github.com/CPMpy/cpmpy/blob/master/cpmpy/tools/tune_solver.py) to efficiently search through the hyperparameter space defined by the solvers' `tunable_params`.

Solver interfaces not providing the set of tunable parameters can still be tuned by using this utility and providing the parameter (values) yourself.

```python
import cpmpy as cp
from cpmpy.tools import ParameterTuner

model = cp.Model(...)

tunables = {
    "search_branching":[0,1,2],
    "linearization_level":[0,1],
    'symmetry_level': [0,1,2]}
defaults = {
    "search_branching": 0,
    "linearization_level": 1,
    'symmetry_level': 2
}

tuner = ParameterTuner("ortools", model, tunables, defaults)
best_params = tuner.tune(max_tries=100)
best_runtime = tuner.best_runtime
```
This utlity is based on the SMBO framework and speeds up the search by starting from the default configuration, and implementing adaptive capping meaning that the best runtime is used as timeout to avoid wasting time.

The parameter tuner is based on the following publication: 
>Ignace Bleukx, Senne Berden, Lize Coenen, Nicholas Decleyre, Tias Guns (2022). Model-Based Algorithm
>Configuration with Adaptive Capping and Prior Distributions. In: Schaus, P. (eds) Integration of Constraint
>Programming, Artificial Intelligence, and Operations Research. CPAIOR 2022. Lecture Notes in Computer Science,
>vol 13292. Springer, Cham. https://doi.org/10.1007/978-3-031-08011-1_6

Another built-in tuner is `GridSearchTuner`, which does random gridsearch (with adaptive capping).

### External tuners

You can also use external hyperparameter optimisation libraries, such as `hyperopt`:
```python
from hyperopt import tpe, hp, fmin
import cpmpy as cp

# model = Model(...)

def time_solver(model, solver, param_dict):
    s = cp.SolverLookup.get(solver, model)
    s.solve(**param_dict)
    return s.status().runtime

space = {
    'cp_model_probing_level': hp.choice('cp_model_probing_level', [0, 1, 2, 3]),
    'linearization_level': hp.choice('linearization_level', [0, 1, 2]),
    'symmetry_level': hp.choice('symmetry_level', [0, 1, 2]),
    'search_branching': hp.choice('search_branching', [0, 1, 2]),
}

best = fmin(
    fn=lambda p: time_solver(model, "ortools", p), # Objective Function to optimize
    space=space, # Hyperparameter's Search Space
    algo=tpe.suggest, # Optimization algorithm (representative TPE)
    max_evals=10 # Number of optimization attempts
)
print(best)
time_solver(model, "ortools", best)
```
<|MERGE_RESOLUTION|>--- conflicted
+++ resolved
@@ -560,11 +560,8 @@
 
 You can even use the same model across different solvers to see which one you like best:
 ```python
-import cpmpy as cp
-x = cp.intvar(0,10, shape=3)
-m = cp.Model(cp.sum(x) <= 5)
-
-for solvername in cp.SolverLookup.solvernames()
+# m = same model as above
+for solvername in cp.SolverLookup.solvernames() # all solvers (+subsolvers) installed on the system
     m.solve(solver=solvername)
     print(m.status())
 ```
@@ -575,18 +572,6 @@
     Exception: CPM_gurobi: Install the python package 'gurobipy' to use this solver interface.
 ```
 
-<<<<<<< HEAD
-=======
-You can even use the same model across different solvers to see which one you like best:
-```python
-# m = same model as above
-for solvername in cp.SolverLookup.solvernames() # all solvers (+subsolvers) installed on the system
-    m.solve(solver=solvername)
-    print(m.status())
-```
-
-Note that for solvers other than "ortools", you will need to **install additional package(s)**. You can check if a solver, e.g. "gurobi", is supported by calling `cp.SolverLookup.get("gurobi")` and it will raise a helpful error if it is not yet installed on your system. See [the API documentation](./api/solvers.rst) of the solver for detailed installation instructions.
->>>>>>> 8b5a872b
 
 ## Model versus solver interface
 
